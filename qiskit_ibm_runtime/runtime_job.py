# This code is part of Qiskit.
#
# (C) Copyright IBM 2022.
#
# This code is licensed under the Apache License, Version 2.0. You may
# obtain a copy of this license in the LICENSE.txt file in the root directory
# of this source tree or at http://www.apache.org/licenses/LICENSE-2.0.
#
# Any modifications or derivative works of this code must retain this
# copyright notice, and modified files need to carry a notice indicating
# that they have been altered from the originals.

"""Qiskit runtime job."""

from typing import Any, Optional, Callable, Dict, Type, Union, Sequence, List
import time
import json
import logging
from concurrent import futures
import traceback
import queue
from datetime import datetime
import requests

from qiskit.providers.backend import Backend
from qiskit.providers.jobstatus import JobStatus, JOB_FINAL_STATES
from qiskit.providers.job import JobV1 as Job

# pylint: disable=unused-import,cyclic-import
from qiskit_ibm_runtime import qiskit_runtime_service

from .constants import API_TO_JOB_ERROR_MESSAGE, API_TO_JOB_STATUS, DEFAULT_DECODERS
from .exceptions import (
    RuntimeJobFailureError,
    RuntimeInvalidStateError,
    IBMRuntimeError,
    RuntimeJobTimeoutError,
    RuntimeJobMaxTimeoutError,
)
from .program.result_decoder import ResultDecoder
from .api.clients import RuntimeClient, RuntimeWebsocketClient, WebsocketClientCloseCode
from .exceptions import IBMError
from .api.exceptions import RequestsApiError
from .utils.converters import utc_to_local
from .api.client_parameters import ClientParameters
from .utils.utils import CallableStr

logger = logging.getLogger(__name__)


class RuntimeJob(Job):
    """Representation of a runtime program execution.

    A new ``RuntimeJob`` instance is returned when you call
    :meth:`QiskitRuntimeService.run<qiskit_ibm_runtime.QiskitRuntimeService.run>`
    to execute a runtime program, or
    :meth:`QiskitRuntimeService.job<qiskit_ibm_runtime.QiskitRuntimeService.job>`
    to retrieve a previously executed job.

    If the program execution is successful, you can inspect the job's status by
    calling :meth:`status()`. Job status can be one of the
    :class:`~qiskit.providers.JobStatus` members.

    Some of the methods in this class are blocking, which means control may
    not be returned immediately. :meth:`result()` is an example
    of a blocking method::

        job = service.run(...)

        try:
            job_result = job.result()  # It will block until the job finishes.
            print("The job finished with result {}".format(job_result))
        except RuntimeJobFailureError as ex:
            print("Job failed!: {}".format(ex))

    If the program has any interim results, you can use the ``callback``
    parameter of the
    :meth:`~qiskit_ibm_runtime.QiskitRuntimeService.run`
    method to stream the interim results along with the final result.
    Alternatively, you can use the :meth:`stream_results` method to stream
    the results at a later time, but before the job finishes.
    """

    _POISON_PILL = "_poison_pill"
    """Used to inform streaming to stop."""

    _executor = futures.ThreadPoolExecutor(thread_name_prefix="runtime_job")

    def __init__(
        self,
        backend: Backend,
        api_client: RuntimeClient,
        client_params: ClientParameters,
        job_id: str,
        program_id: str,
        params: Optional[Dict] = None,
        creation_date: Optional[str] = None,
        user_callback: Optional[Callable] = None,
        result_decoder: Optional[
            Union[Type[ResultDecoder], Sequence[Type[ResultDecoder]]]
        ] = None,
        image: Optional[str] = "",
<<<<<<< HEAD
        service: "qiskit_runtime_service.QiskitRuntimeService" = None,
=======
        session_id: Optional[str] = None,
        tags: Optional[List] = None,
>>>>>>> d8faa78e
    ) -> None:
        """RuntimeJob constructor.

        Args:
            backend: The backend instance used to run this job.
            api_client: Object for connecting to the server.
            client_params: Parameters used for server connection.
            job_id: Job ID.
            program_id: ID of the program this job is for.
            params: Job parameters.
            creation_date: Job creation date, in UTC.
            user_callback: User callback function.
            result_decoder: A :class:`ResultDecoder` subclass used to decode job results.
            image: Runtime image used for this job: image_name:tag.
<<<<<<< HEAD
            service: Runtime service.
=======
            session_id: Job ID of the first job in a runtime session.
            tags: Tags assigned to the job.
>>>>>>> d8faa78e
        """
        super().__init__(backend=backend, job_id=job_id)
        self._api_client = api_client
        self._results: Optional[Any] = None
        self._interim_results: Optional[Any] = None
        self._params = params or {}
        self._creation_date = creation_date
        self._program_id = program_id
        self._status = JobStatus.INITIALIZING
        self._reason: Optional[str] = None
        self._error_message: Optional[str] = None
        self._image = image
        self._final_interim_results = False
<<<<<<< HEAD
        self._service = service
=======
        self._session_id = session_id
        self._tags = tags
>>>>>>> d8faa78e

        decoder = (
            result_decoder or DEFAULT_DECODERS.get(program_id, None) or ResultDecoder
        )
        if isinstance(decoder, Sequence):
            self._interim_result_decoder, self._final_result_decoder = decoder
        else:
            self._interim_result_decoder = self._final_result_decoder = decoder

        # Used for streaming
        self._ws_client_future = None  # type: Optional[futures.Future]
        self._result_queue = queue.Queue()  # type: queue.Queue
        self._ws_client = RuntimeWebsocketClient(
            websocket_url=client_params.get_runtime_api_base_url().replace(
                "https", "wss"
            ),
            client_params=client_params,
            job_id=job_id,
            message_queue=self._result_queue,
        )

        if user_callback is not None:
            self.stream_results(user_callback)

        # For backward compatibility. These can be removed once 'job_id' and 'backend'
        # as attributes are no longer supported.
        self.job_id = CallableStr(job_id)

    def _download_external_result(self, response: Any) -> Any:
        """Download result from external URL.

        Args:
            response: Response to check for url keyword, if available, download result from given URL
        """
        if "url" in response:
            result_url_json = json.loads(response)
            if "url" in result_url_json:
                url = result_url_json["url"]
                result_response = requests.get(url)
                response = result_response.content

        return response

    def interim_results(self, decoder: Optional[Type[ResultDecoder]] = None) -> Any:
        """Return the interim results of the job.

        Args:
            decoder: A :class:`ResultDecoder` subclass used to decode interim results.

        Returns:
            Runtime job interim results.

        Raises:
            RuntimeJobFailureError: If the job failed.
        """
        if not self._final_interim_results:
            _decoder = decoder or self._interim_result_decoder
            interim_results_raw = self._api_client.job_interim_results(
                job_id=self.job_id()
            )
            self._interim_results = _decoder.decode(interim_results_raw)
            if self.status() in JOB_FINAL_STATES:
                self._final_interim_results = True
        return self._interim_results

    def result(  # pylint: disable=arguments-differ
        self,
        timeout: Optional[float] = None,
        decoder: Optional[Type[ResultDecoder]] = None,
    ) -> Any:
        """Return the results of the job.

        Args:
            timeout: Number of seconds to wait for job.
            decoder: A :class:`ResultDecoder` subclass used to decode job results.

        Returns:
            Runtime job result.

        Raises:
            RuntimeJobFailureError: If the job failed.
            RuntimeJobMaxTimeoutError: If the job does not complete within given timeout.
        """
        _decoder = decoder or self._final_result_decoder
        if self._results is None or (_decoder != self._final_result_decoder):
            self.wait_for_final_state(timeout=timeout)
            if self._status == JobStatus.ERROR:
                error_message = self.error_message()
                if self._reason == "RAN TOO LONG":
                    raise RuntimeJobMaxTimeoutError(error_message)
                raise RuntimeJobFailureError(
                    f"Unable to retrieve job result. " f"{error_message}"
                )

            result_raw = self._download_external_result(
                self._api_client.job_results(job_id=self.job_id())
            )

            self._results = _decoder.decode(result_raw) if result_raw else None
        return self._results

    def cancel(self) -> None:
        """Cancel the job.

        Raises:
            RuntimeInvalidStateError: If the job is in a state that cannot be cancelled.
            IBMRuntimeError: If unable to cancel job.
        """
        try:
            self._api_client.job_cancel(self.job_id())
        except RequestsApiError as ex:
            if ex.status_code == 409:
                raise RuntimeInvalidStateError(
                    f"Job cannot be cancelled: {ex}"
                ) from None
            raise IBMRuntimeError(f"Failed to cancel job: {ex}") from None
        self.cancel_result_streaming()
        self._status = JobStatus.CANCELLED

    def backend(self) -> Backend:
        """Return the backend where this job was executed. Retrieve data again if backend is None.

        Raises:
            IBMRuntimeError: If a network error occurred.
        """
        if not self._backend:  # type: ignore
            try:
                raw_data = self._api_client.job_get(self.job_id())
                if raw_data.get("backend"):
                    self._backend = self._service.backend(raw_data["backend"])
            except RequestsApiError as err:
                raise IBMRuntimeError(f"Failed to get job backend: {err}") from None
        return self._backend

    def status(self) -> JobStatus:
        """Return the status of the job.

        Returns:
            Status of this job.
        """
        self._set_status_and_error_message()
        return self._status

    def error_message(self) -> Optional[str]:
        """Returns the reason if the job failed.

        Returns:
            Error message string or ``None``.
        """
        self._set_status_and_error_message()
        return self._error_message

    def wait_for_final_state(  # pylint: disable=arguments-differ
        self,
        timeout: Optional[float] = None,
    ) -> None:
        """Use the websocket server to wait for the final the state of a job.

        The server will remain open if the job is still running and the connection will
        be terminated once the job completes. Then update and return the status of the job.

        Args:
            timeout: Seconds to wait for the job. If ``None``, wait indefinitely.

        Raises:
            RuntimeJobTimeoutError: If the job does not complete within given timeout.
        """
        try:
            start_time = time.time()
            if self._status not in JOB_FINAL_STATES and not self._is_streaming():
                self._ws_client_future = self._executor.submit(
                    self._start_websocket_client
                )
            if self._is_streaming():
                self._ws_client_future.result(timeout)
            # poll for status after stream has closed until status is final
            # because status doesn't become final as soon as stream closes
            status = self.status()
            while status not in JOB_FINAL_STATES:
                elapsed_time = time.time() - start_time
                if timeout is not None and elapsed_time >= timeout:
                    raise RuntimeJobTimeoutError(
                        f"Timed out waiting for job to complete after {timeout} secs."
                    )
                time.sleep(0.1)
                status = self.status()
        except futures.TimeoutError:
            raise RuntimeJobTimeoutError(
                f"Timed out waiting for job to complete after {timeout} secs."
            )

    def stream_results(
        self, callback: Callable, decoder: Optional[Type[ResultDecoder]] = None
    ) -> None:
        """Start streaming job results.

        Args:
            callback: Callback function to be invoked for any interim results and final result.
                The callback function will receive 2 positional parameters:

                    1. Job ID
                    2. Job result.

            decoder: A :class:`ResultDecoder` subclass used to decode job results.

        Raises:
            RuntimeInvalidStateError: If a callback function is already streaming results or
                if the job already finished.
        """
        if self._status in JOB_FINAL_STATES:
            raise RuntimeInvalidStateError("Job already finished.")
        if self._is_streaming():
            raise RuntimeInvalidStateError(
                "A callback function is already streaming results."
            )
        self._ws_client_future = self._executor.submit(self._start_websocket_client)
        self._executor.submit(
            self._stream_results,
            result_queue=self._result_queue,
            user_callback=callback,
            decoder=decoder,
        )

    def cancel_result_streaming(self) -> None:
        """Cancel result streaming."""
        if not self._is_streaming():
            return
        self._ws_client.disconnect(WebsocketClientCloseCode.CANCEL)

    def logs(self) -> str:
        """Return job logs.

        Note:
            Job logs are only available after the job finishes.

        Returns:
            Job logs, including standard output and error.

        Raises:
            IBMRuntimeError: If a network error occurred.
        """
        if self.status() not in JOB_FINAL_STATES:
            logger.warning("Job logs are only available after the job finishes.")
        try:
            return self._api_client.job_logs(self.job_id())
        except RequestsApiError as err:
            if err.status_code == 404:
                return ""
            raise IBMRuntimeError(f"Failed to get job logs: {err}") from None

    def metrics(self) -> Dict[str, Any]:
        """Return job metrics.

        Returns:
            Job metrics, which includes timestamp information.

        Raises:
            IBMRuntimeError: If a network error occurred.
        """
        try:
            metadata_str = self._api_client.job_metadata(self.job_id())
            return json.loads(metadata_str)
        except RequestsApiError as err:
            raise IBMRuntimeError(f"Failed to get job metadata: {err}") from None

    def submit(self) -> None:
        """Unsupported method.
        Note:
            This method is not supported, please use
            :meth:`~qiskit_ibm_runtime.QiskitRuntimeService.run`
            to submit a job.
        Raises:
            NotImplementedError: Upon invocation.
        """
        raise NotImplementedError(
            "job.submit() is not supported. Please use "
            "QiskitRuntimeService.run() to submit a job."
        )

    def _set_status_and_error_message(self) -> None:
        """Fetch and set status and error message."""
        if self._status not in JOB_FINAL_STATES:
            response = self._api_client.job_get(job_id=self.job_id())
            self._set_status(response)
            self._set_error_message(response)

    def _set_status(self, job_response: Dict) -> None:
        """Set status.

        Args:
            job_response: Job response from runtime API.

        Raises:
            IBMError: If an unknown status is returned from the server.
        """
        try:
            reason = job_response["state"].get("reason")
            if reason:
                self._reason = job_response["state"]["reason"].upper()
            self._status = self._status_from_job_response(job_response)
        except KeyError:
            raise IBMError(f"Unknown status: {job_response['state']['status']}")

    def _set_error_message(self, job_response: Dict) -> None:
        """Set error message if the job failed.

        Args:
            job_response: Job response from runtime API.
        """
        if self._status == JobStatus.ERROR:
            self._error_message = self._error_msg_from_job_response(job_response)
        else:
            self._error_message = None

    def _error_msg_from_job_response(self, response: Dict) -> str:
        """Returns the error message from an API response.

        Args:
            response: Job response from the runtime API.

        Returns:
            Error message.
        """
        status = response["state"]["status"].upper()
        job_result_raw = self._api_client.job_results(job_id=self.job_id())
        index = job_result_raw.rfind("Traceback")
        if index != -1:
            job_result_raw = job_result_raw[index:]

        error_msg = API_TO_JOB_ERROR_MESSAGE["FAILED"]
        if status == "CANCELLED" and self._reason == "RAN TOO LONG":
            error_msg = API_TO_JOB_ERROR_MESSAGE["CANCELLED - RAN TOO LONG"]
        return error_msg.format(self.job_id(), job_result_raw)

    def _status_from_job_response(self, response: Dict) -> str:
        """Returns the job status from an API response.

        Args:
            response: Job response from the runtime API.

        Returns:
            Job status.
        """
        mapped_job_status = API_TO_JOB_STATUS[response["state"]["status"].upper()]
        if mapped_job_status == JobStatus.CANCELLED and self._reason == "RAN TOO LONG":
            mapped_job_status = JobStatus.ERROR
        return mapped_job_status

    def _is_streaming(self) -> bool:
        """Return whether job results are being streamed.

        Returns:
            Whether job results are being streamed.
        """
        if self._ws_client_future is None:
            return False

        if self._ws_client_future.done():
            return False

        return True

    def _start_websocket_client(self) -> None:
        """Start websocket client to stream results."""
        try:
            logger.debug("Start websocket client for job %s", self.job_id())
            self._ws_client.job_results()
        except Exception:  # pylint: disable=broad-except
            logger.warning(
                "An error occurred while streaming results "
                "from the server for job %s:\n%s",
                self.job_id(),
                traceback.format_exc(),
            )
        finally:
            self._result_queue.put_nowait(self._POISON_PILL)

    def _stream_results(
        self,
        result_queue: queue.Queue,
        user_callback: Callable,
        decoder: Optional[Type[ResultDecoder]] = None,
    ) -> None:
        """Stream results.

        Args:
            result_queue: Queue used to pass websocket messages.
            user_callback: User callback function.
            decoder: A :class:`ResultDecoder` (sub)class used to decode job results.
        """
        logger.debug("Start result streaming for job %s", self.job_id())
        _decoder = decoder or self._interim_result_decoder
        while True:
            try:
                response = result_queue.get()
                if response == self._POISON_PILL:
                    self._empty_result_queue(result_queue)
                    return

                response = self._download_external_result(response)

                user_callback(self.job_id(), _decoder.decode(response))
            except Exception:  # pylint: disable=broad-except
                logger.warning(
                    "An error occurred while streaming results " "for job %s:\n%s",
                    self.job_id(),
                    traceback.format_exc(),
                )

    def _empty_result_queue(self, result_queue: queue.Queue) -> None:
        """Empty the result queue.

        Args:
            result_queue: Result queue to empty.
        """
        try:
            while True:
                result_queue.get_nowait()
        except queue.Empty:
            pass

    def __repr__(self) -> str:
        return f"<{self.__class__.__name__}('{self._job_id}', '{self._program_id}')>"

    @property
    def image(self) -> str:
        """Return the runtime image used for the job.

        Returns:
            Runtime image: image_name:tag or "" if the default
            image is used.
        """
        return self._image

    @property
    def inputs(self) -> Dict:
        """Job input parameters.

        Returns:
            Input parameters used in this job.
        """
        if not self._params:
            response = self._api_client.job_get(job_id=self.job_id())
            self._params = response.get("params", {})
        return self._params

    @property
    def program_id(self) -> str:
        """Program ID.

        Returns:
            ID of the program this job is for.
        """
        return self._program_id

    @property
    def creation_date(self) -> Optional[datetime]:
        """Job creation date in local time.

        Returns:
            The job creation date as a datetime object, in local time, or
            ``None`` if creation date is not available.
        """
        if not self._creation_date:
            response = self._api_client.job_get(job_id=self.job_id())
            self._creation_date = response.get("created", None)

        if not self._creation_date:
            return None
        creation_date_local_dt = utc_to_local(self._creation_date)
        return creation_date_local_dt

    @property
    def session_id(self) -> str:
        """Session ID.

        Returns:
            Job ID of the first job in a runtime session.
        """
        return self._session_id

    @property
    def tags(self) -> List:
        """Job tags.

        Returns:
            Tags assigned to the job that can be used for filtering.
        """
        return self._tags<|MERGE_RESOLUTION|>--- conflicted
+++ resolved
@@ -100,12 +100,9 @@
             Union[Type[ResultDecoder], Sequence[Type[ResultDecoder]]]
         ] = None,
         image: Optional[str] = "",
-<<<<<<< HEAD
         service: "qiskit_runtime_service.QiskitRuntimeService" = None,
-=======
         session_id: Optional[str] = None,
         tags: Optional[List] = None,
->>>>>>> d8faa78e
     ) -> None:
         """RuntimeJob constructor.
 
@@ -120,12 +117,9 @@
             user_callback: User callback function.
             result_decoder: A :class:`ResultDecoder` subclass used to decode job results.
             image: Runtime image used for this job: image_name:tag.
-<<<<<<< HEAD
             service: Runtime service.
-=======
             session_id: Job ID of the first job in a runtime session.
             tags: Tags assigned to the job.
->>>>>>> d8faa78e
         """
         super().__init__(backend=backend, job_id=job_id)
         self._api_client = api_client
@@ -139,12 +133,9 @@
         self._error_message: Optional[str] = None
         self._image = image
         self._final_interim_results = False
-<<<<<<< HEAD
         self._service = service
-=======
         self._session_id = session_id
         self._tags = tags
->>>>>>> d8faa78e
 
         decoder = (
             result_decoder or DEFAULT_DECODERS.get(program_id, None) or ResultDecoder
