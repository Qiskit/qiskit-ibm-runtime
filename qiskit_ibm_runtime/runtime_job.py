# This code is part of Qiskit.
#
# (C) Copyright IBM 2022.
#
# This code is licensed under the Apache License, Version 2.0. You may
# obtain a copy of this license in the LICENSE.txt file in the root directory
# of this source tree or at http://www.apache.org/licenses/LICENSE-2.0.
#
# Any modifications or derivative works of this code must retain this
# copyright notice, and modified files need to carry a notice indicating
# that they have been altered from the originals.

"""Qiskit runtime job."""

from typing import Any, Optional, Callable, Dict, Type, Union, Sequence, List
import time
import json
import logging
from concurrent import futures
import traceback
import queue
from datetime import datetime
import requests

from qiskit.providers.backend import Backend
from qiskit.providers.jobstatus import JobStatus, JOB_FINAL_STATES
from qiskit.providers.job import JobV1 as Job

# pylint: disable=unused-import,cyclic-import
from qiskit_ibm_provider.utils import utc_to_local
from qiskit_ibm_runtime import qiskit_runtime_service

from .utils.utils import validate_job_tags
from .constants import API_TO_JOB_ERROR_MESSAGE, API_TO_JOB_STATUS, DEFAULT_DECODERS
from .exceptions import (
    IBMApiError,
    RuntimeJobFailureError,
    RuntimeInvalidStateError,
    IBMRuntimeError,
    RuntimeJobTimeoutError,
    RuntimeJobMaxTimeoutError,
)
<<<<<<< HEAD
from .utils.result_decoder import ResultDecoder
from .utils import RuntimeDecoder
=======
from .program.result_decoder import ResultDecoder
>>>>>>> ac4efe21
from .api.clients import RuntimeClient, RuntimeWebsocketClient, WebsocketClientCloseCode
from .exceptions import IBMError
from .api.exceptions import RequestsApiError
from .api.client_parameters import ClientParameters

logger = logging.getLogger(__name__)


class RuntimeJob(Job):
    """Representation of a runtime program execution.

    A new ``RuntimeJob`` instance is returned when you call
    :meth:`QiskitRuntimeService.run<qiskit_ibm_runtime.QiskitRuntimeService.run>`
    to execute a runtime program, or
    :meth:`QiskitRuntimeService.job<qiskit_ibm_runtime.QiskitRuntimeService.job>`
    to retrieve a previously executed job.

    If the program execution is successful, you can inspect the job's status by
    calling :meth:`status()`. Job status can be one of the
    :class:`~qiskit.providers.JobStatus` members.

    Some of the methods in this class are blocking, which means control may
    not be returned immediately. :meth:`result()` is an example
    of a blocking method::

        job = service.run(...)

        try:
            job_result = job.result()  # It will block until the job finishes.
            print("The job finished with result {}".format(job_result))
        except RuntimeJobFailureError as ex:
            print("Job failed!: {}".format(ex))

    If the program has any interim results, you can use the ``callback``
    parameter of the
    :meth:`~qiskit_ibm_runtime.QiskitRuntimeService.run`
    method to stream the interim results along with the final result.
    Alternatively, you can use the :meth:`stream_results` method to stream
    the results at a later time, but before the job finishes.
    """

    _POISON_PILL = "_poison_pill"
    """Used to inform streaming to stop."""

    _executor = futures.ThreadPoolExecutor(thread_name_prefix="runtime_job")

    def __init__(
        self,
        backend: Backend,
        api_client: RuntimeClient,
        client_params: ClientParameters,
        job_id: str,
        program_id: str,
        service: "qiskit_runtime_service.QiskitRuntimeService",
        params: Optional[Dict] = None,
        creation_date: Optional[str] = None,
        user_callback: Optional[Callable] = None,
        result_decoder: Optional[Union[Type[ResultDecoder], Sequence[Type[ResultDecoder]]]] = None,
        image: Optional[str] = "",
        session_id: Optional[str] = None,
        tags: Optional[List] = None,
    ) -> None:
        """RuntimeJob constructor.

        Args:
            backend: The backend instance used to run this job.
            api_client: Object for connecting to the server.
            client_params: Parameters used for server connection.
            job_id: Job ID.
            program_id: ID of the program this job is for.
            params: Job parameters.
            creation_date: Job creation date, in UTC.
            user_callback: User callback function.
            result_decoder: A :class:`ResultDecoder` subclass used to decode job results.
            image: Runtime image used for this job: image_name:tag.
            service: Runtime service.
            session_id: Job ID of the first job in a runtime session.
            tags: Tags assigned to the job.
        """
        super().__init__(backend=backend, job_id=job_id)
        self._api_client = api_client
        self._interim_results: Optional[Any] = None
        self._params = params or {}
        self._creation_date = creation_date
        self._program_id = program_id
        self._status = JobStatus.INITIALIZING
        self._reason: Optional[str] = None
        self._error_message: Optional[str] = None
        self._image = image
        self._final_interim_results = False
        self._service = service
        self._session_id = session_id
        self._tags = tags
        self._usage_estimation: Dict[str, Any] = {}

        decoder = result_decoder or DEFAULT_DECODERS.get(program_id, None) or ResultDecoder
        if isinstance(decoder, Sequence):
            self._interim_result_decoder, self._final_result_decoder = decoder
        else:
            self._interim_result_decoder = self._final_result_decoder = decoder

        # Used for streaming
        self._ws_client_future = None  # type: Optional[futures.Future]
        self._result_queue = queue.Queue()  # type: queue.Queue
        self._ws_client = RuntimeWebsocketClient(
            websocket_url=client_params.get_runtime_api_base_url().replace("https", "wss"),
            client_params=client_params,
            job_id=job_id,
            message_queue=self._result_queue,
        )

        if user_callback is not None:
            self.stream_results(user_callback)

    def _download_external_result(self, response: Any) -> Any:
        """Download result from external URL.

        Args:
            response: Response to check for url keyword, if available, download result from given URL
        """
        try:
            result_url_json = json.loads(response)
            if "url" in result_url_json:
                url = result_url_json["url"]
                result_response = requests.get(url, timeout=10)
                return result_response.content
            return response
        except json.JSONDecodeError:
            return response

    def interim_results(self, decoder: Optional[Type[ResultDecoder]] = None) -> Any:
        """Return the interim results of the job.

        Args:
            decoder: A :class:`ResultDecoder` subclass used to decode interim results.

        Returns:
            Runtime job interim results.

        Raises:
            RuntimeJobFailureError: If the job failed.
        """
        if not self._final_interim_results:
            _decoder = decoder or self._interim_result_decoder
            interim_results_raw = self._api_client.job_interim_results(job_id=self.job_id())
            self._interim_results = _decoder.decode(interim_results_raw)
            if self.status() in JOB_FINAL_STATES:
                self._final_interim_results = True
        return self._interim_results

    def result(  # pylint: disable=arguments-differ
        self,
        timeout: Optional[float] = None,
        decoder: Optional[Type[ResultDecoder]] = None,
    ) -> Any:
        """Return the results of the job.

        Args:
            timeout: Number of seconds to wait for job.
            decoder: A :class:`ResultDecoder` subclass used to decode job results.

        Returns:
            Runtime job result.

        Raises:
            RuntimeJobFailureError: If the job failed.
            RuntimeJobMaxTimeoutError: If the job does not complete within given timeout.
            RuntimeInvalidStateError: If the job was cancelled, and attempting to retrieve result.
        """
        _decoder = decoder or self._final_result_decoder
        self.wait_for_final_state(timeout=timeout)
        if self._status == JobStatus.ERROR:
            error_message = self._reason if self._reason else self._error_message
            if self._reason == "RAN TOO LONG":
                raise RuntimeJobMaxTimeoutError(error_message)
            raise RuntimeJobFailureError(f"Unable to retrieve job result. {error_message}")
        if self._status is JobStatus.CANCELLED:
            raise RuntimeInvalidStateError(
                "Unable to retrieve result for job {}. " "Job was cancelled.".format(self.job_id())
            )
<<<<<<< HEAD
            self._results = _decoder.decode(result_raw) if result_raw else None
        return self._results
=======

        result_raw = self._download_external_result(
            self._api_client.job_results(job_id=self.job_id())
        )

        return _decoder.decode(result_raw) if result_raw else None
>>>>>>> ac4efe21

    def cancel(self) -> None:
        """Cancel the job.

        Raises:
            RuntimeInvalidStateError: If the job is in a state that cannot be cancelled.
            IBMRuntimeError: If unable to cancel job.
        """
        try:
            self._api_client.job_cancel(self.job_id())
        except RequestsApiError as ex:
            if ex.status_code == 409:
                raise RuntimeInvalidStateError(f"Job cannot be cancelled: {ex}") from None
            raise IBMRuntimeError(f"Failed to cancel job: {ex}") from None
        self.cancel_result_streaming()
        self._status = JobStatus.CANCELLED

    def backend(self, timeout: Optional[float] = None) -> Optional[Backend]:
        """Return the backend where this job was executed. Retrieve data again if backend is None.

        Raises:
            IBMRuntimeError: If a network error occurred.
        """
        if not self._backend:  # type: ignore
            self.wait_for_final_state(timeout=timeout)
            try:
                raw_data = self._api_client.job_get(self.job_id())
                if raw_data.get("backend"):
                    self._backend = self._service.backend(raw_data["backend"])
            except RequestsApiError as err:
                raise IBMRuntimeError(f"Failed to get job backend: {err}") from None
        return self._backend

    def status(self) -> JobStatus:
        """Return the status of the job.

        Returns:
            Status of this job.
        """
        self._set_status_and_error_message()
        return self._status

    def error_message(self) -> Optional[str]:
        """Returns the reason if the job failed.

        Returns:
            Error message string or ``None``.
        """
        self._set_status_and_error_message()
        return self._error_message

    def wait_for_final_state(  # pylint: disable=arguments-differ
        self,
        timeout: Optional[float] = None,
    ) -> None:
        """Use the websocket server to wait for the final the state of a job.

        The server will remain open if the job is still running and the connection will
        be terminated once the job completes. Then update and return the status of the job.

        Args:
            timeout: Seconds to wait for the job. If ``None``, wait indefinitely.

        Raises:
            RuntimeJobTimeoutError: If the job does not complete within given timeout.
        """
        try:
            start_time = time.time()
            if self._status not in JOB_FINAL_STATES and not self._is_streaming():
                self._ws_client_future = self._executor.submit(self._start_websocket_client)
            if self._is_streaming():
                self._ws_client_future.result(timeout)
            # poll for status after stream has closed until status is final
            # because status doesn't become final as soon as stream closes
            status = self.status()
            while status not in JOB_FINAL_STATES:
                elapsed_time = time.time() - start_time
                if timeout is not None and elapsed_time >= timeout:
                    raise RuntimeJobTimeoutError(
                        f"Timed out waiting for job to complete after {timeout} secs."
                    )
                time.sleep(0.1)
                status = self.status()
        except futures.TimeoutError:
            raise RuntimeJobTimeoutError(
                f"Timed out waiting for job to complete after {timeout} secs."
            )

    def stream_results(
        self, callback: Callable, decoder: Optional[Type[ResultDecoder]] = None
    ) -> None:
        """Start streaming job results.

        Args:
            callback: Callback function to be invoked for any interim results and final result.
                The callback function will receive 2 positional parameters:

                    1. Job ID
                    2. Job result.

            decoder: A :class:`ResultDecoder` subclass used to decode job results.

        Raises:
            RuntimeInvalidStateError: If a callback function is already streaming results or
                if the job already finished.
        """
        if self._status in JOB_FINAL_STATES:
            raise RuntimeInvalidStateError("Job already finished.")
        if self._is_streaming():
            raise RuntimeInvalidStateError("A callback function is already streaming results.")
        self._ws_client_future = self._executor.submit(self._start_websocket_client)
        self._executor.submit(
            self._stream_results,
            result_queue=self._result_queue,
            user_callback=callback,
            decoder=decoder,
        )

    def cancel_result_streaming(self) -> None:
        """Cancel result streaming."""
        if not self._is_streaming():
            return
        self._ws_client.disconnect(WebsocketClientCloseCode.CANCEL)

    def logs(self) -> str:
        """Return job logs.

        Note:
            Job logs are only available after the job finishes.

        Returns:
            Job logs, including standard output and error.

        Raises:
            IBMRuntimeError: If a network error occurred.
        """
        if self.status() not in JOB_FINAL_STATES:
            logger.warning("Job logs are only available after the job finishes.")
        try:
            return self._api_client.job_logs(self.job_id())
        except RequestsApiError as err:
            if err.status_code == 404:
                return ""
            raise IBMRuntimeError(f"Failed to get job logs: {err}") from None

    def metrics(self) -> Dict[str, Any]:
        """Return job metrics.

        Returns:
            Job metrics, which includes timestamp information.

        Raises:
            IBMRuntimeError: If a network error occurred.
        """
        try:
            return self._api_client.job_metadata(self.job_id())
        except RequestsApiError as err:
            raise IBMRuntimeError(f"Failed to get job metadata: {err}") from None

    def submit(self) -> None:
        """Unsupported method.
        Note:
            This method is not supported, please use
            :meth:`~qiskit_ibm_runtime.QiskitRuntimeService.run`
            to submit a job.
        Raises:
            NotImplementedError: Upon invocation.
        """
        raise NotImplementedError(
            "job.submit() is not supported. Please use "
            "QiskitRuntimeService.run() to submit a job."
        )

    def update_tags(self, new_tags: List[str]) -> List[str]:
        """Update the tags associated with this job.

        Args:
            new_tags: New tags to assign to the job.

        Returns:
            The new tags associated with this job.

        Raises:
            IBMApiError: If an unexpected error occurred when communicating
                with the server or updating the job tags.
        """
        tags_to_update = set(new_tags)
        validate_job_tags(new_tags)

        response = self._api_client.update_tags(job_id=self.job_id(), tags=list(tags_to_update))

        if response.status_code == 204:
            api_response = self._api_client.job_get(self.job_id())
            self._tags = api_response.pop("tags", [])
            return self._tags
        else:
            raise IBMApiError(
                "An unexpected error occurred when updating the "
                "tags for job {}. The tags were not updated for "
                "the job.".format(self.job_id())
            )

    def _set_status_and_error_message(self) -> None:
        """Fetch and set status and error message."""
        if self._status not in JOB_FINAL_STATES:
            response = self._api_client.job_get(job_id=self.job_id())
            self._set_status(response)
            self._set_error_message(response)

    def _set_status(self, job_response: Dict) -> None:
        """Set status.

        Args:
            job_response: Job response from runtime API.

        Raises:
            IBMError: If an unknown status is returned from the server.
        """
        try:
            reason = job_response["state"].get("reason")
            reason_code = job_response["state"].get("reason_code")
            if reason:
                # TODO remove this in https://github.com/Qiskit/qiskit-ibm-runtime/issues/989
                if reason.upper() == "RAN TOO LONG":
                    self._reason = reason.upper()
                else:
                    self._reason = reason
                if reason_code:
                    self._reason = f"Error code {reason_code}; {self._reason}"
            self._status = self._status_from_job_response(job_response)
        except KeyError:
            raise IBMError(f"Unknown status: {job_response['state']['status']}")

    def _set_error_message(self, job_response: Dict) -> None:
        """Set error message if the job failed.

        Args:
            job_response: Job response from runtime API.
        """
        if self._status == JobStatus.ERROR:
            self._error_message = self._error_msg_from_job_response(job_response)
        else:
            self._error_message = None

    def _error_msg_from_job_response(self, response: Dict) -> str:
        """Returns the error message from an API response.

        Args:
            response: Job response from the runtime API.

        Returns:
            Error message.
        """
        status = response["state"]["status"].upper()

        job_result_raw = self._download_external_result(
            self._api_client.job_results(job_id=self.job_id())
        )
        index = job_result_raw.rfind("Traceback")
        if index != -1:
            job_result_raw = job_result_raw[index:]

        if status == "CANCELLED" and self._reason == "RAN TOO LONG":
            error_msg = API_TO_JOB_ERROR_MESSAGE["CANCELLED - RAN TOO LONG"]
            return error_msg.format(self.job_id(), job_result_raw)
        else:
            error_msg = API_TO_JOB_ERROR_MESSAGE["FAILED"]
            return error_msg.format(self.job_id(), self._reason or job_result_raw)

    def _status_from_job_response(self, response: Dict) -> str:
        """Returns the job status from an API response.

        Args:
            response: Job response from the runtime API.

        Returns:
            Job status.
        """
        mapped_job_status = API_TO_JOB_STATUS[response["state"]["status"].upper()]
        if mapped_job_status == JobStatus.CANCELLED and self._reason == "RAN TOO LONG":
            mapped_job_status = JobStatus.ERROR
        return mapped_job_status

    def _is_streaming(self) -> bool:
        """Return whether job results are being streamed.

        Returns:
            Whether job results are being streamed.
        """
        if self._ws_client_future is None:
            return False

        if self._ws_client_future.done():
            return False

        return True

    def _start_websocket_client(self) -> None:
        """Start websocket client to stream results."""
        try:
            logger.debug("Start websocket client for job %s", self.job_id())
            self._ws_client.job_results()
        except Exception:  # pylint: disable=broad-except
            logger.warning(
                "An error occurred while streaming results from the server for job %s:\n%s",
                self.job_id(),
                traceback.format_exc(),
            )
        finally:
            self._result_queue.put_nowait(self._POISON_PILL)

    def _stream_results(
        self,
        result_queue: queue.Queue,
        user_callback: Callable,
        decoder: Optional[Type[ResultDecoder]] = None,
    ) -> None:
        """Stream results.

        Args:
            result_queue: Queue used to pass websocket messages.
            user_callback: User callback function.
            decoder: A :class:`ResultDecoder` (sub)class used to decode job results.
        """
        logger.debug("Start result streaming for job %s", self.job_id())
        _decoder = decoder or self._interim_result_decoder
        while True:
            try:
                response = result_queue.get()
                if response == self._POISON_PILL:
                    self._empty_result_queue(result_queue)
                    return

                response = self._download_external_result(response)

                user_callback(self.job_id(), _decoder.decode(response))
            except Exception:  # pylint: disable=broad-except
                logger.warning(
                    "An error occurred while streaming results for job %s:\n%s",
                    self.job_id(),
                    traceback.format_exc(),
                )

    @staticmethod
    def _empty_result_queue(result_queue: queue.Queue) -> None:
        """Empty the result queue.

        Args:
            result_queue: Result queue to empty.
        """
        try:
            while True:
                result_queue.get_nowait()
        except queue.Empty:
            pass

    def __repr__(self) -> str:
        return f"<{self.__class__.__name__}('{self._job_id}', '{self._program_id}')>"

    @property
    def image(self) -> str:
        """Return the runtime image used for the job.

        Returns:
            Runtime image: image_name:tag or "" if the default
            image is used.
        """
        return self._image

    @property
    def inputs(self) -> Dict:
        """Job input parameters.

        Returns:
            Input parameters used in this job.
        """
        if not self._params:
            response = self._api_client.job_get(job_id=self.job_id())
            self._params = response.get("params", {})
        return self._params

    @property
    def program_id(self) -> str:
        """Program ID.

        Returns:
            ID of the program this job is for.
        """
        return self._program_id

    @property
    def creation_date(self) -> Optional[datetime]:
        """Job creation date in local time.

        Returns:
            The job creation date as a datetime object, in local time, or
            ``None`` if creation date is not available.
        """
        if not self._creation_date:
            response = self._api_client.job_get(job_id=self.job_id())
            self._creation_date = response.get("created", None)

        if not self._creation_date:
            return None
        creation_date_local_dt = utc_to_local(self._creation_date)
        return creation_date_local_dt

    @property
    def session_id(self) -> str:
        """Session ID.

        Returns:
            Job ID of the first job in a runtime session.
        """
        if not self._session_id:
            response = self._api_client.job_get(job_id=self.job_id())
            self._session_id = response.get("session_id", None)
        return self._session_id

    @property
    def tags(self) -> List:
        """Job tags.

        Returns:
            Tags assigned to the job that can be used for filtering.
        """
        return self._tags

    @property
    def usage_estimation(self) -> Dict[str, Any]:
        """Return the usage estimation infromation for this job.

        Returns:
            ``quantum_seconds`` which is the estimated system execution time
            of the job in seconds. Quantum time represents the time that
            the system is dedicated to processing your job.
        """
        if not self._usage_estimation:
            response = self._api_client.job_get(job_id=self.job_id())
            self._usage_estimation = {
                "quantum_seconds": response.pop("estimated_running_time_seconds", None),
            }

        return self._usage_estimation<|MERGE_RESOLUTION|>--- conflicted
+++ resolved
@@ -40,12 +40,7 @@
     RuntimeJobTimeoutError,
     RuntimeJobMaxTimeoutError,
 )
-<<<<<<< HEAD
 from .utils.result_decoder import ResultDecoder
-from .utils import RuntimeDecoder
-=======
-from .program.result_decoder import ResultDecoder
->>>>>>> ac4efe21
 from .api.clients import RuntimeClient, RuntimeWebsocketClient, WebsocketClientCloseCode
 from .exceptions import IBMError
 from .api.exceptions import RequestsApiError
@@ -226,17 +221,12 @@
             raise RuntimeInvalidStateError(
                 "Unable to retrieve result for job {}. " "Job was cancelled.".format(self.job_id())
             )
-<<<<<<< HEAD
-            self._results = _decoder.decode(result_raw) if result_raw else None
-        return self._results
-=======
 
         result_raw = self._download_external_result(
             self._api_client.job_results(job_id=self.job_id())
         )
 
         return _decoder.decode(result_raw) if result_raw else None
->>>>>>> ac4efe21
 
     def cancel(self) -> None:
         """Cancel the job.
