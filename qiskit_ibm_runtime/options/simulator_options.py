# This code is part of Qiskit.
#
# (C) Copyright IBM 2022.
#
# This code is licensed under the Apache License, Version 2.0. You may
# obtain a copy of this license in the LICENSE.txt file in the root directory
# of this source tree or at http://www.apache.org/licenses/LICENSE-2.0.
#
# Any modifications or derivative works of this code must retain this
# copyright notice, and modified files need to carry a notice indicating
# that they have been altered from the originals.

"""Simulator options."""

from dataclasses import dataclass
from typing import TYPE_CHECKING, List, Optional, Union

from qiskit.exceptions import MissingOptionalLibraryError
from qiskit.providers import BackendV1, BackendV2
from qiskit.utils import optionals

from qiskit.transpiler import CouplingMap

from .utils import _flexible

if TYPE_CHECKING:
    import qiskit_aer


@_flexible
@dataclass()
class SimulatorOptions:
    """Simulator options.

    For best practice in simulating a backend make sure to pass the
    basis gates and coupling map of that backend.

    Args:
        noise_model: Noise model for the simulator.

        seed_simulator: Random seed to control sampling.

        coupling_map: Directed coupling map to target in mapping. If
            the coupling map is symmetric, both directions need to be specified.
            Each entry in the list specifies a directed two-qubit interactions,
            e.g: ``[[0, 1], [0, 3], [1, 2], [1, 5], [2, 5], [4, 1], [5, 3]]``

        basis_gates: List of basis gate names to unroll to. For example,
            ``['u1', 'u2', 'u3', 'cx']``. If ``None``, do not unroll.
    """

    noise_model: Optional[Union[dict, "qiskit_aer.noise.noise_model.NoiseModel"]] = None
    seed_simulator: Optional[int] = None
<<<<<<< HEAD
    coupling_map: Optional[List[List[int]]] = None
    basis_gates: Optional[List[str]] = None

    def set_backend(self, backend: Union[BackendV1, BackendV2]):
        """Set backend for simulation.
        This method changes noise_model, coupling_map, basis_gates according to given backend.

        Args:
            backend: backend to be set.
        """
        if not optionals.HAS_AER:
            raise MissingOptionalLibraryError(
                "qiskit-aer", "Aer provider", "pip install qiskit-aer"
            )

        from qiskit_aer.noise import NoiseModel

        self.noise_model = NoiseModel.from_backend(backend)


        if isinstance(backend, BackendV1):
            self.coupling_map = backend.configuration().coupling_map
            self.basis_gates = backend.configuration().basis_gates
        elif isinstance(backend, BackendV2):
            self.coupling_map = backend.coupling_map.get_edges()
            self.basis_gates = backend.operation_names
=======
    coupling_map: Optional[Union[List[List[int]], "CouplingMap"]] = None
    basis_gates: Optional[List[str]] = None
>>>>>>> 6597eb79
<|MERGE_RESOLUTION|>--- conflicted
+++ resolved
@@ -51,8 +51,7 @@
 
     noise_model: Optional[Union[dict, "qiskit_aer.noise.noise_model.NoiseModel"]] = None
     seed_simulator: Optional[int] = None
-<<<<<<< HEAD
-    coupling_map: Optional[List[List[int]]] = None
+    coupling_map: Optional[Union[List[List[int]], "CouplingMap"]] = None
     basis_gates: Optional[List[str]] = None
 
     def set_backend(self, backend: Union[BackendV1, BackendV2]):
@@ -77,8 +76,4 @@
             self.basis_gates = backend.configuration().basis_gates
         elif isinstance(backend, BackendV2):
             self.coupling_map = backend.coupling_map.get_edges()
-            self.basis_gates = backend.operation_names
-=======
-    coupling_map: Optional[Union[List[List[int]], "CouplingMap"]] = None
-    basis_gates: Optional[List[str]] = None
->>>>>>> 6597eb79
+            self.basis_gates = backend.operation_names