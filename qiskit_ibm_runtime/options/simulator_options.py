--- conflicted
+++ resolved
@@ -12,10 +12,8 @@
 
 """Simulator options."""
 
-<<<<<<< HEAD
+
 from typing import Optional, List, Union, TYPE_CHECKING, Literal, get_args
-=======
->>>>>>> 35227033
 from dataclasses import dataclass
 from typing import TYPE_CHECKING, List, Optional, Union
 
@@ -65,7 +63,6 @@
     coupling_map: Optional[Union[List[List[int]], "CouplingMap"]] = None
     basis_gates: Optional[List[str]] = None
 
-<<<<<<< HEAD
     @staticmethod
     def validate_simulator_options(simulator_options: dict) -> None:
         """Validate that simulator options are legal.
@@ -75,7 +72,7 @@
         for opt in simulator_options:
             if not opt in get_args(SimulatorSupportedOptions):
                 raise ValueError(f"Unsupported value '{opt}' for simulator.")
-=======
+
     def set_backend(self, backend: Union[BackendV1, BackendV2]) -> None:
         """Set backend for simulation.
         This method changes noise_model, coupling_map, basis_gates according to given backend.
@@ -97,5 +94,4 @@
             self.basis_gates = backend.configuration().basis_gates
         elif isinstance(backend, BackendV2):
             self.coupling_map = backend.coupling_map
-            self.basis_gates = backend.operation_names
->>>>>>> 35227033
+            self.basis_gates = backend.operation_names