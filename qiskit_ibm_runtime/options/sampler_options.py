--- conflicted
+++ resolved
@@ -47,12 +47,8 @@
     dynamical_decoupling: Union[DynamicalDecouplingOptions, Dict] = Field(
         default_factory=DynamicalDecouplingOptions
     )
-<<<<<<< HEAD
-    execution: Union[ExecutionOptionsV2, Dict] = Field(default_factory=ExecutionOptionsV2)
-    twirling: Union[TwirlingOptions, Dict] = Field(default_factory=TwirlingOptions)
-=======
     execution: Union[SamplerExecutionOptionsV2, Dict] = Field(
         default_factory=SamplerExecutionOptionsV2
     )
->>>>>>> e5472866
+    twirling: Union[TwirlingOptions, Dict] = Field(default_factory=TwirlingOptions)
     experimental: Union[UnsetType, dict] = Unset