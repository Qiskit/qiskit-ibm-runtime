--- conflicted
+++ resolved
@@ -77,6 +77,7 @@
             See :class:`ResilienceOptions` for all available options.
 
         execution: Execution time options. See :class:`ExecutionOptionsV2` for all available options.
+        execution: Execution time options. See :class:`ExecutionOptionsV2` for all available options.
 
         environment: Options related to the execution environment. See
             :class:`EnvironmentOptions` for all available options.
@@ -143,56 +144,6 @@
 
         return self
 
-<<<<<<< HEAD
-=======
-    @staticmethod
-    def _get_program_inputs(options: dict) -> dict:
-        """Convert the input options to program compatible inputs.
-
-        Returns:
-            Inputs acceptable by primitives.
-        """
-
-        sim_options = options.get("simulator", {})
-        inputs = {}
-        inputs["transpilation"] = copy.copy(options.get("transpilation", {}))
-        inputs["skip_transpilation"] = inputs["transpilation"].pop("skip_transpilation")
-        coupling_map = sim_options.get("coupling_map", None)
-        # TODO: We can just move this to json encoder
-        if isinstance(coupling_map, CouplingMap):
-            coupling_map = list(map(list, coupling_map.get_edges()))
-        inputs["transpilation"].update(
-            {
-                "optimization_level": options.get("optimization_level"),
-                "coupling_map": coupling_map,
-                "basis_gates": sim_options.get("basis_gates", None),
-            }
-        )
-
-        inputs["resilience_level"] = options.get("resilience_level")
-        inputs["resilience"] = options.get("resilience", {})
-
-        inputs["twirling"] = options.get("twirling", {})
-
-        inputs["execution"] = options.get("execution", {})
-        inputs["execution"].update(
-            {
-                "noise_model": sim_options.get("noise_model", Unset),
-                "seed_simulator": sim_options.get("seed_simulator", Unset),
-            }
-        )
-
-        # Add arbitrary experimental options
-        if isinstance(options.get("experimental", None), dict):
-            inputs = merge_options(inputs, options.get("experimental"))
-
-        inputs["_experimental"] = True
-        inputs["version"] = EstimatorOptions._VERSION
-        _remove_dict_unset_values(inputs)
-
-        return inputs
-
->>>>>>> a56cdf08
 
 # @dataclass(frozen=True)
 # class _ResilienceLevel0Options:
