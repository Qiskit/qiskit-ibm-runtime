--- conflicted
+++ resolved
@@ -60,15 +60,9 @@
               instruction starting time. Measure instruction should start at time which
               is a multiple of the alignment value.
 
-<<<<<<< HEAD
-                This information will be provided by the backend configuration.
-                If the backend doesn't have any restriction on the instruction time allocation,
-                then ``timing_constraints`` is None and no adjustment will be performed.
-=======
               This information will be provided by the backend configuration.
               If the backend doesn't have any restriction on the instruction time allocation,
               then ``timing_constraints`` is None and no adjustment will be performed.
->>>>>>> 2e3dad4f
     """
 
     skip_transpilation: bool = False
