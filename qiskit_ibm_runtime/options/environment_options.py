# This code is part of Qiskit.
#
# (C) Copyright IBM 2022.
#
# This code is licensed under the Apache License, Version 2.0. You may
# obtain a copy of this license in the LICENSE.txt file in the root directory
# of this source tree or at http://www.apache.org/licenses/LICENSE-2.0.
#
# Any modifications or derivative works of this code must retain this
# copyright notice, and modified files need to carry a notice indicating
# that they have been altered from the originals.

"""Options related to the execution environment."""

from typing import Optional, Callable, List, Literal

from .utils import primitive_dataclass

LogLevelType = Literal[
    "DEBUG",
    "INFO",
    "WARNING",
    "ERROR",
    "CRITICAL",
]


@primitive_dataclass
class EnvironmentOptions:
    """Options related to the execution environment."""

    log_level: LogLevelType = "WARNING"
    r"""logging level to set in the execution environment. The valid
        log levels are: ``DEBUG``, ``INFO``, ``WARNING``, ``ERROR``, and ``CRITICAL``.

        Default: ``WARNING``.
    """
    callback: Optional[Callable] = None
    r"""Callback function to be invoked for any interim results and final result.
        The callback function will receive 2 positional parameters:

            1. Job ID
            2. Job result.

<<<<<<< HEAD
        Default: ``None``.
    """
    job_tags: Optional[List] = None
    r"""Tags to be assigned to the job. The tags can subsequently be used
        as a filter in the :meth:`qiskit_ibm_runtime.qiskit_runtime_service.jobs()`
        function call. 
        
        Default: ``None``.
    """
=======
        job_tags: Tags to be assigned to the job. The tags can subsequently be used
            as a filter in the :meth:`qiskit_ibm_runtime.qiskit_runtime_service.jobs()`
            function call. Default: ``None``.

        private: Boolean value for marking jobs as private.
    """

    log_level: LogLevelType = "WARNING"
    callback: Optional[Callable] = None
    job_tags: Optional[List] = None
    private: Optional[bool] = False
>>>>>>> 55321aa7
<|MERGE_RESOLUTION|>--- conflicted
+++ resolved
@@ -42,7 +42,6 @@
             1. Job ID
             2. Job result.
 
-<<<<<<< HEAD
         Default: ``None``.
     """
     job_tags: Optional[List] = None
@@ -52,16 +51,5 @@
         
         Default: ``None``.
     """
-=======
-        job_tags: Tags to be assigned to the job. The tags can subsequently be used
-            as a filter in the :meth:`qiskit_ibm_runtime.qiskit_runtime_service.jobs()`
-            function call. Default: ``None``.
-
-        private: Boolean value for marking jobs as private.
-    """
-
-    log_level: LogLevelType = "WARNING"
-    callback: Optional[Callable] = None
-    job_tags: Optional[List] = None
     private: Optional[bool] = False
->>>>>>> 55321aa7
+    r"""Boolean value for marking jobs as private."""