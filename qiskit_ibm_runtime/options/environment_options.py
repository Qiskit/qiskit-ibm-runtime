--- conflicted
+++ resolved
@@ -48,11 +48,5 @@
     """
 
     log_level: str = "WARNING"
-<<<<<<< HEAD
     callback: Optional[Callable] = None
-=======
-    image: Optional[str] = None
-    instance: Optional[str] = None
-    callback: Optional[Callable] = None
-    job_tags: Optional[List] = field(default_factory=list)
->>>>>>> 6c178991
+    job_tags: Optional[List] = field(default_factory=list)