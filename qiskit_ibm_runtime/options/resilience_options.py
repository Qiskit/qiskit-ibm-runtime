# This code is part of Qiskit.
#
# (C) Copyright IBM 2022.
#
# This code is licensed under the Apache License, Version 2.0. You may
# obtain a copy of this license in the LICENSE.txt file in the root directory
# of this source tree or at http://www.apache.org/licenses/LICENSE-2.0.
#
# Any modifications or derivative works of this code must retain this
# copyright notice, and modified files need to carry a notice indicating
# that they have been altered from the originals.

"""Resilience options."""

from typing import Sequence, Literal, get_args, Union
from dataclasses import dataclass

<<<<<<< HEAD
from .utils import _flexible
from ..utils.deprecation import issue_deprecation_msg, deprecate_arguments

=======
>>>>>>> cf2f7950
ResilienceSupportedOptions = Literal[
    "noise_amplifier",
    "noise_factors",
    "extrapolator",
]
NoiseAmplifierType = Literal[
    "LocalFoldingAmplifier",
]
ExtrapolatorType = Literal[
    "LinearExtrapolator",
    "QuadraticExtrapolator",
    "CubicExtrapolator",
    "QuarticExtrapolator",
]

ZneExtrapolatorType = Literal[
    None,
    "exponential",
    "double_exponential",
    "linear",
    "polynomial_degree_1",
    "polynomial_degree_2",
    "polynomial_degree_3",
    "polynomial_degree_4",
]


@dataclass
class ResilienceOptions:
    """Resilience options.

    Args:
        noise_factors (DEPRECATED): An list of real valued noise factors that determine
            by what amount the circuits' noise is amplified.
            Only applicable for ``resilience_level=2``.
<<<<<<< HEAD
            Default: (1, 3, 5) if resilience level is 2. Otherwise ``None``.

        noise_amplifier (DEPRECATED): A noise amplification strategy. One of ``"TwoQubitAmplifier"``,
            ``"GlobalFoldingAmplifier"``, ``"LocalFoldingAmplifier"``, ``"CxAmplifier"``.
            Only applicable for ``resilience_level=2``.
            Default: "TwoQubitAmplifier" if resilience level is 2. Otherwise ``None``.
=======
            Default: ``None``, and (1, 3, 5) if resilience level is 2.

        noise_amplifier (DEPRECATED): A noise amplification strategy. Currently only
        ``"LocalFoldingAmplifier"`` is supported Only applicable for ``resilience_level=2``.
            Default: "LocalFoldingAmplifier".
>>>>>>> cf2f7950

        extrapolator (DEPRECATED): An extrapolation strategy. One of ``"LinearExtrapolator"``,
            ``"QuadraticExtrapolator"``, ``"CubicExtrapolator"``, ``"QuarticExtrapolator"``.
            Note that ``"CubicExtrapolator"`` and ``"QuarticExtrapolator"`` require more
            noise factors than the default.
            Only applicable for ``resilience_level=2``.
<<<<<<< HEAD
            Default: ``LinearExtrapolator`` if resilience level is 2. Otherwise ``None``.

        measure_noise_mitigation: Whether to enable measurement error mitigation method.
            By default, this is enabled for resilience level 1, 2, and 3 (when applicable).

        zne_mitigation: Whether to turn on Zero Noise Extrapolation error mitigation method.
            By default, ZNE is enabled for resilience level 2.

        zne_noise_factors: An list of real valued noise factors that determine by what amount the
            circuits' noise is amplified.
            Only applicable if ZNE is enabled.
            Default: (1, 3, 5).

        zne_extrapolator: An extrapolation strategy. One or more of ``"multi_exponential"``,
            ``"single_exponential"``, ``"double_exponential"``, ``"linear"``.
            Only applicable if ZNE is enabled.
            Default: ``("exponential, "linear")``

        zne_stderr_threshold: A standard error threshold for accepting the ZNE result of Pauli basis
            expectation values when using ZNE mitigation. Any extrapolator model resulting an larger
            standard error than this value, or mean that is outside of the allowed range and threshold
            will be rejected. If all models are rejected the result for the lowest noise factor is
            used for that basis term.
            Only applicable if ZNE is enabled.
            Default: 0.25

        pec_mitigation: Whether to turn on Probabilistic Error Cancellation error mitigation method.
            By default, PEC is enabled for resilience level 3.

        pec_max_overhead: Specify a maximum sampling overhead for the PEC sampling noise model.
            If None the full learned model will be sampled from, otherwise if the learned noise
            model has a sampling overhead greater than this value it will be scaled down to
            implement partial PEC with a scaled noise model corresponding to the maximum
            sampling overhead.
            Only applicable if PEC is enabled.
            Default: 100
=======
            Default: ``None``, and ``LinearExtrapolator`` if resilience level is 2.
>>>>>>> cf2f7950
    """

    noise_amplifier: NoiseAmplifierType = None
    noise_factors: Sequence[float] = None
    extrapolator: ExtrapolatorType = None
<<<<<<< HEAD

    # Measurement error mitigation
    measure_noise_mitigation: bool = None

    # ZNE
    zne_mitigation: bool = None
    zne_noise_factors: Sequence[float] = None
    zne_extrapolator: Union[ZneExtrapolatorType, Sequence[ZneExtrapolatorType]] = (
        "exponential",
        "linear",
    )
    zne_stderr_threshold: float = None

    # PEC
    pec_mitigation: bool = None
    pec_max_overhead: float = None
=======
>>>>>>> cf2f7950

    @staticmethod
    def validate_resilience_options(resilience_options: dict) -> None:
        """Validate that resilience options are legal.

        Raises:
            ValueError: if any resilience option is not supported
            ValueError: if noise_amplifier is not in NoiseAmplifierType.
            ValueError: if extrapolator is not in ExtrapolatorType.
            ValueError: if extrapolator == "QuarticExtrapolator" and number of noise_factors < 5.
            ValueError: if extrapolator == "CubicExtrapolator" and number of noise_factors < 4.
            TypeError: if an input value has an invalid type.
        """
<<<<<<< HEAD
        noise_amplifier = resilience_options.get("noise_amplifier")
        if noise_amplifier is not None:
            issue_deprecation_msg(
                msg="The 'noise_amplifier' resilience option is deprecated",
                version="0.12.0",
                period="1 month",
                remedy="After the deprecation period, only local folding amplification "
                "will be supported. "
                "Refer to https://github.com/qiskit-community/prototype-zne "
                "for global folding amplification in ZNE.",
            )
            if noise_amplifier not in get_args(NoiseAmplifierType):
                raise ValueError(
                    f"Unsupported value {noise_amplifier} for noise_amplifier. "
                    f"Supported values are {get_args(NoiseAmplifierType)}"
                )

        if resilience_options.get("noise_factors", None) is not None:
            deprecate_arguments(
                deprecated="noise_factors",
                version="0.13.0",
                remedy="Please use 'zne_noise_factors' instead.",
=======
        for opt in resilience_options:
            if not opt in get_args(ResilienceSupportedOptions):
                raise ValueError(f"Unsupported value '{opt}' for resilience.")
        noise_amplifier = resilience_options.get("noise_amplifier") or "LocalFoldingAmplifier"
        if noise_amplifier not in get_args(NoiseAmplifierType):
            raise ValueError(
                f"Unsupported value {noise_amplifier} for noise_amplifier. "
                f"Supported values are {get_args(NoiseAmplifierType)}"
>>>>>>> cf2f7950
            )

        extrapolator = resilience_options.get("extrapolator")
<<<<<<< HEAD
        if extrapolator is not None:
            deprecate_arguments(
                deprecated="extrapolator",
                version="0.13.0",
                remedy="Please use 'zne_extrapolator' instead.",
=======
        if extrapolator and extrapolator not in get_args(ExtrapolatorType):
            raise ValueError(
                f"Unsupported value {extrapolator} for extrapolator. "
                f"Supported values are {get_args(ExtrapolatorType)}"
>>>>>>> cf2f7950
            )
            if extrapolator not in get_args(ExtrapolatorType):
                raise ValueError(
                    f"Unsupported value {extrapolator} for extrapolator. "
                    f"Supported values are {get_args(ExtrapolatorType)}"
                )

        if (
            extrapolator == "QuarticExtrapolator"
            and len(resilience_options.get("noise_factors")) < 5
        ):
            raise ValueError("QuarticExtrapolator requires at least 5 noise_factors.")
        if extrapolator == "CubicExtrapolator" and len(resilience_options.get("noise_factors")) < 4:
            raise ValueError("CubicExtrapolator requires at least 4 noise_factors.")

        # Validation of new ZNE options
        if resilience_options.get("zne_mitigation"):
            # Validate extrapolator
            extrapolator = resilience_options.get("zne_extrapolator")
            if isinstance(extrapolator, str):
                extrapolator = (extrapolator,)
            if extrapolator is not None:
                for extrap in extrapolator:
                    if extrap not in get_args(ZneExtrapolatorType):
                        raise ValueError(
                            f"Unsupported value {extrapolator} for zne_extrapolator. "
                            f"Supported values are {get_args(ZneExtrapolatorType)}"
                        )

            # Validation of noise factors
            factors = resilience_options.get("zne_noise_factors")
            if not isinstance(factors, (list, tuple)):
                raise TypeError(
                    f"zne_noise_factors option value must be a sequence, not {type(factors)}"
                )
            if any(i <= 0 for i in factors):
                raise ValueError("zne_noise_factors` option value must all be non-negative")
            if len(factors) < 1:
                raise ValueError("zne_noise_factors cannot be empty")
            if extrapolator is not None:
                required_factors = {
                    "exponential": 2,
                    "double_exponential": 4,
                    "linear": 2,
                    "polynomial_degree_1": 2,
                    "polynomial_degree_2": 3,
                    "polynomial_degree_3": 4,
                    "polynomial_degree_4": 5,
                }
                for extrap in extrapolator:
                    if len(factors) < required_factors[extrap]:
                        raise ValueError(
                            f"{extrap} requires at least {required_factors[extrap]} zne_noise_factors"
                        )

            # Validation of threshold
            threshold = resilience_options.get("zne_stderr_threshold")
            if threshold is not None and threshold <= 0:
                raise ValueError("Invalid zne_stderr_threshold option value must be > 0")

        if resilience_options.get("pec_mitigation"):
            if resilience_options.get("zne_mitigation"):
                raise ValueError(
                    "pec_mitigation and zne_mitigation`options cannot be "
                    "simultaneously enabled. Set one of them to False."
                )
            max_overhead = resilience_options.get("pec_max_overhead")
            if max_overhead is not None and max_overhead < 1:
                raise ValueError("pec_max_overhead must be None or >= 1")


@dataclass(frozen=True)
class _ZneOptions:
    zne_mitigation: bool = True
    zne_noise_factors: Sequence[float] = (1, 3, 5)
    zne_extrapolator: Union[ZneExtrapolatorType, Sequence[ZneExtrapolatorType]] = (
        "exponential",
        "linear",
    )
    zne_stderr_threshold: float = 0.25


@dataclass(frozen=True)
class _PecOptions:
    pec_mitigation: bool = True
    pec_max_overhead: float = 100<|MERGE_RESOLUTION|>--- conflicted
+++ resolved
@@ -15,12 +15,8 @@
 from typing import Sequence, Literal, get_args, Union
 from dataclasses import dataclass
 
-<<<<<<< HEAD
-from .utils import _flexible
-from ..utils.deprecation import issue_deprecation_msg, deprecate_arguments
-
-=======
->>>>>>> cf2f7950
+from ..utils.deprecation import issue_deprecation_msg
+
 ResilienceSupportedOptions = Literal[
     "noise_amplifier",
     "noise_factors",
@@ -35,6 +31,8 @@
     "CubicExtrapolator",
     "QuarticExtrapolator",
 ]
+
+
 
 ZneExtrapolatorType = Literal[
     None,
@@ -47,7 +45,6 @@
     "polynomial_degree_4",
 ]
 
-
 @dataclass
 class ResilienceOptions:
     """Resilience options.
@@ -56,27 +53,18 @@
         noise_factors (DEPRECATED): An list of real valued noise factors that determine
             by what amount the circuits' noise is amplified.
             Only applicable for ``resilience_level=2``.
-<<<<<<< HEAD
             Default: (1, 3, 5) if resilience level is 2. Otherwise ``None``.
 
         noise_amplifier (DEPRECATED): A noise amplification strategy. One of ``"TwoQubitAmplifier"``,
             ``"GlobalFoldingAmplifier"``, ``"LocalFoldingAmplifier"``, ``"CxAmplifier"``.
             Only applicable for ``resilience_level=2``.
             Default: "TwoQubitAmplifier" if resilience level is 2. Otherwise ``None``.
-=======
-            Default: ``None``, and (1, 3, 5) if resilience level is 2.
-
-        noise_amplifier (DEPRECATED): A noise amplification strategy. Currently only
-        ``"LocalFoldingAmplifier"`` is supported Only applicable for ``resilience_level=2``.
-            Default: "LocalFoldingAmplifier".
->>>>>>> cf2f7950
 
         extrapolator (DEPRECATED): An extrapolation strategy. One of ``"LinearExtrapolator"``,
             ``"QuadraticExtrapolator"``, ``"CubicExtrapolator"``, ``"QuarticExtrapolator"``.
             Note that ``"CubicExtrapolator"`` and ``"QuarticExtrapolator"`` require more
             noise factors than the default.
             Only applicable for ``resilience_level=2``.
-<<<<<<< HEAD
             Default: ``LinearExtrapolator`` if resilience level is 2. Otherwise ``None``.
 
         measure_noise_mitigation: Whether to enable measurement error mitigation method.
@@ -113,15 +101,11 @@
             sampling overhead.
             Only applicable if PEC is enabled.
             Default: 100
-=======
-            Default: ``None``, and ``LinearExtrapolator`` if resilience level is 2.
->>>>>>> cf2f7950
     """
 
     noise_amplifier: NoiseAmplifierType = None
     noise_factors: Sequence[float] = None
     extrapolator: ExtrapolatorType = None
-<<<<<<< HEAD
 
     # Measurement error mitigation
     measure_noise_mitigation: bool = None
@@ -138,8 +122,6 @@
     # PEC
     pec_mitigation: bool = None
     pec_max_overhead: float = None
-=======
->>>>>>> cf2f7950
 
     @staticmethod
     def validate_resilience_options(resilience_options: dict) -> None:
@@ -153,7 +135,6 @@
             ValueError: if extrapolator == "CubicExtrapolator" and number of noise_factors < 4.
             TypeError: if an input value has an invalid type.
         """
-<<<<<<< HEAD
         noise_amplifier = resilience_options.get("noise_amplifier")
         if noise_amplifier is not None:
             issue_deprecation_msg(
@@ -176,31 +157,14 @@
                 deprecated="noise_factors",
                 version="0.13.0",
                 remedy="Please use 'zne_noise_factors' instead.",
-=======
-        for opt in resilience_options:
-            if not opt in get_args(ResilienceSupportedOptions):
-                raise ValueError(f"Unsupported value '{opt}' for resilience.")
-        noise_amplifier = resilience_options.get("noise_amplifier") or "LocalFoldingAmplifier"
-        if noise_amplifier not in get_args(NoiseAmplifierType):
-            raise ValueError(
-                f"Unsupported value {noise_amplifier} for noise_amplifier. "
-                f"Supported values are {get_args(NoiseAmplifierType)}"
->>>>>>> cf2f7950
             )
 
         extrapolator = resilience_options.get("extrapolator")
-<<<<<<< HEAD
         if extrapolator is not None:
             deprecate_arguments(
                 deprecated="extrapolator",
                 version="0.13.0",
                 remedy="Please use 'zne_extrapolator' instead.",
-=======
-        if extrapolator and extrapolator not in get_args(ExtrapolatorType):
-            raise ValueError(
-                f"Unsupported value {extrapolator} for extrapolator. "
-                f"Supported values are {get_args(ExtrapolatorType)}"
->>>>>>> cf2f7950
             )
             if extrapolator not in get_args(ExtrapolatorType):
                 raise ValueError(
