# This code is part of Qiskit.
#
# (C) Copyright IBM 2022.
#
# This code is licensed under the Apache License, Version 2.0. You may
# obtain a copy of this license in the LICENSE.txt file in the root directory
# of this source tree or at http://www.apache.org/licenses/LICENSE-2.0.
#
# Any modifications or derivative works of this code must retain this
# copyright notice, and modified files need to carry a notice indicating
# that they have been altered from the originals.

"""Resilience options."""

from typing import Sequence, Literal, get_args
from dataclasses import dataclass

<<<<<<< HEAD
from ..utils.deprecation import issue_deprecation_msg
=======
from .utils import _flexible
>>>>>>> dc3b1d0d

ResilienceSupportedOptions = Literal[
    "noise_amplifier",
    "noise_factors",
    "extrapolator",
]
NoiseAmplifierType = Literal[
    "LocalFoldingAmplifier",
]
ExtrapolatorType = Literal[
    "LinearExtrapolator",
    "QuadraticExtrapolator",
    "CubicExtrapolator",
    "QuarticExtrapolator",
]


@dataclass
class ResilienceOptions:
    """Resilience options.

    Args:
        noise_factors: An list of real valued noise factors that determine by what amount the
            circuits' noise is amplified.
            Only applicable for ``resilience_level=2``.
            Default: ``None``, and (1, 3, 5) if resilience level is 2.

        noise_amplifier (DEPRECATED): A noise amplification strategy. Currently only
        ``"LocalFoldingAmplifier"`` is supported Only applicable for ``resilience_level=2``.
            Default: "LocalFoldingAmplifier".

        extrapolator: An extrapolation strategy. One of ``"LinearExtrapolator"``,
            ``"QuadraticExtrapolator"``, ``"CubicExtrapolator"``, ``"QuarticExtrapolator"``.
            Note that ``"CubicExtrapolator"`` and ``"QuarticExtrapolator"`` require more
            noise factors than the default.
            Only applicable for ``resilience_level=2``.
            Default: ``None``, and ``LinearExtrapolator`` if resilience level is 2.
    """

    noise_amplifier: NoiseAmplifierType = None
    noise_factors: Sequence[float] = None
    extrapolator: ExtrapolatorType = None

    @staticmethod
    def validate_resilience_options(resilience_options: dict) -> None:
        """Validate that resilience options are legal.
        Raises:
            ValueError: if any resilience option is not supported
            ValueError: if noise_amplifier is not in NoiseAmplifierType.
            ValueError: if extrapolator is not in ExtrapolatorType.
            ValueError: if extrapolator == "QuarticExtrapolator" and number of noise_factors < 5.
            ValueError: if extrapolator == "CubicExtrapolator" and number of noise_factors < 4.
        """
        for opt in resilience_options:
            if not opt in get_args(ResilienceSupportedOptions):
                raise ValueError(f"Unsupported value '{opt}' for resilience.")
        noise_amplifier = resilience_options.get("noise_amplifier") or "LocalFoldingAmplifier"
        if noise_amplifier not in get_args(NoiseAmplifierType):
            raise ValueError(
                f"Unsupported value {noise_amplifier} for noise_amplifier. "
                f"Supported values are {get_args(NoiseAmplifierType)}"
            )
        extrapolator = resilience_options.get("extrapolator")
        if extrapolator and extrapolator not in get_args(ExtrapolatorType):
            raise ValueError(
                f"Unsupported value {extrapolator} for extrapolator. "
                f"Supported values are {get_args(ExtrapolatorType)}"
            )
        if (
            extrapolator == "QuarticExtrapolator"
            and len(resilience_options.get("noise_factors")) < 5
        ):
            raise ValueError("QuarticExtrapolator requires at least 5 noise_factors.")
        if extrapolator == "CubicExtrapolator" and len(resilience_options.get("noise_factors")) < 4:
            raise ValueError("CubicExtrapolator requires at least 4 noise_factors.")<|MERGE_RESOLUTION|>--- conflicted
+++ resolved
@@ -14,12 +14,6 @@
 
 from typing import Sequence, Literal, get_args
 from dataclasses import dataclass
-
-<<<<<<< HEAD
-from ..utils.deprecation import issue_deprecation_msg
-=======
-from .utils import _flexible
->>>>>>> dc3b1d0d
 
 ResilienceSupportedOptions = Literal[
     "noise_amplifier",
