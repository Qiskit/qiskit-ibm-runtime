# This code is part of Qiskit.
#
# (C) Copyright IBM 2022.
#
# This code is licensed under the Apache License, Version 2.0. You may
# obtain a copy of this license in the LICENSE.txt file in the root directory
# of this source tree or at http://www.apache.org/licenses/LICENSE-2.0.
#
# Any modifications or derivative works of this code must retain this
# copyright notice, and modified files need to carry a notice indicating
# that they have been altered from the originals.

"""Primitive options."""

from typing import Optional, Union, ClassVar, Literal, get_args, Any
from dataclasses import dataclass, fields, field, asdict
import copy
import warnings

from qiskit.transpiler import CouplingMap

<<<<<<< HEAD
from .utils import _flexible, Dict, _remove_dict_none_values
=======
from .utils import Dict, _to_obj

>>>>>>> cf2f7950
from .environment_options import EnvironmentOptions
from .execution_options import ExecutionOptions
from .simulator_options import SimulatorOptions
from .transpilation_options import TranspilationOptions
from .resilience_options import ResilienceOptions, _ZneOptions, _PecOptions
from .twirling_options import TwirlingOptions
from ..runtime_options import RuntimeOptions

DDSequenceType = Literal[None, "XX", "XpXm", "XY4"]


@dataclass
class Options:
    """Options for the primitives.

    Args:
        optimization_level: How much optimization to perform on the circuits.
            Higher levels generate more optimized circuits,
            at the expense of longer transpilation times. This is based on the
            ``optimization_level`` parameter in qiskit-terra but may include
            backend-specific optimization. Default: 3.

            * 0: no optimization
            * 1: light optimization
            * 2: heavy optimization
            * 3: even heavier optimization

        resilience_level: How much resilience to build against errors.
            Higher levels generate more accurate results,
            at the expense of longer processing times. Default: 1.

            * 0: No mitigation.
            * 1: Minimal mitigation costs. Mitigate error associated with readout errors.
            * 2: Medium mitigation costs. Typically reduces bias in estimators but
              is not guaranteed to be zero bias. Only applies to estimator.
            * 3: Heavy mitigation with layer sampling. Theoretically expected to deliver zero
              bias estimators. Only applies to estimator.

            Refer to the
            `Qiskit Runtime documentation
            <https://qiskit.org/documentation/partners/qiskit_ibm_runtime>`_.
            for more information about the error mitigation methods used at each level.

        max_execution_time: Maximum execution time in seconds, which is based
            on system execution time (not wall clock time). System execution time is
            the amount of time that the system is dedicated to processing your job.
            If a job exceeds this time limit, it is forcibly cancelled.
            Simulator jobs continue to use wall clock time.

            Refer to the
            `Max execution time documentation
            <https://docs.quantum-computing.ibm.com/run/max-execution-time#maximum-execution-time>`_.
            for more information.

        dynamical_decoupling: Optional, specify a dynamical decoupling sequence to use.
            Allowed values are ``"XX"``, ``"XpXm"``, ``"XY4"``.
            Default: None

        transpilation: Transpilation options. See :class:`TranspilationOptions` for all
            available options.

        resilience: Advanced resilience options to fine tune the resilience strategy.
            See :class:`ResilienceOptions` for all available options.

        execution: Execution time options. See :class:`ExecutionOptions` for all available options.

        environment: Options related to the execution environment. See
            :class:`EnvironmentOptions` for all available options.

        simulator: Simulator options. See
            :class:`SimulatorOptions` for all available options.
    """

    # Defaults for optimization_level and for resilience_level will be assigned
    # in Sampler/Estimator
    _DEFAULT_OPTIMIZATION_LEVEL = 3
    _DEFAULT_NOISELESS_OPTIMIZATION_LEVEL = 1
    _DEFAULT_RESILIENCE_LEVEL = 1
    _DEFAULT_NOISELESS_RESILIENCE_LEVEL = 0
    _MAX_OPTIMIZATION_LEVEL = 3
    _MAX_RESILIENCE_LEVEL_ESTIMATOR = 3
    _MAX_RESILIENCE_LEVEL_SAMPLER = 1
    _MAX_EXECUTION_TIME = 8 * 60 * 60  # 8 hours for real device

    optimization_level: Optional[int] = None
    resilience_level: Optional[int] = None
    max_execution_time: Optional[int] = None
    dynamical_decoupling: Optional[DDSequenceType] = None
    transpilation: Union[TranspilationOptions, Dict] = field(default_factory=TranspilationOptions)
    resilience: Union[ResilienceOptions, Dict] = field(default_factory=ResilienceOptions)
    execution: Union[ExecutionOptions, Dict] = field(default_factory=ExecutionOptions)
    environment: Union[EnvironmentOptions, Dict] = field(default_factory=EnvironmentOptions)
    simulator: Union[SimulatorOptions, Dict] = field(default_factory=SimulatorOptions)
    twirling: Union[TwirlingOptions, Dict] = field(default_factory=TwirlingOptions)

    _obj_fields: ClassVar[dict] = {
        "transpilation": TranspilationOptions,
        "execution": ExecutionOptions,
        "environment": EnvironmentOptions,
        "simulator": SimulatorOptions,
        "resilience": ResilienceOptions,
        "twirling": TwirlingOptions,
    }

    def __post_init__(self):  # type: ignore
        """Convert dictionary fields to object."""
        obj_fields = getattr(self, "_obj_fields", {})
        for key in list(obj_fields):
            if hasattr(self, key):
                orig_val = getattr(self, key)
                setattr(self, key, _to_obj(obj_fields[key], orig_val))

    @staticmethod
    def _get_program_inputs(options: dict) -> dict:
        """Convert the input options to program compatible inputs.

        Returns:
            Inputs acceptable by primitives.
        """

        if not options.get("_experimental", True):
            sim_options = options.get("simulator", {})
            inputs = {}
            inputs["transpilation_settings"] = options.get("transpilation", {})
            inputs["transpilation_settings"].update(
                {
                    "optimization_settings": {"level": options.get("optimization_level")},
                    "coupling_map": sim_options.get("coupling_map", None),
                    "basis_gates": sim_options.get("basis_gates", None),
                }
            )
            if isinstance(inputs["transpilation_settings"]["coupling_map"], CouplingMap):
                inputs["transpilation_settings"]["coupling_map"] = list(
                    map(list, inputs["transpilation_settings"]["coupling_map"].get_edges())
                )

            inputs["resilience_settings"] = options.get("resilience", {})
            inputs["resilience_settings"].update({"level": options.get("resilience_level")})
            inputs["run_options"] = options.get("execution")
            inputs["run_options"].update(
                {
                    "noise_model": sim_options.get("noise_model", None),
                    "seed_simulator": sim_options.get("seed_simulator", None),
                }
            )

            known_keys = list(Options.__dataclass_fields__.keys())
            known_keys.append("image")
            # Add additional unknown keys.
            for key in options.keys():
                if key not in known_keys:
                    warnings.warn(f"Key '{key}' is an unrecognized option. It may be ignored.")
                    inputs[key] = options[key]
            inputs["_experimental"] = False
            return inputs
        else:
            sim_options = options.get("simulator", {})
            inputs = {}
            inputs["transpilation"] = copy.copy(options.get("transpilation", {}))
            inputs["skip_transpilation"] = inputs["transpilation"].pop("skip_transpilation")
            coupling_map = sim_options.get("coupling_map", None)
            if isinstance(coupling_map, CouplingMap):
                coupling_map = list(map(list, coupling_map.get_edges()))
            inputs["transpilation"].update(
                {
                    "optimization_level": options.get("optimization_level"),
                    "coupling_map": coupling_map,
                    "basis_gates": sim_options.get("basis_gates", None),
                }
            )

            inputs["resilience_level"] = options.get("resilience_level")
            inputs["resilience"] = options.get("resilience", {})
            inputs["twirling"] = options.get("twirling", {})

            inputs["execution"] = options.get("execution")
            inputs["execution"].update(
                {
                    "noise_model": sim_options.get("noise_model", None),
                    "seed_simulator": sim_options.get("seed_simulator", None),
                }
            )

            known_keys = list(Options.__dataclass_fields__.keys())
            known_keys.append("image")
            # Add additional unknown keys.
            for key in options.keys():
                if key not in known_keys:
                    warnings.warn(f"Key '{key}' is an unrecognized option. It may be ignored.")
                    inputs[key] = options[key]

            inputs["_experimental"] = True
            return inputs

    @staticmethod
    def validate_options(options: dict) -> None:
        """Validate that program inputs (options) are valid
        Raises:
            ValueError: if optimization_level is outside the allowed range.
            ValueError: if max_execution_time is outside the allowed range.
        """
        if not options.get("optimization_level") in list(
            range(Options._MAX_OPTIMIZATION_LEVEL + 1)
        ):
            raise ValueError(
                f"optimization_level can only take the values "
                f"{list(range(Options._MAX_OPTIMIZATION_LEVEL + 1))}"
            )

        dd_seq = options.get("dynamical_decoupling")
        if dd_seq not in get_args(DDSequenceType):
            raise ValueError(
                f"Unsupported value '{dd_seq}' for dynamical_decoupling. "
                f"Allowed values are {get_args(DDSequenceType)}"
            )

        TwirlingOptions.validate_twirling_options(options.get("twirling"))
        ResilienceOptions.validate_resilience_options(options.get("resilience"))
        TranspilationOptions.validate_transpilation_options(options.get("transpilation"))
        execution_time = options.get("max_execution_time")
        if execution_time is not None:
            if execution_time > Options._MAX_EXECUTION_TIME:
                raise ValueError(
                    f"max_execution_time must be below " f"{Options._MAX_EXECUTION_TIME} seconds."
                )

        EnvironmentOptions.validate_environment_options(options.get("environment"))
        ExecutionOptions.validate_execution_options(options.get("execution"))
        SimulatorOptions.validate_simulator_options(options.get("simulator"))

    @staticmethod
    def _remove_none_values(options: dict) -> dict:
        """Remove `None` values from the options dictionary."""
        new_options = {}
        for key, value in options.items():
            if value is not None:
                if isinstance(value, dict):
                    new_suboptions = {}
                    for subkey, subvalue in value.items():
                        if subvalue is not None:
                            new_suboptions[subkey] = subvalue
                    new_options[key] = new_suboptions
                else:
                    new_options[key] = value

        return new_options

    @staticmethod
    def _set_default_resilience_options(options: dict) -> dict:
        """Set default resilience options for resilience level 2."""
        if options["resilience_level"] == 2:
            if not options["resilience"]["noise_factors"]:
                options["resilience"]["noise_factors"] = (1, 3, 5)
            if not options["resilience"]["extrapolator"]:
                options["resilience"]["extrapolator"] = "LinearExtrapolator"

        return options

    @staticmethod
    def _get_runtime_options(options: dict) -> dict:
        """Extract runtime options.

        Returns:
            Runtime options.
        """
        environment = options.get("environment") or {}
        out = {"max_execution_time": options.get("max_execution_time", None)}

        for fld in fields(RuntimeOptions):
            if fld.name in environment:
                out[fld.name] = environment[fld.name]

        if "image" in options:
            out["image"] = options["image"]

        return out

    @staticmethod
    def _merge_options(
        old_options: dict,
        new_options: Optional[dict] = None,
        allowed_none_keys: Optional[set] = None,
    ) -> dict:
        """Merge current options with the new ones.

        Args:
            new_options: New options to merge.

        Returns:
            Merged dictionary.
        """
        allowed_none_keys = allowed_none_keys or set()

        def _update_options(old: dict, new: dict, matched: Optional[dict] = None) -> None:
            if not new and not matched:
                return
            matched = matched or {}

            for key, val in old.items():
                if isinstance(val, dict):
                    matched = new.pop(key, {})
                    _update_options(val, new, matched)
                elif key in new.keys():
                    new_val = new.pop(key)
                    if new_val is not None or key in allowed_none_keys:
                        old[key] = new_val
                elif key in matched.keys():
                    new_val = matched.pop(key)
                    if new_val is not None or key in allowed_none_keys:
                        old[key] = new_val

            # Add new keys.
            for key, val in matched.items():
                old[key] = val

        combined = copy.deepcopy(old_options)
        if not new_options:
            return combined
        new_options_copy = copy.deepcopy(new_options)

        # First update values of the same key.
        _update_options(combined, new_options_copy)

        # Add new keys.
        combined.update(new_options_copy)

        return combined

    @classmethod
    def _merge_options_with_defaults(
        cls,
        primitive_options: dict,
        overwrite_options: Optional[dict] = None,
        is_simulator: bool = False,
    ) -> dict:
        def _get_merged_value(name: str, first: dict = None, second: dict = None) -> Any:
            first = first or overwrite_options
            second = second or primitive_options
            return first.get(name) or second.get(name)

        # 1. Determine optimization and resilience levels
        optimization_level = _get_merged_value("optimization_level")
        resilience_level = _get_merged_value("resilience_level")
        noise_model = _get_merged_value(
            "noise_model",
            first=overwrite_options.get("simulator", {}),
            second=primitive_options.get("simulator", {}),
        )
        if optimization_level is None:
            optimization_level = (
                cls._DEFAULT_NOISELESS_OPTIMIZATION_LEVEL
                if (is_simulator and noise_model is None)
                else cls._DEFAULT_OPTIMIZATION_LEVEL
            )
        if resilience_level is None:
            resilience_level = (
                cls._DEFAULT_NOISELESS_RESILIENCE_LEVEL
                if (is_simulator and noise_model is None)
                else cls._DEFAULT_RESILIENCE_LEVEL
            )

        # 2. Determine the default resilience options
        if resilience_level not in _DEFAULT_RESILIENCE_LEVEL_OPTIONS:
            raise ValueError(f"resilience_level {resilience_level} is not a valid value.")
        default_options = asdict(_DEFAULT_RESILIENCE_LEVEL_OPTIONS[resilience_level])
        default_options["optimization_level"] = optimization_level

        # HACK: To allow certain values to be explicitly updated with None
        none_keys = {"shots", "samples", "shots_per_sample", "zne_extrapolator", "pec_max_overhead"}

        # 3. Merge in primitive options.
        final_options = Options._merge_options(
            default_options, primitive_options, allowed_none_keys=none_keys
        )

        # 4. Merge in overwrites.
        final_options = Options._merge_options(
            final_options, overwrite_options, allowed_none_keys=none_keys
        )

        # 5. Remove Nones
        _remove_dict_none_values(final_options, allowed_none_keys=none_keys)

        return final_options


@dataclass(frozen=True)
class _ResilienceLevel0Options:
    resilience_level: int = 0
    resilience: ResilienceOptions = field(
        default_factory=lambda: ResilienceOptions(
            measure_noise_mitigation=False, zne_mitigation=False, pec_mitigation=False
        )
    )
    twirling: TwirlingOptions = field(
        default_factory=lambda: TwirlingOptions(gates=False, measure=False)
    )


@dataclass(frozen=True)
class _ResilienceLevel1Options:
    resilience_level: int = 1
    resilience: ResilienceOptions = field(
        default_factory=lambda: ResilienceOptions(
            measure_noise_mitigation=True, zne_mitigation=False, pec_mitigation=False
        )
    )
    twirling: TwirlingOptions = field(
        default_factory=lambda: TwirlingOptions(gates=False, measure=True, strategy="active-accum")
    )


@dataclass(frozen=True)
class _ResilienceLevel2Options:
    resilience_level: int = 2
    resilience: ResilienceOptions = field(
        default_factory=lambda: ResilienceOptions(
            measure_noise_mitigation=True, pec_mitigation=False, **asdict(_ZneOptions())
        )
    )
    twirling: TwirlingOptions = field(
        default_factory=lambda: TwirlingOptions(gates=True, measure=True, strategy="active-accum")
    )


@dataclass(frozen=True)
class _ResilienceLevel3Options:
    resilience_level: int = 3
    resilience: ResilienceOptions = field(
        default_factory=lambda: ResilienceOptions(
            measure_noise_mitigation=True, zne_mitigation=False, **asdict(_PecOptions())
        )
    )
    twirling: TwirlingOptions = field(
        default_factory=lambda: TwirlingOptions(gates=True, measure=True, strategy="active")
    )


_DEFAULT_RESILIENCE_LEVEL_OPTIONS = {
    0: _ResilienceLevel0Options(),
    1: _ResilienceLevel1Options(),
    2: _ResilienceLevel2Options(),
    3: _ResilienceLevel3Options(),
}<|MERGE_RESOLUTION|>--- conflicted
+++ resolved
@@ -19,12 +19,7 @@
 
 from qiskit.transpiler import CouplingMap
 
-<<<<<<< HEAD
 from .utils import _flexible, Dict, _remove_dict_none_values
-=======
-from .utils import Dict, _to_obj
-
->>>>>>> cf2f7950
 from .environment_options import EnvironmentOptions
 from .execution_options import ExecutionOptions
 from .simulator_options import SimulatorOptions
@@ -128,14 +123,6 @@
         "resilience": ResilienceOptions,
         "twirling": TwirlingOptions,
     }
-
-    def __post_init__(self):  # type: ignore
-        """Convert dictionary fields to object."""
-        obj_fields = getattr(self, "_obj_fields", {})
-        for key in list(obj_fields):
-            if hasattr(self, key):
-                orig_val = getattr(self, key)
-                setattr(self, key, _to_obj(obj_fields[key], orig_val))
 
     @staticmethod
     def _get_program_inputs(options: dict) -> dict:
