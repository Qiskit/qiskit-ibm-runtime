# This code is part of Qiskit.
#
# (C) Copyright IBM 2019, 2023.
#
# This code is licensed under the Apache License, Version 2.0. You may
# obtain a copy of this license in the LICENSE.txt file in the root directory
# of this source tree or at http://www.apache.org/licenses/LICENSE-2.0.
#
# Any modifications or derivative works of this code must retain this
# copyright notice, and modified files need to carry a notice indicating
# that they have been altered from the originals.

# pylint: disable=no-name-in-module
"""
Base class for dummy backends.
"""
from typing import Any, Dict
import logging
import warnings
import json
import os
import requests

from qiskit import QuantumCircuit

from qiskit.providers import BackendV2
from qiskit.utils import optionals as _optionals
from qiskit.transpiler import Target
from qiskit.providers import Options

from qiskit.providers.basic_provider import BasicSimulator

from qiskit_ibm_runtime.utils.backend_converter import convert_to_target
from qiskit_ibm_runtime.utils.backend_decoder import (
    decode_backend_configuration,
    properties_from_server_data,
)

from .. import QiskitRuntimeService
from ..utils.backend_encoder import BackendEncoder
from ..utils.backend_decoder import configuration_from_server_data

from ..models import (
    BackendProperties,
    BackendConfiguration,
    BackendStatus,
    QasmBackendConfiguration,
)
from ..models.exceptions import (
    BackendPropertyError,
)

logger = logging.getLogger(__name__)


class FakeBackendV2(BackendV2):
    """A fake backend class for testing and noisy simulation using real backend
    snapshots.
    """

    # directory and file names for real backend snapshots.
    dirname = None
    conf_filename = None
    props_filename = None
    backend_name = None

    def __init__(self) -> None:
        """FakeBackendV2 initializer."""
        self._conf_dict = self._get_conf_dict_from_json()
        self._props_dict = None
        super().__init__(
            provider=None,
            name=self._conf_dict.get("backend_name"),
            description=self._conf_dict.get("description"),
            online_date=self._conf_dict.get("online_date"),
            backend_version=self._conf_dict.get("backend_version"),
        )
        self._target = None
        self.sim = None

    def __getattr__(self, name: str) -> Any:
        """Gets attribute from self or configuration

        This magic method executes when user accesses an attribute that
        does not yet exist on the class.
        """
        # Prevent recursion since these properties are accessed within __getattr__
        if name in ["_target", "_conf_dict", "_props_dict"]:
            raise AttributeError(
                "'{}' object has no attribute '{}'".format(self.__class__.__name__, name)
            )

        # Check if the attribute now is available in backend configuration
        try:
            return self.configuration().__getattribute__(name)
        except AttributeError:
            raise AttributeError(
                "'{}' object has no attribute '{}'".format(self.__class__.__name__, name)
            )

    def _setup_sim(self) -> None:
        if _optionals.HAS_AER:
            from qiskit_aer import AerSimulator  # pylint: disable=import-outside-toplevel

            self.sim = AerSimulator()
            if self.target and self._props_dict:
                noise_model = self._get_noise_model_from_backend_v2()  # type: ignore
                self.sim.set_options(noise_model=noise_model)
                # Update fake backend default too to avoid overwriting
                # it when run() is called
                self.set_options(noise_model=noise_model)

        else:
            self.sim = BasicSimulator()

    def _get_conf_dict_from_json(self) -> dict:
        if not self.conf_filename:
            return None
        conf_dict = self._load_json(self.conf_filename)  # type: ignore
        decode_backend_configuration(conf_dict)
        conf_dict["backend_name"] = self.backend_name
        return conf_dict

    def _set_props_dict_from_json(self) -> None:
        if self.props_filename:
            props_dict = self._load_json(self.props_filename)  # type: ignore
            properties_from_server_data(props_dict)
            self._props_dict = props_dict

    def _supports_dynamic_circuits(self) -> bool:
        supported_features = self._conf_dict.get("supported_features") or []
        return "qasm3" in supported_features

    def _load_json(self, filename: str) -> dict:
        with open(  # pylint: disable=unspecified-encoding
            os.path.join(self.dirname, filename)
        ) as f_json:
            the_json = json.load(f_json)
        return the_json

    def status(self) -> BackendStatus:
        """Return the backend status.

        Returns:
            The status of the backend.

        """

        api_status = {
            "backend_name": self.name,
            "backend_version": "",
            "status_msg": "active",
            "operational": True,
            "pending_jobs": 0,
        }

        return BackendStatus.from_dict(api_status)

    def properties(self, refresh: bool = False) -> BackendProperties:
        """Return the backend properties

        Args:
            refresh: If ``True``, re-retrieve the backend properties from the local file.

        Returns:
            The backend properties.
        """
        if refresh or (self._props_dict is None):
            self._set_props_dict_from_json()
        return BackendProperties.from_dict(self._props_dict)

    def configuration(self) -> QasmBackendConfiguration:
        """Return the backend configuration."""
        return BackendConfiguration.from_dict(self._conf_dict)

    def check_faulty(self, circuit: QuantumCircuit) -> None:  # pylint: disable=redefined-outer-name
        """Check if the input circuit uses faulty qubits or edges.

        Args:
            circuit: Circuit to check.

        Raises:
            ValueError: If an instruction operating on a faulty qubit or edge is found.
        """
        if not self.properties():
            return

        faulty_qubits = self.properties().faulty_qubits()
        faulty_gates = self.properties().faulty_gates()
        faulty_edges = [tuple(gate.qubits) for gate in faulty_gates if len(gate.qubits) > 1]

        for instr in circuit.data:
            if instr.operation.name == "barrier":
                continue
            qubit_indices = tuple(circuit.find_bit(x).index for x in instr.qubits)

            for circ_qubit in qubit_indices:
                if circ_qubit in faulty_qubits:
                    raise ValueError(
                        f"Circuit {circuit.name} contains instruction "
                        f"{instr} operating on a faulty qubit {circ_qubit}."
                    )

            if len(qubit_indices) == 2 and qubit_indices in faulty_edges:
                raise ValueError(
                    f"Circuit {circuit.name} contains instruction "
                    f"{instr} operating on a faulty edge {qubit_indices}"
                )

    @property
    def target(self) -> Target:
        """A :class:`qiskit.transpiler.Target` object for the backend.

        :rtype: Target
        """
        if self._target is None:
            self._get_conf_dict_from_json()
            if self._props_dict is None:
                self._set_props_dict_from_json()
            conf = BackendConfiguration.from_dict(self._conf_dict)
            props = None
            if self._props_dict is not None:
                props = BackendProperties.from_dict(self._props_dict)  # type: ignore

            self._target = convert_to_target(
                configuration=conf,
                properties=props,
                # Fake backends use the simulator backend.
                # This doesn't have the exclusive constraint.
                include_control_flow=True,
                include_fractional_gates=True,
            )

        return self._target

    @property
    def max_circuits(self) -> None:
        """This property used to return the `max_experiments` value from the
        backend configuration but this value is no longer an accurate representation
        of backend circuit limits. New fields will be added to indicate new limits.
        """

        return None

    @classmethod
    def _default_options(cls) -> Options:
        """Return the default options

        This method will return a :class:`qiskit.providers.Options`
        subclass object that will be used for the default options. These
        should be the default parameters to use for the options of the
        backend.

        Returns:
            qiskit.providers.Options: A options object with
                default values set
        """
        if _optionals.HAS_AER:
            from qiskit_aer import AerSimulator  # pylint: disable=import-outside-toplevel

            return AerSimulator._default_options()
        else:
            return BasicSimulator._default_options()

    @property
    def dtm(self) -> float:
        """Return the system time resolution of output signals

        Returns:
            The output signal timestep in seconds.
        """
        dtm = self._conf_dict.get("dtm")
        if dtm is not None:
            # converting `dtm` in nanoseconds in configuration file to seconds
            return dtm * 1e-9
        else:
            return None

    def run(self, run_input, **options):  # type: ignore
        """Run on the fake backend using a simulator.

        This method runs circuit jobs (an individual or a list of QuantumCircuit)
        using BasicSimulator or Aer simulator and returns a
        :class:`~qiskit.providers.Job` object.

        If qiskit-aer is installed, jobs will be run using AerSimulator with
        noise model of the fake backend. Otherwise, jobs will be run using
        BasicSimulator without noise.

        Currently noisy simulation of a pulse job is not supported yet in
        FakeBackendV2.

        Args:
            run_input (QuantumCircuit or list): An
                individual or a list of
                :class:`~qiskit.circuit.QuantumCircuit`
            options: Any kwarg options to pass to the backend for running the
                config. If a key is also present in the options
                attribute/object then the expectation is that the value
                specified will be used instead of what's set in the options
                object.

        Returns:
            Job: The job object for the run
        """
        if self.sim is None:
            self._setup_sim()
        self.sim._options = self._options
        job = self.sim.run(run_input, **options)
        return job

    def _get_noise_model_from_backend_v2(  # type: ignore
        self,
        gate_error=True,
        readout_error=True,
        thermal_relaxation=True,
        temperature=0,
        gate_lengths=None,
        gate_length_units="ns",
    ):
        """Build noise model from BackendV2.

        This is a temporary fix until qiskit-aer supports building noise model
        from a BackendV2 object.
        """

        from qiskit.circuit import Delay  # pylint: disable=import-outside-toplevel
        from qiskit_aer.noise import NoiseModel  # pylint: disable=import-outside-toplevel
        from qiskit_aer.noise.device.models import (  # pylint: disable=import-outside-toplevel
            _excited_population,
            basic_device_gate_errors,
            basic_device_readout_errors,
        )
        from qiskit_aer.noise.passes import (  # pylint: disable=import-outside-toplevel
            RelaxationNoisePass,
        )

        if self._props_dict is None:
            self._set_props_dict_from_json()

        properties = BackendProperties.from_dict(self._props_dict)
        basis_gates = self.configuration().basis_gates
        num_qubits = self.num_qubits
        dt = self.dt  # pylint: disable=invalid-name

        noise_model = NoiseModel(basis_gates=basis_gates)

        # Add single-qubit readout errors
        if readout_error:
            for qubits, error in basic_device_readout_errors(properties):
                noise_model.add_readout_error(error, qubits)

        # Add gate errors
        with warnings.catch_warnings():
            warnings.filterwarnings(
                "ignore",
                module="qiskit_aer.noise.device.models",
            )
            gate_errors = basic_device_gate_errors(
                properties,
                gate_error=gate_error,
                thermal_relaxation=thermal_relaxation,
                gate_lengths=gate_lengths,
                gate_length_units=gate_length_units,
                temperature=temperature,
            )
        for name, qubits, error in gate_errors:
            noise_model.add_quantum_error(error, name, qubits)

        if thermal_relaxation:
            # Add delay errors via RelaxationNiose pass
            try:
                excited_state_populations = [
                    _excited_population(freq=properties.frequency(q), temperature=temperature)
                    for q in range(num_qubits)
                ]
            except BackendPropertyError:
                excited_state_populations = None
            try:
                delay_pass = RelaxationNoisePass(
                    t1s=[properties.t1(q) for q in range(num_qubits)],
                    t2s=[properties.t2(q) for q in range(num_qubits)],
                    dt=dt,
                    op_types=Delay,
                    excited_state_populations=excited_state_populations,
                )
                noise_model._custom_noise_passes.append(delay_pass)
            except BackendPropertyError:
                # Device does not have the required T1 or T2 information
                # in its properties
                pass

        return noise_model

<<<<<<< HEAD
    def _get_public_backend_configuration(self, backend_name: str) -> Dict[str, Any]:
        """Return the public backend configuration."""
        response = requests.get(
            f"https://quantum.cloud.ibm.com/api/v1/public/backends/{backend_name}/configuration",
            timeout=5,
        )
        if response.status_code == 200:
            return response.json()
        raise ValueError(
            f"Backend {backend_name} is not public or no longer exists.",
        )

    def _get_public_backend_properties(self, backend_name: str) -> Dict[str, Any]:
        """Return the public backend properties."""
        response = requests.get(
            f"https://quantum.cloud.ibm.com/api/v1/public/backends/{backend_name}/properties",
            timeout=5,
        )
        if response.status_code == 200:
            return response.json()
        raise ValueError(
            f"Backend {backend_name} is not public or no longer exists.",
        )

    def refresh(self, service: QiskitRuntimeService) -> None:
=======
    def refresh(self, service: QiskitRuntimeService, use_fractional_gates: bool = False) -> None:
>>>>>>> f6030f40
        """Update the data files from its real counterpart

        This method pulls the latest backend data files from their real counterpart and
        overwrites the corresponding files in the local installation:

        *  ``../fake_provider/backends/{backend_name}/conf_{backend_name}.json``
        *  ``../fake_provider/backends/{backend_name}/defs_{backend_name}.json``
        *  ``../fake_provider/backends/{backend_name}/props_{backend_name}.json``

        The new data files will persist through sessions so the files will stay updated unless they
        are manually reverted locally or when ``qiskit-ibm-runtime`` is upgraded or reinstalled.

        Args:
            service: A :class:`QiskitRuntimeService` instance
            use_fractional_gates: Set True to allow for the backends to include
                fractional gates.

        Raises:
            ValueError: if the provided service is a non-QiskitRuntimeService instance.
            Exception: If the real target doesn't exist or can't be accessed
        """
        if not isinstance(service, QiskitRuntimeService):
            raise ValueError(
                "The provided service to update the fake backend is invalid. A QiskitRuntimeService is"
                " required to retrieve the real backend's current properties and settings."
            )

        prod_name = self.backend_name.replace("fake", "ibm")
        try:
<<<<<<< HEAD
            backends = service.backends()
            if prod_name in [backend.name for backend in backends]:
                real_backend = service.backend(prod_name)
                real_props = real_backend.properties(refresh=True)
                real_config = configuration_from_server_data(
                    raw_config=service._get_api_client().backend_configuration(
                        prod_name, refresh=True
                    )
                )

            else:
                real_props = properties_from_server_data(
                    self._get_public_backend_properties(prod_name)
                )
                real_config = configuration_from_server_data(
                    raw_config=self._get_public_backend_configuration(prod_name)
                )
=======
            backends = service.backends(prod_name, use_fractional_gates=use_fractional_gates)
            real_backend = backends[0]

            real_props = real_backend.properties(refresh=True)
            real_config = configuration_from_server_data(
                raw_config=service._get_api_client().backend_configuration(prod_name, refresh=True),
                use_fractional_gates=use_fractional_gates,
            )
>>>>>>> f6030f40

            updated_config = real_config.to_dict()
            updated_config["backend_name"] = self.backend_name

            if real_config:
                config_path = os.path.join(self.dirname, self.conf_filename)
                with open(config_path, "w", encoding="utf-8") as fd:
                    fd.write(json.dumps(real_config.to_dict(), cls=BackendEncoder))

            if real_props:
                props_path = os.path.join(self.dirname, self.props_filename)
                with open(props_path, "w", encoding="utf-8") as fd:
                    fd.write(json.dumps(real_props.to_dict(), cls=BackendEncoder))

            self._conf_dict = self._get_conf_dict_from_json()  # type: ignore[unreachable]
            self._set_props_dict_from_json()

            updated_configuration = BackendConfiguration.from_dict(self._conf_dict)
            updated_properties = BackendProperties.from_dict(self._props_dict)

            self._target = convert_to_target(
                configuration=updated_configuration,
                properties=updated_properties,
                include_control_flow=True,
                include_fractional_gates=True,
            )

            logger.info(
                "The backend %s has been updated with the latest data from the server.",
                self.backend_name,
            )

        except Exception as ex:  # pylint: disable=broad-except
            logger.warning("The refreshing of %s has failed: %s", self.backend_name, str(ex))<|MERGE_RESOLUTION|>--- conflicted
+++ resolved
@@ -392,7 +392,6 @@
 
         return noise_model
 
-<<<<<<< HEAD
     def _get_public_backend_configuration(self, backend_name: str) -> Dict[str, Any]:
         """Return the public backend configuration."""
         response = requests.get(
@@ -417,17 +416,13 @@
             f"Backend {backend_name} is not public or no longer exists.",
         )
 
-    def refresh(self, service: QiskitRuntimeService) -> None:
-=======
     def refresh(self, service: QiskitRuntimeService, use_fractional_gates: bool = False) -> None:
->>>>>>> f6030f40
         """Update the data files from its real counterpart
 
         This method pulls the latest backend data files from their real counterpart and
         overwrites the corresponding files in the local installation:
 
         *  ``../fake_provider/backends/{backend_name}/conf_{backend_name}.json``
-        *  ``../fake_provider/backends/{backend_name}/defs_{backend_name}.json``
         *  ``../fake_provider/backends/{backend_name}/props_{backend_name}.json``
 
         The new data files will persist through sessions so the files will stay updated unless they
@@ -450,14 +445,13 @@
 
         prod_name = self.backend_name.replace("fake", "ibm")
         try:
-<<<<<<< HEAD
-            backends = service.backends()
+            backends = service.backends(use_fractional_gates=use_fractional_gates)
             if prod_name in [backend.name for backend in backends]:
                 real_backend = service.backend(prod_name)
                 real_props = real_backend.properties(refresh=True)
                 real_config = configuration_from_server_data(
                     raw_config=service._get_api_client().backend_configuration(
-                        prod_name, refresh=True
+                        prod_name, refresh=True, use_fractional_gates=use_fractional_gates
                     )
                 )
 
@@ -468,16 +462,6 @@
                 real_config = configuration_from_server_data(
                     raw_config=self._get_public_backend_configuration(prod_name)
                 )
-=======
-            backends = service.backends(prod_name, use_fractional_gates=use_fractional_gates)
-            real_backend = backends[0]
-
-            real_props = real_backend.properties(refresh=True)
-            real_config = configuration_from_server_data(
-                raw_config=service._get_api_client().backend_configuration(prod_name, refresh=True),
-                use_fractional_gates=use_fractional_gates,
-            )
->>>>>>> f6030f40
 
             updated_config = real_config.to_dict()
             updated_config["backend_name"] = self.backend_name
