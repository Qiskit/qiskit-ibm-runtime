--- conflicted
+++ resolved
@@ -277,8 +277,17 @@
         if options_copy:
             warnings.warn(f"Options {options_copy} have no effect in local testing mode.")
 
-<<<<<<< HEAD
-        return primitive_inst.run(**inputs)
+        primitive_job = primitive_inst.run(**inputs)
+
+        local_runtime_job = LocalRuntimeJob(
+            function=primitive_job._function,
+            future=primitive_job._future,
+            backend=backend,
+            primitive=primitive,
+            inputs=inputs,
+        )
+
+        return local_runtime_job
 
     def job(self, job_id: str) -> PrimitiveJob:
         """Return saved local job."""
@@ -316,16 +325,4 @@
                 pickle.dump(job, file)
         except Exception as ex:  # pylint: disable=broad-except
             logger.warning("Unable to save job %s. %s", job.job_id(), ex)
-=======
-        primitive_job = primitive_inst.run(**inputs)
-
-        local_runtime_job = LocalRuntimeJob(
-            function=primitive_job._function,
-            future=primitive_job._future,
-            backend=backend,
-            primitive=primitive,
-            inputs=inputs,
-        )
-
-        return local_runtime_job
->>>>>>> b700fb33
+        