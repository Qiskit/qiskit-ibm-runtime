--- conflicted
+++ resolved
@@ -146,12 +146,8 @@
         self,
         program_id: Literal["sampler", "estimator"],
         inputs: Dict,
-<<<<<<< HEAD
         options: Dict,
-=======
-        options: Union[RuntimeOptions, Dict],
         calibration_id: Optional[str],
->>>>>>> 3d1bf1e1
     ) -> PrimitiveJob:
         """Execute the runtime program.
 
