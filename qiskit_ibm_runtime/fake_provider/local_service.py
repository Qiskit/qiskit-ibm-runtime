--- conflicted
+++ resolved
@@ -191,57 +191,16 @@
             )
 
         inputs = copy.deepcopy(inputs)
-<<<<<<< HEAD
-        primitive_version = inputs.pop("version", 1)
-        if primitive_version == 1:
-            primitive_inputs = {
-                "circuits": inputs.pop("circuits"),
-                "parameter_values": inputs.pop("parameter_values"),
-            }
-            if program_id == "estimator":
-                primitive_inputs["observables"] = inputs.pop("observables")
-            inputs.pop("parameters", None)
-
-            if optionals.HAS_AER:
-                # pylint: disable=import-outside-toplevel
-                from qiskit_aer.backends.aerbackend import AerBackend
-
-                if isinstance(backend, AerBackend):
-                    return self._run_aer_primitive_v1(
-                        primitive=program_id, options=inputs, inputs=primitive_inputs
-                    )
-
-            return self._run_backend_primitive_v1(
-                backend=backend,
-                primitive=program_id,
-                options=inputs,
-                inputs=primitive_inputs,
-            )
-        else:
-            primitive_inputs = {"pubs": inputs.pop("pubs")}
-            job = self._run_backend_primitive_v2(
-                backend=backend,
-                primitive=program_id,
-                options=inputs.get("options", {}),
-                inputs=primitive_inputs,
-            )
-            self._save_job(job)
-            return job
-
-    def _run_aer_primitive_v1(
-        self, primitive: Literal["sampler", "estimator"], options: dict, inputs: dict
-    ) -> PrimitiveJob:
-        """Run V1 Aer primitive.
-=======
->>>>>>> c53f9687
 
         primitive_inputs = {"pubs": inputs.pop("pubs")}
-        return self._run_backend_primitive_v2(
+        job = self._run_backend_primitive_v2(
             backend=backend,
             primitive=program_id,
             options=inputs.get("options", {}),
             inputs=primitive_inputs,
         )
+        self._save_job(job)
+        return job
 
     def _run_backend_primitive_v2(
         self,
