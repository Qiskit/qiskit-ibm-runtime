# This code is part of Qiskit.
#
# (C) Copyright IBM 2019, 2023.
#
# This code is licensed under the Apache License, Version 2.0. You may
# obtain a copy of this license in the LICENSE.txt file in the root directory
# of this source tree or at http://www.apache.org/licenses/LICENSE-2.0.
#
# Any modifications or derivative works of this code must retain this
# copyright notice, and modified files need to carry a notice indicating
# that they have been altered from the originals.

# pylint: disable=wildcard-import,unused-argument

"""
Fake provider class that provides access to fake backends.
"""

from typing import List

from qiskit.providers.provider import ProviderV1
from qiskit.providers.exceptions import QiskitBackendNotFoundError
from qiskit.providers.fake_provider.fake_backend import FakeBackendV2

from .backends import *


class FakeProviderFactory:
    """Fake provider factory class."""

    def __init__(self) -> None:
        self.fake_provider = FakeProvider()

    def load_account(self) -> None:
        """Fake load_account method to mirror the IBMQ provider."""
        pass

    def enable_account(self, *args, **kwargs) -> None:  # type: ignore
        """Fake enable_account method to mirror the IBMQ provider factory."""
        pass

    def disable_account(self) -> None:
        """Fake disable_account method to mirror the IBMQ provider factory."""
        pass

    def save_account(self, *args, **kwargs) -> None:  # type: ignore
        """Fake save_account method to mirror the IBMQ provider factory."""
        pass

    @staticmethod
    def delete_account() -> None:
        """Fake delete_account method to mirror the IBMQ provider factory."""
        pass

    def update_account(self, force: bool = False) -> None:
        """Fake update_account method to mirror the IBMQ provider factory."""
        pass

    def providers(self) -> list:
        """Fake providers method to mirror the IBMQ provider."""
        return [self.fake_provider]

    def get_provider(self, hub: str = None, group: str = None, projec: str = None):  # type: ignore
        """Fake get_provider method to mirror the IBMQ provider."""
        return self.fake_provider


class FakeProviderForBackendV2(ProviderV1):
    """Fake provider containing fake V2 backends.

    Only filtering backends by name is implemented. This class contains all fake V2 backends
    available in the :mod:`qiskit_ibm_runtime.fake_provider`.
    """

<<<<<<< HEAD
    def get_backend(self, name: str = None, **kwargs) -> FakeBackendV2:  # type: ignore
        """Return the backend according to its name. If kwargs are defined, then
        additional filters may be applied. If no such backend, return None."""
=======
    def backend(self, name=None, **kwargs):  # type: ignore
        """
        Filter backends in provider by name.
        """
        backend = self._backends[0]
>>>>>>> e57edb33
        if name:
            filtered_backends = [backend for backend in self.backends() if backend.name == name]
            backend = filtered_backends[0] if len(filtered_backends) > 0 else None
        return backend

    def backends(self, name=None, **kwargs) -> List[FakeBackendV2]:  # type: ignore
        return self._backends

    def __init__(self) -> None:
        self._backends = [
            FakeAlmadenV2(),  # type: ignore
            FakeArmonkV2(),  # type: ignore
            FakeAthensV2(),  # type: ignore
            FakeAuckland(),  # type: ignore
            FakeBelemV2(),  # type: ignore
            FakeBoeblingenV2(),  # type: ignore
            FakeBogotaV2(),  # type: ignore
            FakeBrooklynV2(),  # type: ignore
            FakeBurlingtonV2(),  # type: ignore
            FakeCairoV2(),  # type: ignore
            FakeCambridgeV2(),  # type: ignore
            FakeCasablancaV2(),  # type: ignore
            FakeEssexV2(),  # type: ignore
            FakeGeneva(),  # type: ignore
            FakeGuadalupeV2(),  # type: ignore
            FakeHanoiV2(),  # type: ignore
            FakeJakartaV2(),  # type: ignore
            FakeJohannesburgV2(),  # type: ignore
            FakeKolkataV2(),  # type: ignore
            FakeLagosV2(),  # type: ignore
            FakeLimaV2(),  # type: ignore
            FakeLondonV2(),  # type: ignore
            FakeManhattanV2(),  # type: ignore
            FakeManilaV2(),  # type: ignore
            FakeMelbourneV2(),  # type: ignore
            FakeMontrealV2(),  # type: ignore
            FakeMumbaiV2(),  # type: ignore
            FakeNairobiV2(),  # type: ignore
            FakeOslo(),  # type: ignore
            FakeOurenseV2(),  # type: ignore
            FakeParisV2(),  # type: ignore
            FakePerth(),  # type: ignore
            FakePrague(),  # type: ignore
            FakePoughkeepsieV2(),  # type: ignore
            FakeQuitoV2(),  # type: ignore
            FakeRochesterV2(),  # type: ignore
            FakeRomeV2(),  # type: ignore
            FakeSantiagoV2(),  # type: ignore
            FakeSherbrooke(),  # type: ignore
            FakeSingaporeV2(),  # type: ignore
            FakeSydneyV2(),  # type: ignore
            FakeTorontoV2(),  # type: ignore
            FakeValenciaV2(),  # type: ignore
            FakeVigoV2(),  # type: ignore
            FakeWashingtonV2(),  # type: ignore
            FakeYorktownV2(),  # type: ignore
        ]

        super().__init__()


class FakeProvider(ProviderV1):
    """Fake provider containing fake V1 backends.

    Only filtering backends by name is implemented. This class contains all fake V1 backends
    available in the :mod:`qiskit_ibm_runtime.fake_provider`.
    """

    def get_backend(self, name=None, **kwargs):  # type: ignore
        backend = self._backends[0]
        if name:
            filtered_backends = [backend for backend in self._backends if backend.name() == name]
            if not filtered_backends:
                raise QiskitBackendNotFoundError()

            backend = filtered_backends[0]

        return backend

    def backends(self, name=None, **kwargs):  # type: ignore
        return self._backends

    def __init__(self) -> None:
        self._backends = [
            FakeAlmaden(),  # type: ignore
            FakeArmonk(),  # type: ignore
            FakeAthens(),  # type: ignore
            FakeBelem(),  # type: ignore
            FakeBoeblingen(),  # type: ignore
            FakeBogota(),  # type: ignore
            FakeBrooklyn(),  # type: ignore
            FakeBurlington(),  # type: ignore
            FakeCairo(),  # type: ignore
            FakeCambridge(),  # type: ignore
            FakeCambridgeAlternativeBasis(),  # type: ignore
            FakeCasablanca(),  # type: ignore
            FakeEssex(),  # type: ignore
            FakeGuadalupe(),  # type: ignore
            FakeHanoi(),  # type: ignore
            FakeJakarta(),  # type: ignore
            FakeJohannesburg(),  # type: ignore
            FakeKolkata(),  # type: ignore
            FakeLagos(),  # type: ignore
            FakeLima(),  # type: ignore
            FakeLondon(),  # type: ignore
            FakeManila(),  # type: ignore
            FakeManhattan(),  # type: ignore
            FakeMelbourne(),  # type: ignore
            FakeMontreal(),  # type: ignore
            FakeMumbai(),  # type: ignore
            FakeNairobi(),  # type: ignore
            FakeOurense(),  # type: ignore
            FakeParis(),  # type: ignore
            FakePoughkeepsie(),  # type: ignore
            FakeQuito(),  # type: ignore
            FakeRochester(),  # type: ignore
            FakeRome(),  # type: ignore
            FakeRueschlikon(),  # type: ignore
            FakeSantiago(),  # type: ignore
            FakeSingapore(),  # type: ignore
            FakeSydney(),  # type: ignore
            FakeTenerife(),  # type: ignore
            FakeTokyo(),  # type: ignore
            FakeToronto(),  # type: ignore
            FakeValencia(),  # type: ignore
            FakeVigo(),  # type: ignore
            FakeWashington(),  # type: ignore
            FakeYorktown(),  # type: ignore
        ]

        super().__init__()<|MERGE_RESOLUTION|>--- conflicted
+++ resolved
@@ -72,17 +72,9 @@
     available in the :mod:`qiskit_ibm_runtime.fake_provider`.
     """
 
-<<<<<<< HEAD
-    def get_backend(self, name: str = None, **kwargs) -> FakeBackendV2:  # type: ignore
+    def backend(self, name: str = None, **kwargs) -> FakeBackendV2:  # type: ignore
         """Return the backend according to its name. If kwargs are defined, then
         additional filters may be applied. If no such backend, return None."""
-=======
-    def backend(self, name=None, **kwargs):  # type: ignore
-        """
-        Filter backends in provider by name.
-        """
-        backend = self._backends[0]
->>>>>>> e57edb33
         if name:
             filtered_backends = [backend for backend in self.backends() if backend.name == name]
             backend = filtered_backends[0] if len(filtered_backends) > 0 else None
