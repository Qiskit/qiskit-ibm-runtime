--- conflicted
+++ resolved
@@ -108,7 +108,6 @@
                 raise ValueError(
                     "A backend or session must be specified when not using ibm_cloud channel."
                 )
-<<<<<<< HEAD
         self._simulator_backend = (
             self._backend.configuration().simulator if self._backend else False
         )
@@ -134,8 +133,6 @@
         #         if circuit_id not in self._session._circuits_map:
         #             self._circuits_map[circuit_id] = circuit
         #             self._session._circuits_map[circuit_id] = circuit
-=======
->>>>>>> cf2f7950
 
     def _run_primitive(self, primitive_inputs: Dict, user_kwargs: Dict) -> RuntimeJob:
         """Run the primitive.
@@ -152,12 +149,6 @@
         )
         self._validate_options(combined)
 
-<<<<<<< HEAD
-=======
-        combined = Options._set_default_resilience_options(combined)
-        combined = Options._remove_none_values(combined)
-
->>>>>>> cf2f7950
         primitive_inputs.update(Options._get_program_inputs(combined))
 
         if self._backend and combined["transpilation"]["skip_transpilation"]:
