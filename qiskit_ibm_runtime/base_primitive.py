# This code is part of Qiskit.
#
# (C) Copyright IBM 2023.
#
# This code is licensed under the Apache License, Version 2.0. You may
# obtain a copy of this license in the LICENSE.txt file in the root directory
# of this source tree or at http://www.apache.org/licenses/LICENSE-2.0.
#
# Any modifications or derivative works of this code must retain this
# copyright notice, and modified files need to carry a notice indicating
# that they have been altered from the originals.

"""Base class for Qiskit Runtime primitives."""

from __future__ import annotations
from abc import ABC, abstractmethod
from typing import Dict, Optional, Any, Union, TypeVar, Generic, Type
import copy
import logging
from dataclasses import asdict, replace
import warnings

from qiskit.primitives.containers.estimator_pub import EstimatorPub
from qiskit.primitives.containers.sampler_pub import SamplerPub
from qiskit.providers.options import Options as TerraOptions

from .provider_session import get_cm_session as get_cm_provider_session

from .options import Options
from .options.options import BaseOptions, OptionsV2
from .options.utils import merge_options, set_default_error_levels
from .runtime_job import RuntimeJob
from .ibm_backend import IBMBackend
from .utils.default_session import get_cm_session
from .utils.deprecation import issue_deprecation_msg
from .utils.utils import validate_isa_circuits
from .constants import DEFAULT_DECODERS
from .qiskit_runtime_service import QiskitRuntimeService


# pylint: disable=unused-import,cyclic-import
from .session import Session

logger = logging.getLogger(__name__)
OptionsT = TypeVar("OptionsT", bound=BaseOptions)


class BasePrimitiveV2(ABC, Generic[OptionsT]):
    """Base class for Qiskit Runtime primitives."""

    _options_class: Type[OptionsT] = OptionsV2  # type: ignore[assignment]
    version = 2

    def __init__(
        self,
        backend: Optional[Union[str, IBMBackend]] = None,
        session: Optional[Union[Session, str, IBMBackend]] = None,
        options: Optional[Union[Dict, OptionsT]] = None,
    ):
        """Initializes the primitive.

        Args:

            backend: Backend to run the primitive. This can be a backend name or an :class:`IBMBackend`
                instance. If a name is specified, the default account (e.g. ``QiskitRuntimeService()``)
                is used.

            session: Session in which to call the primitive.

                If both ``session`` and ``backend`` are specified, ``session`` takes precedence.
                If neither is specified, and the primitive is created inside a
                :class:`qiskit_ibm_runtime.Session` context manager, then the session is used.
                Otherwise if IBM Cloud channel is used, a default backend is selected.

            options: Primitive options, see :class:`Options` for detailed description.
                The ``backend`` keyword is still supported but is deprecated.

        Raises:
            ValueError: Invalid arguments are given.
        """
        self._session: Optional[Session] = None
        self._service: QiskitRuntimeService = None
        self._backend: Optional[IBMBackend] = None

        self._set_options(options)

        if isinstance(session, Session):
            self._session = session
            self._service = self._session.service
            self._backend = self._service.backend(
                name=self._session.backend(), instance=self._session._instance
            )
            return
        elif session is not None:
            raise ValueError("session must be of type Session or None")

        if isinstance(backend, IBMBackend):
            self._service = backend.service
            self._backend = backend
        elif isinstance(backend, str):
            self._service = (
                QiskitRuntimeService()
                if QiskitRuntimeService.global_service is None
                else QiskitRuntimeService.global_service
            )
            self._backend = self._service.backend(backend)
        elif get_cm_session():
            self._session = get_cm_session()
            self._service = self._session.service
            self._backend = self._service.backend(
                name=self._session.backend(), instance=self._session._instance
            )
        else:
            self._service = (
                QiskitRuntimeService()
                if QiskitRuntimeService.global_service is None
                else QiskitRuntimeService.global_service
            )
            if self._service.channel != "ibm_cloud":
                raise ValueError(
                    "A backend or session must be specified when not using ibm_cloud channel."
                )

    def _run(self, pubs: Union[list[EstimatorPub], list[SamplerPub]]) -> RuntimeJob:
        """Run the primitive.

        Args:
            pubs: Inputs PUBs to pass to the primitive.

        Returns:
            Submitted job.
        """
        primitive_inputs = {"pubs": pubs}
        options_dict = asdict(self.options)
        self._validate_options(options_dict)
        primitive_options = self._options_class._get_program_inputs(options_dict)
        primitive_inputs.update(primitive_options)
        runtime_options = self._options_class._get_runtime_options(options_dict)

        if self._backend:
            for pub in pubs:
<<<<<<< HEAD
                if getattr(self._backend, "target", None):
                    validate_isa_circuits([pub.circuit], self._backend.target, raise_exc=True)
=======
                if hasattr(self._backend, "target") and not self._backend.configuration().simulator:
                    validate_isa_circuits([pub.circuit], self._backend.target)
>>>>>>> 32b0dbc3

                self._backend.check_faulty(pub.circuit)

        logger.info("Submitting job using options %s", primitive_options)

        if self._session:
            return self._session.run(
                program_id=self._program_id(),
                inputs=primitive_inputs,
                options=runtime_options,
                callback=options_dict.get("environment", {}).get("callback", None),
                result_decoder=DEFAULT_DECODERS.get(self._program_id()),
            )

        if self._backend:
            runtime_options["backend"] = self._backend.name
            if "instance" not in runtime_options:
                runtime_options["instance"] = self._backend._instance

        return self._service.run(
            program_id=self._program_id(),
            options=runtime_options,
            inputs=primitive_inputs,
            callback=options_dict.get("environment", {}).get("callback", None),
            result_decoder=DEFAULT_DECODERS.get(self._program_id()),
        )

    @property
    def session(self) -> Optional[Session]:
        """Return session used by this primitive.

        Returns:
            Session used by this primitive, or ``None`` if session is not used.
        """
        return self._session

    @property
    def options(self) -> OptionsT:
        """Return options"""
        return self._options

    def _set_options(self, options: Optional[Union[Dict, OptionsT]] = None) -> None:
        """Set options."""
        if options is None:
            self._options = self._options_class()
        elif isinstance(options, dict):
            default_options = self._options_class()
            self._options = self._options_class(**merge_options(default_options, options))
        elif isinstance(options, self._options_class):
            self._options = replace(options)
        else:
            raise TypeError(
                f"Invalid 'options' type. It can only be a dictionary of {self._options_class}"
            )

    @abstractmethod
    def _validate_options(self, options: dict) -> None:
        """Validate that program inputs (options) are valid

        Raises:
            ValueError: if resilience_level is out of the allowed range.
        """
        raise NotImplementedError()

    @classmethod
    @abstractmethod
    def _program_id(cls) -> str:
        """Return the program ID."""
        raise NotImplementedError()


class BasePrimitiveV1(ABC):
    """Base class for Qiskit Runtime primitives."""

    version = 1

    def __init__(
        self,
        backend: Optional[Union[str, IBMBackend]] = None,
        session: Optional[Union[Session, str, IBMBackend]] = None,
        options: Optional[Union[Dict, Options]] = None,
    ):
        """Initializes the primitive.

        Args:

            backend: Backend to run the primitive. This can be a backend name or an :class:`IBMBackend`
                instance. If a name is specified, the default account (e.g. ``QiskitRuntimeService()``)
                is used.

            session: Session in which to call the primitive.

                If both ``session`` and ``backend`` are specified, ``session`` takes precedence.
                If neither is specified, and the primitive is created inside a
                :class:`qiskit_ibm_runtime.Session` context manager, then the session is used.
                Otherwise if IBM Cloud channel is used, a default backend is selected.

            options: Primitive options, see :class:`Options` for detailed description.
                The ``backend`` keyword is still supported but is deprecated.

        Raises:
            ValueError: Invalid arguments are given.
        """
        # `self._options` in this class is a Dict.
        # The base class, however, uses a `_run_options` which is an instance of
        # qiskit.providers.Options. We largely ignore this _run_options because we use
        # a nested dictionary to categorize options.
        self._session: Optional[Session] = None
        self._service: QiskitRuntimeService = None
        self._backend: Optional[IBMBackend] = None

        if options is None:
            self._options = asdict(Options())
        elif isinstance(options, Options):
            self._options = asdict(copy.deepcopy(options))
        else:
            options_copy = copy.deepcopy(options)
            default_options = asdict(Options())
            self._options = merge_options(default_options, options_copy)

        if isinstance(session, Session):
            self._session = session
            self._service = self._session.service
            self._backend = self._service.backend(
                name=self._session.backend(), instance=self._session._instance
            )
            return
        elif session is not None:
            raise ValueError("session must be of type Session or None")

        if isinstance(backend, IBMBackend):
            self._service = backend.service
            self._backend = backend
        elif isinstance(backend, str):
            self._service = (
                QiskitRuntimeService()
                if QiskitRuntimeService.global_service is None
                else QiskitRuntimeService.global_service
            )
            self._backend = self._service.backend(backend)
        elif get_cm_session():
            self._session = get_cm_session()
            self._service = self._session.service
            self._backend = self._service.backend(
                name=self._session.backend(), instance=self._session._instance
            )
        else:
            self._service = (
                QiskitRuntimeService()
                if QiskitRuntimeService.global_service is None
                else QiskitRuntimeService.global_service
            )
            if self._service.channel != "ibm_cloud":
                raise ValueError(
                    "A backend or session must be specified when not using ibm_cloud channel."
                )
            issue_deprecation_msg(
                "Not providing a backend is deprecated",
                "0.21.0",
                "Passing in a backend will be required, please provide a backend.",
                3,
            )
        # Check if initialized within a IBMBackend session. If so, issue a warning.
        if get_cm_provider_session():
            warnings.warn(
                "A Backend.run() session is open but Primitives will not be run within this session"
            )

    def _run_primitive(self, primitive_inputs: Dict, user_kwargs: Dict) -> RuntimeJob:
        """Run the primitive.

        Args:
            primitive_inputs: Inputs to pass to the primitive.
            user_kwargs: Individual options to overwrite the default primitive options.

        Returns:
            Submitted job.
        """
        if (
            self._backend  # pylint: disable=too-many-boolean-expressions
            and isinstance(self._backend, IBMBackend)
            and isinstance(self._backend.service, QiskitRuntimeService)
            and not self._backend.simulator
            and getattr(self._backend, "target", None)
            and self._service._channel_strategy != "q-ctrl"
        ):
            validate_isa_circuits(primitive_inputs["circuits"], self._backend.target)

        combined = Options._merge_options(self._options, user_kwargs)

        if self._backend:
            combined = set_default_error_levels(
                combined,
                self._backend,
                Options._DEFAULT_OPTIMIZATION_LEVEL,
                Options._DEFAULT_RESILIENCE_LEVEL,
            )
        else:
            combined["optimization_level"] = Options._DEFAULT_OPTIMIZATION_LEVEL
            combined["resilience_level"] = Options._DEFAULT_RESILIENCE_LEVEL

        self._validate_options(combined)

        combined = Options._set_default_resilience_options(combined)
        combined = Options._remove_none_values(combined)

        primitive_inputs.update(Options._get_program_inputs(combined))

        if self._backend and combined["transpilation"]["skip_transpilation"]:
            for circ in primitive_inputs["circuits"]:
                self._backend.check_faulty(circ)

        logger.info("Submitting job using options %s", combined)

        runtime_options = Options._get_runtime_options(combined)
        if self._session:
            return self._session.run(
                program_id=self._program_id(),
                inputs=primitive_inputs,
                options=runtime_options,
                callback=combined.get("environment", {}).get("callback", None),
                result_decoder=DEFAULT_DECODERS.get(self._program_id()),
            )

        if self._backend:
            runtime_options["backend"] = self._backend.name
            if "instance" not in runtime_options:
                runtime_options["instance"] = self._backend._instance

        return self._service.run(
            program_id=self._program_id(),
            options=runtime_options,
            inputs=primitive_inputs,
            callback=combined.get("environment", {}).get("callback", None),
            result_decoder=DEFAULT_DECODERS.get(self._program_id()),
        )

    @property
    def session(self) -> Optional[Session]:
        """Return session used by this primitive.

        Returns:
            Session used by this primitive, or ``None`` if session is not used.
        """
        return self._session

    @property
    def options(self) -> TerraOptions:
        """Return options values for the sampler.
        Returns:
            options
        """
        return TerraOptions(**self._options)

    def set_options(self, **fields: Any) -> None:
        """Set options values for the sampler.

        Args:
            **fields: The fields to update the options
        """
        self._options = merge_options(  # pylint: disable=attribute-defined-outside-init
            self._options, fields
        )

    @abstractmethod
    def _validate_options(self, options: dict) -> None:
        """Validate that program inputs (options) are valid

        Raises:
            ValueError: if resilience_level is out of the allowed range.
        """
        raise NotImplementedError()

    @classmethod
    @abstractmethod
    def _program_id(cls) -> str:
        """Return the program ID."""
        raise NotImplementedError()<|MERGE_RESOLUTION|>--- conflicted
+++ resolved
@@ -139,13 +139,8 @@
 
         if self._backend:
             for pub in pubs:
-<<<<<<< HEAD
-                if getattr(self._backend, "target", None):
-                    validate_isa_circuits([pub.circuit], self._backend.target, raise_exc=True)
-=======
-                if hasattr(self._backend, "target") and not self._backend.configuration().simulator:
+                if getattr(self._backend, "target", None) and not self._backend.configuration().simulator:
                     validate_isa_circuits([pub.circuit], self._backend.target)
->>>>>>> 32b0dbc3
 
                 self._backend.check_faulty(pub.circuit)
 
