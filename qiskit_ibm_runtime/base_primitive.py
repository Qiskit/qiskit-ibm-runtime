# This code is part of Qiskit.
#
# (C) Copyright IBM 2023.
#
# This code is licensed under the Apache License, Version 2.0. You may
# obtain a copy of this license in the LICENSE.txt file in the root directory
# of this source tree or at http://www.apache.org/licenses/LICENSE-2.0.
#
# Any modifications or derivative works of this code must retain this
# copyright notice, and modified files need to carry a notice indicating
# that they have been altered from the originals.

"""Base class for Qiskit Runtime primitives."""

from __future__ import annotations
from abc import ABC, abstractmethod
from typing import Dict, Optional, Any, Union, TypeVar, Generic, Type
import copy
import logging
from dataclasses import asdict, replace
import warnings

from qiskit.primitives.containers.estimator_pub import EstimatorPub
from qiskit.primitives.containers.sampler_pub import SamplerPub
from qiskit.providers.options import Options as TerraOptions
from qiskit.providers.backend import BackendV1, BackendV2

from .provider_session import get_cm_session as get_cm_provider_session

from .options import Options
from .options.options import BaseOptions, OptionsV2
from .options.utils import merge_options, set_default_error_levels
from .runtime_job import RuntimeJob
from .runtime_job_v2 import RuntimeJobV2
from .ibm_backend import IBMBackend
from .utils.default_session import get_cm_session
<<<<<<< HEAD
from .utils.deprecation import issue_deprecation_msg, deprecate_function
from .utils.utils import validate_isa_circuits, is_simulator
=======
from .utils.deprecation import issue_deprecation_msg
from .utils.utils import validate_isa_circuits, is_simulator, validate_no_dd_with_dynamic_circuits
>>>>>>> be51a45b
from .constants import DEFAULT_DECODERS
from .qiskit_runtime_service import QiskitRuntimeService
from .fake_provider.local_service import QiskitRuntimeLocalService

# pylint: disable=unused-import,cyclic-import
from .session import Session
from .batch import Batch

logger = logging.getLogger(__name__)
OptionsT = TypeVar("OptionsT", bound=BaseOptions)


class BasePrimitiveV2(ABC, Generic[OptionsT]):
    """Base class for Qiskit Runtime primitives."""

    _options_class: Type[OptionsT] = OptionsV2  # type: ignore[assignment]
    version = 2

    def __init__(
        self,
        mode: Optional[Union[BackendV1, BackendV2, Session, Batch, str]] = None,
        options: Optional[Union[Dict, OptionsT]] = None,
    ):
        """Initializes the primitive.

        Args:
            mode: The execution mode used to make the primitive query. It can be

                * A :class:`Backend` if you are using job mode.
                * A :class:`Session` if you are using session execution mode.
                * A :class:`Batch` if you are using batch execution mode.

            options: Primitive options, see :class:`qiskit_ibm_runtime.options.EstimatorOptions`
                and :class:`qiskit_ibm_runtime.options.SamplerOptions` for detailed description
                on estimator and sampler options, respectively.

        Raises:
            ValueError: Invalid arguments are given.
        """
        self._mode: Optional[Union[Session, Batch]] = None
        self._service: QiskitRuntimeService | QiskitRuntimeLocalService = None
        self._backend: Optional[BackendV1 | BackendV2] = None

        self._set_options(options)

        if isinstance(mode, (Session, Batch)):
            self._mode = mode
            self._service = self._mode.service
            self._backend = self._mode._backend
        elif isinstance(mode, IBMBackend):  # type: ignore[unreachable]
            self._service = mode.service
            self._backend = mode
        elif isinstance(mode, (BackendV1, BackendV2)):
            self._service = QiskitRuntimeLocalService()
            self._backend = mode
        elif isinstance(mode, str):
            self._service = (
                QiskitRuntimeService()
                if QiskitRuntimeService.global_service is None
                else QiskitRuntimeService.global_service
            )
            self._backend = self._service.backend(mode)
        elif mode is not None:  # type: ignore[unreachable]
            raise ValueError("mode must be of type Backend, Session, Batch or None")
        elif get_cm_session():
            self._mode = get_cm_session()
            self._service = self._mode.service
            self._backend = self._service.backend(  # type: ignore
                name=self._mode.backend(), instance=self._mode._instance
            )
        else:
            self._service = (
                QiskitRuntimeService()
                if QiskitRuntimeService.global_service is None
                else QiskitRuntimeService.global_service
            )
            if self._service.channel != "ibm_cloud":
                raise ValueError(
                    "A backend or session must be specified when not using ibm_cloud channel."
                )
            issue_deprecation_msg(
                "Not providing a backend is deprecated",
                "0.22.0",
                "Passing in a backend will be required, please provide a backend.",
                3,
            )

    def _run(self, pubs: Union[list[EstimatorPub], list[SamplerPub]]) -> RuntimeJobV2:
        """Run the primitive.

        Args:
            pubs: Inputs PUBs to pass to the primitive.

        Returns:
            Submitted job.
        """
        primitive_inputs = {"pubs": pubs}
        options_dict = asdict(self.options)
        self._validate_options(options_dict)
        primitive_options = self._options_class._get_program_inputs(options_dict)
        primitive_inputs.update(primitive_options)
        runtime_options = self._options_class._get_runtime_options(options_dict)

<<<<<<< HEAD
        for pub in pubs:
            if getattr(self._backend, "target", None) and not is_simulator(self._backend):
                validate_isa_circuits([pub.circuit], self._backend.target)
=======
        validate_no_dd_with_dynamic_circuits([pub.circuit for pub in pubs], self.options)
        if self._backend:
            for pub in pubs:
                if getattr(self._backend, "target", None) and not is_simulator(self._backend):
                    validate_isa_circuits([pub.circuit], self._backend.target)
>>>>>>> be51a45b

            if isinstance(self._backend, IBMBackend):
                self._backend.check_faulty(pub.circuit)

        logger.info("Submitting job using options %s", primitive_options)

        # Batch or Session
        if self._mode:
            return self._mode.run(
                program_id=self._program_id(),
                inputs=primitive_inputs,
                options=runtime_options,
                callback=options_dict.get("environment", {}).get("callback", None),
                result_decoder=DEFAULT_DECODERS.get(self._program_id()),
            )

        if self._backend:
            runtime_options["backend"] = self._backend
            if "instance" not in runtime_options and isinstance(self._backend, IBMBackend):
                runtime_options["instance"] = self._backend._instance

        if isinstance(self._service, QiskitRuntimeService):
            return self._service.run(
                program_id=self._program_id(),
                options=runtime_options,
                inputs=primitive_inputs,
                callback=options_dict.get("environment", {}).get("callback", None),
                result_decoder=DEFAULT_DECODERS.get(self._program_id()),
            )

        return self._service.run(
            program_id=self._program_id(),  # type: ignore[arg-type]
            options=runtime_options,
            inputs=primitive_inputs,
        )

    @property
    def session(self) -> Optional[Session]:
        """Return session used by this primitive.

        Returns:
            Session used by this primitive, or ``None`` if session is not used.
        """
        deprecate_function("session", "0.23.0", "Please use the 'mode' property instead.")
        return self._mode

    @property
    def mode(self) -> Optional[Session | Batch]:
        """Return the execution mode used by this primitive.

        Returns:
            Mode used by this primitive, or ``None`` if an execution mode is not used.
        """
        return self._mode

    @property
    def options(self) -> OptionsT:
        """Return options"""
        return self._options

    def _set_options(self, options: Optional[Union[Dict, OptionsT]] = None) -> None:
        """Set options."""
        if options is None:
            self._options = self._options_class()
        elif isinstance(options, dict):
            default_options = self._options_class()
            self._options = self._options_class(**merge_options(default_options, options))
        elif isinstance(options, self._options_class):
            self._options = replace(options)
        else:
            raise TypeError(
                f"Invalid 'options' type. It can only be a dictionary of {self._options_class}"
            )

    @abstractmethod
    def _validate_options(self, options: dict) -> None:
        """Validate that program inputs (options) are valid

        Raises:
            ValueError: if resilience_level is out of the allowed range.
        """
        raise NotImplementedError()

    @classmethod
    @abstractmethod
    def _program_id(cls) -> str:
        """Return the program ID."""
        raise NotImplementedError()


class BasePrimitiveV1(ABC):
    """Base class for Qiskit Runtime primitives."""

    version = 1

    def __init__(
        self,
        backend: Optional[Union[str, BackendV1, BackendV2]] = None,
        session: Optional[Session] = None,
        options: Optional[Union[Dict, Options]] = None,
    ):
        """Initializes the primitive.

        Args:

            backend: Backend to run the primitive. This can be a backend name or a ``Backend``
                instance. If a name is specified, the default account (e.g. ``QiskitRuntimeService()``)
                is used.

            session: Session in which to call the primitive.

                If both ``session`` and ``backend`` are specified, ``session`` takes precedence.
                If neither is specified, and the primitive is created inside a
                :class:`qiskit_ibm_runtime.Session` context manager, then the session is used.
                Otherwise if IBM Cloud channel is used, a default backend is selected.

            options: Primitive options, see :class:`Options` for detailed description.
                The ``backend`` keyword is still supported but is deprecated.

        Raises:
            ValueError: Invalid arguments are given.
        """
        # `self._options` in this class is a Dict.
        # The base class, however, uses a `_run_options` which is an instance of
        # qiskit.providers.Options. We largely ignore this _run_options because we use
        # a nested dictionary to categorize options.
        self._session: Optional[Session] = None
        self._service: QiskitRuntimeService | QiskitRuntimeLocalService = None
        self._backend: Optional[BackendV1 | BackendV2] = None

        issue_deprecation_msg(
            "The Sampler and Estimator V1 primitives have been deprecated",
            "0.23.0",
            "Please use the V2 Primitives. See the `V2 migration guide "
            "<https://docs.quantum.ibm.com/api/migration-guides/v2-primitives>`_. for more details",
            3,
        )

        if options is None:
            self._options = asdict(Options())
        elif isinstance(options, Options):
            self._options = asdict(copy.deepcopy(options))
        else:
            options_copy = copy.deepcopy(options)
            default_options = asdict(Options())
            self._options = merge_options(default_options, options_copy)

        if isinstance(session, Session):
            self._session = session
            self._service = self._session.service
            self._backend = self._session._backend
            return
        elif session is not None:  # type: ignore[unreachable]
            raise ValueError("session must be of type Session or None")

        if isinstance(backend, IBMBackend):  # type: ignore[unreachable]
            self._service = backend.service
            self._backend = backend
        elif isinstance(backend, (BackendV1, BackendV2)):
            self._service = QiskitRuntimeLocalService()
            self._backend = backend
        elif isinstance(backend, str):
            self._service = (
                QiskitRuntimeService()
                if QiskitRuntimeService.global_service is None
                else QiskitRuntimeService.global_service
            )
            self._backend = self._service.backend(backend)
        elif get_cm_session():
            self._session = get_cm_session()
            self._service = self._session.service
            self._backend = self._service.backend(
                name=self._session.backend(), instance=self._session._instance
            )
        else:
            self._service = (
                QiskitRuntimeService()
                if QiskitRuntimeService.global_service is None
                else QiskitRuntimeService.global_service
            )
            if self._service.channel != "ibm_cloud":
                raise ValueError(
                    "A backend or session must be specified when not using ibm_cloud channel."
                )
            issue_deprecation_msg(
                "Not providing a backend is deprecated",
                "0.21.0",
                "Passing in a backend will be required, please provide a backend.",
                3,
            )
        # Check if initialized within a IBMBackend session. If so, issue a warning.
        if get_cm_provider_session():
            warnings.warn(
                "A Backend.run() session is open but Primitives will not be run within this session"
            )

    def _run_primitive(self, primitive_inputs: Dict, user_kwargs: Dict) -> RuntimeJob:
        """Run the primitive.

        Args:
            primitive_inputs: Inputs to pass to the primitive.
            user_kwargs: Individual options to overwrite the default primitive options.

        Returns:
            Submitted job.
        """
        # TODO: Don't check service / backend
        if (
            self._backend  # pylint: disable=too-many-boolean-expressions
            and isinstance(self._backend, IBMBackend)
            and isinstance(self._backend.service, QiskitRuntimeService)
            and not self._backend.simulator
            and getattr(self._backend, "target", None)
            and self._service._channel_strategy != "q-ctrl"
        ):
            validate_isa_circuits(primitive_inputs["circuits"], self._backend.target)

        combined = Options._merge_options(self._options, user_kwargs)

        if self._backend:
            combined = set_default_error_levels(
                combined,
                self._backend,
                Options._DEFAULT_OPTIMIZATION_LEVEL,
                Options._DEFAULT_RESILIENCE_LEVEL,
            )
        else:
            combined["optimization_level"] = Options._DEFAULT_OPTIMIZATION_LEVEL
            combined["resilience_level"] = Options._DEFAULT_RESILIENCE_LEVEL

        self._validate_options(combined)

        combined = Options._set_default_resilience_options(combined)
        combined = Options._remove_none_values(combined)

        primitive_inputs.update(Options._get_program_inputs(combined))

        if (
            isinstance(self._backend, IBMBackend)
            and combined["transpilation"]["skip_transpilation"]
        ):
            for circ in primitive_inputs["circuits"]:
                self._backend.check_faulty(circ)

        logger.info("Submitting job using options %s", combined)

        runtime_options = Options._get_runtime_options(combined)
        if self._session:
            return self._session.run(
                program_id=self._program_id(),
                inputs=primitive_inputs,
                options=runtime_options,
                callback=combined.get("environment", {}).get("callback", None),
                result_decoder=DEFAULT_DECODERS.get(self._program_id()),
            )

        if self._backend:
            runtime_options["backend"] = self._backend
            if "instance" not in runtime_options and isinstance(self._backend, IBMBackend):
                runtime_options["instance"] = self._backend._instance

        if isinstance(self._service, QiskitRuntimeService):
            return self._service.run(
                program_id=self._program_id(),  # type: ignore[arg-type]
                options=runtime_options,
                inputs=primitive_inputs,
                callback=combined.get("environment", {}).get("callback", None),
                result_decoder=DEFAULT_DECODERS.get(self._program_id()),
            )
        return self._service.run(  # type: ignore[call-arg]
            program_id=self._program_id(),  # type: ignore[arg-type]
            options=runtime_options,
            inputs=primitive_inputs,
        )

    @property
    def session(self) -> Optional[Session]:
        """Return session used by this primitive.

        Returns:
            Session used by this primitive, or ``None`` if session is not used.
        """
        return self._session

    @property
    def options(self) -> TerraOptions:
        """Return options values for the sampler.
        Returns:
            options
        """
        return TerraOptions(**self._options)

    def set_options(self, **fields: Any) -> None:
        """Set options values for the sampler.

        Args:
            **fields: The fields to update the options
        """
        self._options = merge_options(  # pylint: disable=attribute-defined-outside-init
            self._options, fields
        )

    @abstractmethod
    def _validate_options(self, options: dict) -> None:
        """Validate that program inputs (options) are valid

        Raises:
            ValueError: if resilience_level is out of the allowed range.
        """
        raise NotImplementedError()

    @classmethod
    @abstractmethod
    def _program_id(cls) -> str:
        """Return the program ID."""
        raise NotImplementedError()<|MERGE_RESOLUTION|>--- conflicted
+++ resolved
@@ -34,13 +34,8 @@
 from .runtime_job_v2 import RuntimeJobV2
 from .ibm_backend import IBMBackend
 from .utils.default_session import get_cm_session
-<<<<<<< HEAD
 from .utils.deprecation import issue_deprecation_msg, deprecate_function
 from .utils.utils import validate_isa_circuits, is_simulator
-=======
-from .utils.deprecation import issue_deprecation_msg
-from .utils.utils import validate_isa_circuits, is_simulator, validate_no_dd_with_dynamic_circuits
->>>>>>> be51a45b
 from .constants import DEFAULT_DECODERS
 from .qiskit_runtime_service import QiskitRuntimeService
 from .fake_provider.local_service import QiskitRuntimeLocalService
@@ -144,17 +139,11 @@
         primitive_inputs.update(primitive_options)
         runtime_options = self._options_class._get_runtime_options(options_dict)
 
-<<<<<<< HEAD
-        for pub in pubs:
-            if getattr(self._backend, "target", None) and not is_simulator(self._backend):
-                validate_isa_circuits([pub.circuit], self._backend.target)
-=======
         validate_no_dd_with_dynamic_circuits([pub.circuit for pub in pubs], self.options)
         if self._backend:
             for pub in pubs:
                 if getattr(self._backend, "target", None) and not is_simulator(self._backend):
                     validate_isa_circuits([pub.circuit], self._backend.target)
->>>>>>> be51a45b
 
             if isinstance(self._backend, IBMBackend):
                 self._backend.check_faulty(pub.circuit)
