# This code is part of Qiskit.
#
# (C) Copyright IBM 2023.
#
# This code is licensed under the Apache License, Version 2.0. You may
# obtain a copy of this license in the LICENSE.txt file in the root directory
# of this source tree or at http://www.apache.org/licenses/LICENSE-2.0.
#
# Any modifications or derivative works of this code must retain this
# copyright notice, and modified files need to carry a notice indicating
# that they have been altered from the originals.

"""Base class for Qiskit Runtime primitives."""

from __future__ import annotations
from abc import ABC, abstractmethod
from typing import Dict, Optional, Any, Union, TypeVar, Generic, Type
import copy
import logging
from dataclasses import asdict, replace
import warnings

from qiskit.primitives.containers.estimator_pub import EstimatorPub
from qiskit.primitives.containers.sampler_pub import SamplerPub
from qiskit.providers.options import Options as TerraOptions

from .provider_session import get_cm_session as get_cm_provider_session

from .options import Options
from .options.options import BaseOptions, OptionsV2
from .options.utils import merge_options, set_default_error_levels
from .runtime_job import RuntimeJob
from .ibm_backend import IBMBackend
from .utils.default_session import get_cm_session
from .utils.utils import validate_isa_circuits
from .constants import DEFAULT_DECODERS
from .qiskit_runtime_service import QiskitRuntimeService


# pylint: disable=unused-import,cyclic-import
from .session import Session

logger = logging.getLogger(__name__)
OptionsT = TypeVar("OptionsT", bound=BaseOptions)


class BasePrimitiveV2(ABC, Generic[OptionsT]):
    """Base class for Qiskit Runtime primitives."""

    _options_class: Type[OptionsT] = OptionsV2  # type: ignore[assignment]
    version = 2

    def __init__(
        self,
        backend: Optional[Union[str, IBMBackend]] = None,
        session: Optional[Union[Session, str, IBMBackend]] = None,
        options: Optional[Union[Dict, OptionsT]] = None,
    ):
        """Initializes the primitive.

        Args:

            backend: Backend to run the primitive. This can be a backend name or an :class:`IBMBackend`
                instance. If a name is specified, the default account (e.g. ``QiskitRuntimeService()``)
                is used.

            session: Session in which to call the primitive.

                If both ``session`` and ``backend`` are specified, ``session`` takes precedence.
                If neither is specified, and the primitive is created inside a
                :class:`qiskit_ibm_runtime.Session` context manager, then the session is used.
                Otherwise if IBM Cloud channel is used, a default backend is selected.

            options: Primitive options, see :class:`Options` for detailed description.
                The ``backend`` keyword is still supported but is deprecated.

        Raises:
            ValueError: Invalid arguments are given.
        """
        self._session: Optional[Session] = None
        self._service: QiskitRuntimeService = None
        self._backend: Optional[IBMBackend] = None

        self._set_options(options)

        if isinstance(session, Session):
            self._session = session
            self._service = self._session.service
            self._backend = self._service.backend(
                name=self._session.backend(), instance=self._session._instance
            )
            return
        elif session is not None:
            raise ValueError("session must be of type Session or None")

        if isinstance(backend, IBMBackend):
            self._service = backend.service
            self._backend = backend
        elif isinstance(backend, str):
            self._service = (
                QiskitRuntimeService()
                if QiskitRuntimeService.global_service is None
                else QiskitRuntimeService.global_service
            )
            self._backend = self._service.backend(backend)
        elif get_cm_session():
            self._session = get_cm_session()
            self._service = self._session.service
            self._backend = self._service.backend(
                name=self._session.backend(), instance=self._session._instance
            )
        else:
            self._service = (
                QiskitRuntimeService()
                if QiskitRuntimeService.global_service is None
                else QiskitRuntimeService.global_service
            )
            if self._service.channel != "ibm_cloud":
                raise ValueError(
                    "A backend or session must be specified when not using ibm_cloud channel."
                )

    def _run(self, pubs: Union[list[EstimatorPub], list[SamplerPub]]) -> RuntimeJob:
        """Run the primitive.

        Args:
            pubs: Inputs PUBs to pass to the primitive.

        Returns:
            Submitted job.
        """
        primitive_inputs = {"pubs": pubs}
        options_dict = asdict(self.options)
        self._validate_options(options_dict)
        primitive_inputs.update(self._options_class._get_program_inputs(options_dict))
        runtime_options = self._options_class._get_runtime_options(options_dict)

        if self._backend:
            for pub in pubs:
                if hasattr(self._backend, "target") and not self._backend.configuration().simulator:
                    validate_isa_circuits([pub.circuit], self._backend.target, raise_exc=True)

                self._backend.check_faulty(pub.circuit)

        logger.info("Submitting job using options %s", options_dict)

        if self._session:
            return self._session.run(
                program_id=self._program_id(),
                inputs=primitive_inputs,
                options=runtime_options,
                callback=options_dict.get("environment", {}).get("callback", None),
                result_decoder=DEFAULT_DECODERS.get(self._program_id()),
            )

        if self._backend:
            runtime_options["backend"] = self._backend.name
            if "instance" not in runtime_options:
                runtime_options["instance"] = self._backend._instance

        return self._service.run(
            program_id=self._program_id(),
            options=runtime_options,
            inputs=primitive_inputs,
            callback=options_dict.get("environment", {}).get("callback", None),
            result_decoder=DEFAULT_DECODERS.get(self._program_id()),
        )

    @property
    def session(self) -> Optional[Session]:
        """Return session used by this primitive.

        Returns:
            Session used by this primitive, or ``None`` if session is not used.
        """
        return self._session

    @property
    def options(self) -> OptionsT:
        """Return options"""
        return self._options

    def _set_options(self, options: Optional[Union[Dict, OptionsT]] = None) -> None:
        """Set options."""
        if options is None:
            self._options = self._options_class()
        elif isinstance(options, dict):
            default_options = self._options_class()
            self._options = self._options_class(**merge_options(default_options, options))
        elif isinstance(options, self._options_class):
            self._options = replace(options)
        else:
            raise TypeError(
                f"Invalid 'options' type. It can only be a dictionary of {self._options_class}"
            )

    @abstractmethod
    def _validate_options(self, options: dict) -> None:
        """Validate that program inputs (options) are valid

        Raises:
            ValueError: if resilience_level is out of the allowed range.
        """
        raise NotImplementedError()

    @classmethod
    @abstractmethod
    def _program_id(cls) -> str:
        """Return the program ID."""
        raise NotImplementedError()


class BasePrimitiveV1(ABC):
    """Base class for Qiskit Runtime primitives."""

    version = 1

    def __init__(
        self,
        backend: Optional[Union[str, IBMBackend]] = None,
        session: Optional[Union[Session, str, IBMBackend]] = None,
        options: Optional[Union[Dict, Options]] = None,
    ):
        """Initializes the primitive.

        Args:

            backend: Backend to run the primitive. This can be a backend name or an :class:`IBMBackend`
                instance. If a name is specified, the default account (e.g. ``QiskitRuntimeService()``)
                is used.

            session: Session in which to call the primitive.

                If both ``session`` and ``backend`` are specified, ``session`` takes precedence.
                If neither is specified, and the primitive is created inside a
                :class:`qiskit_ibm_runtime.Session` context manager, then the session is used.
                Otherwise if IBM Cloud channel is used, a default backend is selected.

            options: Primitive options, see :class:`Options` for detailed description.
                The ``backend`` keyword is still supported but is deprecated.

        Raises:
            ValueError: Invalid arguments are given.
        """
        # `self._options` in this class is a Dict.
        # The base class, however, uses a `_run_options` which is an instance of
        # qiskit.providers.Options. We largely ignore this _run_options because we use
        # a nested dictionary to categorize options.
        self._session: Optional[Session] = None
        self._service: QiskitRuntimeService = None
        self._backend: Optional[IBMBackend] = None

        if options is None:
            self._options = asdict(Options())
        elif isinstance(options, Options):
            self._options = asdict(copy.deepcopy(options))
        else:
            options_copy = copy.deepcopy(options)
            default_options = asdict(Options())
            self._options = merge_options(default_options, options_copy)

        if isinstance(session, Session):
            self._session = session
            self._service = self._session.service
            self._backend = self._service.backend(
                name=self._session.backend(), instance=self._session._instance
            )
            return
        elif session is not None:
            raise ValueError("session must be of type Session or None")

        if isinstance(backend, IBMBackend):
            self._service = backend.service
            self._backend = backend
        elif isinstance(backend, str):
            self._service = (
                QiskitRuntimeService()
                if QiskitRuntimeService.global_service is None
                else QiskitRuntimeService.global_service
            )
            self._backend = self._service.backend(backend)
        elif get_cm_session():
            self._session = get_cm_session()
            self._service = self._session.service
            self._backend = self._service.backend(
                name=self._session.backend(), instance=self._session._instance
            )
        else:
            self._service = (
                QiskitRuntimeService()
                if QiskitRuntimeService.global_service is None
                else QiskitRuntimeService.global_service
            )
            if self._service.channel != "ibm_cloud":
                raise ValueError(
                    "A backend or session must be specified when not using ibm_cloud channel."
                )
        # Check if initialized within a IBMBackend session. If so, issue a warning.
        if get_cm_provider_session():
            warnings.warn(
                "A Backend.run() session is open but Primitives will not be run within this session"
            )

    def _run_primitive(self, primitive_inputs: Dict, user_kwargs: Dict) -> RuntimeJob:
        """Run the primitive.

        Args:
            primitive_inputs: Inputs to pass to the primitive.
            user_kwargs: Individual options to overwrite the default primitive options.

        Returns:
            Submitted job.
        """
<<<<<<< HEAD
        logger.debug("Merging current options %s with %s", self._options, user_kwargs)
=======
        if (
            self._backend
            and isinstance(self._backend, IBMBackend)
            and isinstance(self._backend.service, QiskitRuntimeService)
            and hasattr(self._backend, "target")
        ):
            validate_isa_circuits(primitive_inputs["circuits"], self._backend.target)

>>>>>>> 88da3746
        combined = Options._merge_options(self._options, user_kwargs)

        if self._backend:
            combined = set_default_error_levels(
                combined,
                self._backend,
                Options._DEFAULT_OPTIMIZATION_LEVEL,
                Options._DEFAULT_RESILIENCE_LEVEL,
            )
        else:
            combined["optimization_level"] = Options._DEFAULT_OPTIMIZATION_LEVEL
            combined["resilience_level"] = Options._DEFAULT_RESILIENCE_LEVEL

        self._validate_options(combined)

        combined = Options._set_default_resilience_options(combined)
        combined = Options._remove_none_values(combined)

        primitive_inputs.update(Options._get_program_inputs(combined))

        if self._backend and combined["transpilation"]["skip_transpilation"]:
            for circ in primitive_inputs["circuits"]:
                self._backend.check_faulty(circ)

        logger.info("Submitting job using options %s", combined)

        runtime_options = Options._get_runtime_options(combined)
        if self._session:
            return self._session.run(
                program_id=self._program_id(),
                inputs=primitive_inputs,
                options=runtime_options,
                callback=combined.get("environment", {}).get("callback", None),
                result_decoder=DEFAULT_DECODERS.get(self._program_id()),
            )

        if self._backend:
            runtime_options["backend"] = self._backend.name
            if "instance" not in runtime_options:
                runtime_options["instance"] = self._backend._instance

        return self._service.run(
            program_id=self._program_id(),
            options=runtime_options,
            inputs=primitive_inputs,
            callback=combined.get("environment", {}).get("callback", None),
            result_decoder=DEFAULT_DECODERS.get(self._program_id()),
        )

    @property
    def session(self) -> Optional[Session]:
        """Return session used by this primitive.

        Returns:
            Session used by this primitive, or ``None`` if session is not used.
        """
        return self._session

    @property
    def options(self) -> TerraOptions:
        """Return options values for the sampler.
        Returns:
            options
        """
        return TerraOptions(**self._options)

    def set_options(self, **fields: Any) -> None:
        """Set options values for the sampler.

        Args:
            **fields: The fields to update the options
        """
        self._options = merge_options(  # pylint: disable=attribute-defined-outside-init
            self._options, fields
        )

    @abstractmethod
    def _validate_options(self, options: dict) -> None:
        """Validate that program inputs (options) are valid

        Raises:
            ValueError: if resilience_level is out of the allowed range.
        """
        raise NotImplementedError()

    @classmethod
    @abstractmethod
    def _program_id(cls) -> str:
        """Return the program ID."""
        raise NotImplementedError()<|MERGE_RESOLUTION|>--- conflicted
+++ resolved
@@ -311,9 +311,6 @@
         Returns:
             Submitted job.
         """
-<<<<<<< HEAD
-        logger.debug("Merging current options %s with %s", self._options, user_kwargs)
-=======
         if (
             self._backend
             and isinstance(self._backend, IBMBackend)
@@ -322,7 +319,6 @@
         ):
             validate_isa_circuits(primitive_inputs["circuits"], self._backend.target)
 
->>>>>>> 88da3746
         combined = Options._merge_options(self._options, user_kwargs)
 
         if self._backend:
