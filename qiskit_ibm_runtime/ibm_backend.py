--- conflicted
+++ resolved
@@ -639,12 +639,8 @@
                 * ``single`` returns information from every shot.
                 * ``avg`` returns average measurement output (averaged over number of shots).
 
-<<<<<<< HEAD
+                This parameter is applicable only if ``dynamic=False`` is specified or defaulted to.
             rep_delay: Delay between primitives in seconds. Only supported on certain
-=======
-                This parameter is applicable only if ``dynamic=False`` is specified or defaulted to.
-            rep_delay: Delay between programs in seconds. Only supported on certain
->>>>>>> 4c494f25
                 backends (if ``backend.configuration().dynamic_reprate_enabled=True``).
                 If supported, ``rep_delay`` must be from the range supplied
                 by the backend (``backend.configuration().rep_delay_range``). Default is given by
