--- conflicted
+++ resolved
@@ -239,21 +239,7 @@
                 "'{}' object has no attribute '{}'".format(self.__class__.__name__, name)
             )
 
-<<<<<<< HEAD
     def _get_defaults(self) -> None:
-=======
-    def _get_properties(self, datetime: Optional[python_datetime] = None) -> None:
-        """Gets backend properties and decodes it"""
-        if datetime:
-            datetime = local_to_utc(datetime)
-        if datetime or not self._properties:
-            api_properties = self._api_client.backend_properties(self.name, datetime=datetime)
-            if api_properties:
-                backend_properties = properties_from_server_data(api_properties)
-                self._properties = backend_properties
-
-    def _get_defaults(self, refresh: bool = False) -> None:
->>>>>>> 2f2a1d0d
         """Gets defaults if pulse backend and decodes it"""
         if (
             not self._defaults and isinstance(self._configuration, PulseBackendConfiguration)
