# This code is part of Qiskit.
#
# (C) Copyright IBM 2021.
#
# This code is licensed under the Apache License, Version 2.0. You may
# obtain a copy of this license in the LICENSE.txt file in the root directory
# of this source tree or at http://www.apache.org/licenses/LICENSE-2.0.
#
# Any modifications or derivative works of this code must retain this
# copyright notice, and modified files need to carry a notice indicating
# that they have been altered from the originals.

"""Module for interfacing with an IBM Quantum Backend."""

import logging
from typing import Optional, Any, List
from datetime import datetime as python_datetime
from copy import deepcopy
from packaging.version import Version

from qiskit import QuantumCircuit, __version__ as qiskit_version
from qiskit.providers.backend import BackendV2 as Backend
from qiskit.providers.options import Options
from qiskit.transpiler.target import Target

from .models import (
    BackendStatus,
    BackendProperties,
    GateConfig,
    QasmBackendConfiguration,
)

from . import qiskit_runtime_service  # pylint: disable=unused-import,cyclic-import

from .api.clients import RuntimeClient
from .exceptions import (
    IBMBackendApiProtocolError,
    IBMBackendError,
)
from .utils.backend_converter import convert_to_target

from .utils.backend_decoder import (
    properties_from_server_data,
    configuration_from_server_data,
)
from .utils import local_to_utc
from .utils.deprecation import issue_deprecation_msg

if Version(qiskit_version).major >= 2:
    from qiskit.result import MeasLevel, MeasReturnType
else:
    from qiskit.qobj.utils import MeasLevel, MeasReturnType  # pylint: disable=import-error


logger = logging.getLogger(__name__)

QOBJRUNNERPROGRAMID = "circuit-runner"
QASM3RUNNERPROGRAMID = "qasm3-runner"


class IBMBackend(Backend):
    """Backend class interfacing with an IBM Quantum backend.

    Note:

        * You should not instantiate the ``IBMBackend`` class directly. Instead, use
          the methods provided by an :class:`QiskitRuntimeService` instance to retrieve and handle
          backends.

    This class represents an IBM Quantum backend. Its attributes and methods provide
    information about the backend. For example, the :meth:`status()` method
    returns a :class:`BackendStatus<~.providers.models.BackendStatus>` instance.
    The instance contains the ``operational`` and ``pending_jobs`` attributes, which state whether
    the backend is operational and also the number of jobs in the server queue for the backend,
    respectively::

        status = backend.status()
        is_operational = status.operational
        jobs_in_queue = status.pending_jobs

    Here is list of attributes available on the ``IBMBackend`` class:

        * name: backend name.
        * backend_version: backend version in the form X.Y.Z.
        * num_qubits: number of qubits.
        * target: A :class:`qiskit.transpiler.Target` object for the backend.
        * basis_gates: list of basis gates names on the backend.
        * gates: list of basis gates on the backend.
        * local: backend is local or remote.
        * simulator: backend is a simulator.
        * conditional: backend supports conditional operations.
        * open_pulse: backend supports open pulse.
        * memory: backend supports memory.
        * coupling_map (list): The coupling map for the device
        * supported_instructions (List[str]): Instructions supported by the backend.
        * dynamic_reprate_enabled (bool): whether delay between primitives can be set dynamically
          (ie via ``rep_delay``). Defaults to False.
        * rep_delay_range (List[float]): 2d list defining supported range of repetition
          delays for backend in μs. First entry is lower end of the range, second entry is
          higher end of the range. Optional, but will be specified when
          ``dynamic_reprate_enabled=True``.
        * default_rep_delay (float): Value of ``rep_delay`` if not specified by user and
          ``dynamic_reprate_enabled=True``.
        * n_uchannels: Number of u-channels.
        * u_channel_lo: U-channel relationship on device los.
        * meas_levels: Supported measurement levels.
        * qubit_lo_range: Qubit lo ranges for each qubit with form (min, max) in GHz.
        * meas_lo_range: Measurement lo ranges for each qubit with form (min, max) in GHz.
        * dt: Qubit drive channel timestep in nanoseconds.
        * dtm: Measurement drive channel timestep in nanoseconds.
        * rep_times: Supported repetition times (program execution time) for backend in μs.
        * meas_kernels: Supported measurement kernels.
        * discriminators: Supported discriminators.
        * hamiltonian: An optional dictionary with fields characterizing the system hamiltonian.
        * channel_bandwidth (list): Bandwidth of all channels
          (qubit, measurement, and U)
        * acquisition_latency (list): Array of dimension
          n_qubits x n_registers. Latency (in units of dt) to write a
          measurement result from qubit n into register slot m.
        * conditional_latency (list): Array of dimension n_channels
          [d->u->m] x n_registers. Latency (in units of dt) to do a
          conditional operation on channel n from register slot m
        * meas_map (list): Grouping of measurement which are multiplexed
        * sample_name (str): Sample name for the backend
        * n_registers (int): Number of register slots available for feedback
          (if conditional is True)
        * register_map (list): An array of dimension n_qubits X
          n_registers that specifies whether a qubit can store a
          measurement in a certain register slot.
        * configurable (bool): True if the backend is configurable, if the
          backend is a simulator
        * credits_required (bool): True if backend requires credits to run a
          job.
        * online_date (datetime): The date that the device went online
        * display_name (str): Alternate name field for the backend
        * description (str): A description for the backend
        * tags (list): A list of string tags to describe the backend
        * version: version of ``Backend`` class (Ex: 1, 2)
        * channels: An optional dictionary containing information of each channel -- their
          purpose, type, and qubits operated on.
        * parametric_pulses (list): A list of pulse shapes which are supported on the backend.
          For example: ``['gaussian', 'constant']``
        * processor_type (dict): Processor type for this backend. A dictionary of the
          form ``{"family": <str>, "revision": <str>, segment: <str>}`` such as
          ``{"family": "Canary", "revision": "1.0", segment: "A"}``.

            * family: Processor family of this backend.
            * revision: Revision version of this processor.
            * segment: Segment this processor belongs to within a larger chip.
    """

    id_warning_issued = False

    def __init__(
        self,
        configuration: QasmBackendConfiguration,
        service: "qiskit_runtime_service.QiskitRuntimeService",
        api_client: RuntimeClient,
        instance: Optional[str] = None,
    ) -> None:
        """IBMBackend constructor.

        Args:
            configuration: Backend configuration.
            service: Instance of QiskitRuntimeService.
            api_client: IBM client used to communicate with the server.
        """
        super().__init__(
            name=configuration.backend_name,
            online_date=configuration.online_date,
            backend_version=configuration.backend_version,
        )
        self._instance = instance
        self._service = service
        self._api_client = api_client
        self._configuration = configuration
        self._properties: Any = None
        self._target: Any = None
        if (
            not self._configuration.simulator
            and hasattr(self.options, "noise_model")
            and hasattr(self.options, "seed_simulator")
        ):
            self.options.set_validator("noise_model", type(None))
            self.options.set_validator("seed_simulator", type(None))
        if hasattr(configuration, "rep_delay_range"):
            self.options.set_validator(
                "rep_delay",
                (configuration.rep_delay_range[0], configuration.rep_delay_range[1]),
            )

    def __getattr__(self, name: str) -> Any:
        """Gets attribute from self or configuration

        This magic method executes when user accesses an attribute that
        does not yet exist on IBMBackend class.
        """
        # Prevent recursion since these properties are accessed within __getattr__
        if name in ["_properties", "_target", "_configuration"]:
            raise AttributeError(
                "'{}' object has no attribute '{}'".format(self.__class__.__name__, name)
            )

<<<<<<< HEAD
        if name in ["max_experiments", "max_shots"]:
            issue_deprecation_msg(
                f"{name} is deprecated",
                "0.37.0",
                "Please see our documentation on job limits "
                "https://quantum.cloud.ibm.com/docs/guides/job-limits#job-limits.",
            )
        # Lazy load properties and construct the target object.
=======
        # Lazy load properties and pulse defaults and construct the target object.
>>>>>>> 605448bb
        self.properties()
        self._convert_to_target()
        # Check if the attribute now is available on IBMBackend class due to above steps
        try:
            return super().__getattribute__(name)
        except AttributeError:
            pass
        # If attribute is still not available on IBMBackend class,
        # fallback to check if the attribute is available in configuration
        try:
            return self._configuration.__getattribute__(name)
        except AttributeError:
            raise AttributeError(
                "'{}' object has no attribute '{}'".format(self.__class__.__name__, name)
            )

    def _convert_to_target(self, refresh: bool = False) -> None:
        """Converts backend configuration and properties to Target object"""
        if refresh or not self._target:
            self._target = convert_to_target(
                configuration=self._configuration,  # type: ignore[arg-type]
                properties=self._properties,
            )

    @classmethod
    def _default_options(cls) -> Options:
        """Default runtime options."""
        return Options(
            shots=4000,
            memory=False,
            meas_level=MeasLevel.CLASSIFIED,
            meas_return=MeasReturnType.AVERAGE,
            memory_slots=None,
            memory_slot_size=100,
            rep_time=None,
            rep_delay=None,
            init_qubits=True,
            use_measure_esp=None,
            use_fractional_gates=False,
            # Simulator only
            noise_model=None,
            seed_simulator=None,
        )

    @property
    def service(self) -> "qiskit_runtime_service.QiskitRuntimeService":
        """Return the ``service`` object

        Returns:
            service: instance of QiskitRuntimeService
        """
        return self._service

    @property
    def dtm(self) -> float:
        """Return the system time resolution of output signals

        Returns:
            dtm: The output signal timestep in seconds.
        """
        return self._configuration.dtm

    @property
    def max_circuits(self) -> None:
        """This property used to return the `max_experiments` value from the
        backend configuration but this value is no longer an accurate representation
        of backend circuit limits. New fields will be added to indicate new limits.
        """

        return None

    @property
    def meas_map(self) -> List[List[int]]:
        """Return the grouping of measurements which are multiplexed

        This is required to be implemented if the backend supports Pulse
        scheduling.

        Returns:
            meas_map: The grouping of measurements which are multiplexed
        """
        return self._configuration.meas_map

    @property
    def target(self) -> Target:
        """A :class:`qiskit.transpiler.Target` object for the backend.

        Returns:
            Target
        """
        self.properties()
        self._convert_to_target()
        return self._target

    def target_history(self, datetime: Optional[python_datetime] = None) -> Target:
        """A :class:`qiskit.transpiler.Target` object for the backend.

        Returns:
            Target with properties found on `datetime`
        """

        return convert_to_target(
            configuration=self._configuration,  # type: ignore[arg-type]
            properties=self.properties(datetime=datetime),  # pylint: disable=unexpected-keyword-arg
        )

    def refresh(self) -> None:
        """Retrieve the newest backend configuration and refresh the current backend target."""
        if config := configuration_from_server_data(
            raw_config=self._service._get_api_client(self._instance).backend_configuration(
                self.name, refresh=True
            ),
            instance=self._instance,
            use_fractional_gates=self.options.use_fractional_gates,
        ):
            self._configuration = config
        self.properties(refresh=True)  # pylint: disable=unexpected-keyword-arg
        self._convert_to_target(refresh=True)

    def properties(
        self, refresh: bool = False, datetime: Optional[python_datetime] = None
    ) -> Optional[BackendProperties]:
        """Return the backend properties, subject to optional filtering.

        This data describes qubits properties (such as T1 and T2),
        gates properties (such as gate length and error), and other general
        properties of the backend.

        The schema for backend properties can be found in
        `Qiskit/ibm-quantum-schemas/backend_properties
        <https://github.com/Qiskit/ibm-quantum-schemas/blob/main/schemas/backend_properties_schema.json>`_.

        Args:
            refresh: If ``True``, re-query the server for the backend properties.
                Otherwise, return a cached version.
            datetime: By specifying `datetime`, this function returns an instance
                of the :class:`BackendProperties<~.providers.models.BackendProperties>`
                whose timestamp is closest to, but older than, the specified `datetime`.
                Note that this is only supported using ``ibm_quantum`` runtime.

        Returns:
            The backend properties or ``None`` if the backend properties are not
            currently available.

        Raises:
            TypeError: If an input argument is not of the correct type.
            NotImplementedError: If `datetime` is specified when cloud runtime is used.
        """
        # pylint: disable=arguments-differ
        if self._configuration.simulator:
            # Simulators do not have backend properties.
            return None
        if not isinstance(refresh, bool):
            raise TypeError(
                "The 'refresh' argument needs to be a boolean. "
                "{} is of type {}".format(refresh, type(refresh))
            )
        if datetime:
            if not isinstance(datetime, python_datetime):
                raise TypeError("'{}' is not of type 'datetime'.")
            datetime = local_to_utc(datetime)
        if datetime or refresh or self._properties is None:
            api_properties = self._api_client.backend_properties(self.name, datetime=datetime)
            if not api_properties:
                return None
            backend_properties = properties_from_server_data(
                api_properties,
                use_fractional_gates=self.options.use_fractional_gates,
            )
            if datetime:  # Don't cache result.
                return backend_properties
            self._properties = backend_properties
        return self._properties

    def status(self) -> BackendStatus:
        """Return the backend status.

        Note:
            If the returned :class:`~.providers.models.BackendStatus`
            instance has ``operational=True`` but ``status_msg="internal"``,
            then the backend is accepting jobs but not processing them.

        Returns:
            The status of the backend.

        Raises:
            IBMBackendApiProtocolError: If the status for the backend cannot be formatted properly.
        """
        api_status = self._api_client.backend_status(self.name)

        try:
            return BackendStatus.from_dict(api_status)
        except TypeError as ex:
            raise IBMBackendApiProtocolError(
                "Unexpected return value received from the server when "
                "getting backend status: {}".format(str(ex))
            ) from ex

    def configuration(
        self,
    ) -> QasmBackendConfiguration:
        """Return the backend configuration.

        Backend configuration contains fixed information about the backend, such
        as its name, number of qubits, basis gates, coupling map, quantum volume, etc.

        The schema for backend configuration can be found in
        `Qiskit/ibm-quantum-schemas/backend_configuration
        <https://github.com/Qiskit/ibm-quantum-schemas/blob/main/schemas/backend_configuration_schema.json>`_.

        More details about backend configuration properties can be found here `QasmBackendConfiguration
        <https://quantum.cloud.ibm.com/docs/api/qiskit/1.4/qiskit.providers.models.QasmBackendConfiguration>`_.

        IBM backends may also include the following properties:
            * ``supported_features``: a list of strings of supported features like "qasm3" for dynamic
                circuits support.
            * ``parallel_compilation``: a boolean of whether or not the backend can process multiple
                jobs at once. Parts of the classical computation will be parallelized.

        Returns:
            The configuration for the backend.
        """
        return self._configuration

    def __repr__(self) -> str:
        return "<{}('{}')>".format(self.__class__.__name__, self.name)

    def __call__(self) -> "IBMBackend":
        # For backward compatibility only, can be removed later.
        return self

    def check_faulty(self, circuit: QuantumCircuit) -> None:
        """Check if the input circuit uses faulty qubits or edges.

        Args:
            circuit: Circuit to check.

        Raises:
            ValueError: If an instruction operating on a faulty qubit or edge is found.
        """
        if not self.properties():
            return

        faulty_qubits = self.properties().faulty_qubits()
        faulty_gates = self.properties().faulty_gates()
        faulty_edges = [tuple(gate.qubits) for gate in faulty_gates if len(gate.qubits) > 1]

        for instr in circuit.data:
            if instr.operation.name == "barrier":
                continue
            qubit_indices = tuple(circuit.find_bit(x).index for x in instr.qubits)

            for circ_qubit in qubit_indices:
                if circ_qubit in faulty_qubits:
                    raise ValueError(
                        f"Circuit {circuit.name} contains instruction "
                        f"{instr} operating on a faulty qubit {circ_qubit}."
                    )

            if len(qubit_indices) == 2 and qubit_indices in faulty_edges:
                raise ValueError(
                    f"Circuit {circuit.name} contains instruction "
                    f"{instr} operating on a faulty edge {qubit_indices}"
                )

    def __deepcopy__(self, _memo: dict = None) -> "IBMBackend":
        cpy = IBMBackend(
            configuration=deepcopy(self.configuration()),
            service=self._service,
            api_client=deepcopy(self._api_client),
            instance=self._instance,
        )
        cpy.name = self.name
        cpy.description = self.description
        cpy.online_date = self.online_date
        cpy.backend_version = self.backend_version
        cpy._coupling_map = self._coupling_map
        cpy._target = deepcopy(self._target, _memo)
        cpy._options = deepcopy(self._options, _memo)
        return cpy

    def run(self, *args, **kwargs) -> None:  # type: ignore[no-untyped-def]
        """
        Raises:
            IBMBackendError: The run() method is no longer supported.

        """
        raise IBMBackendError(
            "Support for backend.run() has been removed. Please see our migration guide "
            "https://quantum.cloud.ibm.com/docs/migration-guides/qiskit-runtime for instructions "
            "on how to migrate to the primitives interface."
        )

    def get_translation_stage_plugin(self) -> str:
        """Return the default translation stage plugin name for IBM backends."""
        if not self.options.use_fractional_gates:
            return "ibm_dynamic_circuits"
        return "ibm_fractional"


class IBMRetiredBackend(IBMBackend):
    """Backend class interfacing with an IBM Quantum device no longer available."""

    def __init__(
        self,
        configuration: QasmBackendConfiguration,
        service: "qiskit_runtime_service.QiskitRuntimeService",
        api_client: Optional[RuntimeClient] = None,
    ) -> None:
        """IBMRetiredBackend constructor.

        Args:
            configuration: Backend configuration.
            service: Instance of QiskitRuntimeService.
            api_client: IBM Quantum client used to communicate with the server.
        """
        super().__init__(configuration, service, api_client)
        self._status = BackendStatus(
            backend_name=self.name,
            backend_version=self.configuration().backend_version,
            operational=False,
            pending_jobs=0,
            status_msg="This backend is no longer available.",
        )

    @classmethod
    def _default_options(cls) -> Options:
        """Default runtime options."""
        return Options(shots=4000)

    def properties(self, refresh: bool = False, datetime: Optional[python_datetime] = None) -> None:
        """Return the backend properties."""
        return None

    def status(self) -> BackendStatus:
        """Return the backend status."""
        return self._status

    @classmethod
    def from_name(
        cls,
        backend_name: str,
        api: Optional[RuntimeClient] = None,
    ) -> "IBMRetiredBackend":
        """Return a retired backend from its name."""
        configuration = QasmBackendConfiguration(
            backend_name=backend_name,
            backend_version="0.0.0",
            online_date="2019-10-16T04:00:00Z",
            n_qubits=1,
            basis_gates=[],
            simulator=False,
            local=False,
            conditional=False,
            open_pulse=False,
            memory=False,
            gates=[GateConfig(name="TODO", parameters=[], qasm_def="TODO")],
            coupling_map=[[0, 1]],
        )
        return cls(configuration, api)<|MERGE_RESOLUTION|>--- conflicted
+++ resolved
@@ -201,18 +201,7 @@
                 "'{}' object has no attribute '{}'".format(self.__class__.__name__, name)
             )
 
-<<<<<<< HEAD
-        if name in ["max_experiments", "max_shots"]:
-            issue_deprecation_msg(
-                f"{name} is deprecated",
-                "0.37.0",
-                "Please see our documentation on job limits "
-                "https://quantum.cloud.ibm.com/docs/guides/job-limits#job-limits.",
-            )
-        # Lazy load properties and construct the target object.
-=======
         # Lazy load properties and pulse defaults and construct the target object.
->>>>>>> 605448bb
         self.properties()
         self._convert_to_target()
         # Check if the attribute now is available on IBMBackend class due to above steps
