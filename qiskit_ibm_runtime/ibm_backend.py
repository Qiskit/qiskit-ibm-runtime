# This code is part of Qiskit.
#
# (C) Copyright IBM 2021.
#
# This code is licensed under the Apache License, Version 2.0. You may
# obtain a copy of this license in the LICENSE.txt file in the root directory
# of this source tree or at http://www.apache.org/licenses/LICENSE-2.0.
#
# Any modifications or derivative works of this code must retain this
# copyright notice, and modified files need to carry a notice indicating
# that they have been altered from the originals.

"""Module for interfacing with an IBM Quantum Backend."""

import logging
from typing import Iterable, Union, Optional, Any, List, Dict
from datetime import datetime as python_datetime
from copy import deepcopy
from dataclasses import asdict
import warnings

from qiskit import QuantumCircuit
from qiskit.qobj.utils import MeasLevel, MeasReturnType

from qiskit.providers.backend import BackendV2 as Backend
from qiskit.providers.options import Options
from qiskit.providers.models import (
    BackendStatus,
    BackendProperties,
    PulseDefaults,
    GateConfig,
    QasmBackendConfiguration,
    PulseBackendConfiguration,
)
from qiskit.pulse.channels import (
    AcquireChannel,
    ControlChannel,
    DriveChannel,
    MeasureChannel,
)
from qiskit.transpiler.target import Target

<<<<<<< HEAD
from qiskit_ibm_provider.utils.backend_decoder import (
    defaults_from_server_data,
    properties_from_server_data,
)
from qiskit_ibm_provider.utils import local_to_utc, are_circuits_dynamic
from qiskit_ibm_provider.utils.options import QASM2Options, QASM3Options
from qiskit_ibm_provider.exceptions import IBMBackendValueError, IBMBackendApiError
from qiskit_ibm_provider.api.exceptions import RequestsApiError
=======
# temporary until we unite the 2 Session classes
from qiskit_ibm_provider.session import (
    Session as ProviderSession,
)  # temporary until we unite the 2 Session classes
>>>>>>> bbfcb4f6

from .utils.utils import validate_job_tags
from . import qiskit_runtime_service  # pylint: disable=unused-import,cyclic-import
from .runtime_job import RuntimeJob

from .api.clients import RuntimeClient
from .exceptions import IBMBackendApiProtocolError, IBMBackendValueError, IBMBackendApiError
from .utils.backend_converter import (
    convert_to_target,
)
<<<<<<< HEAD
from .session import Session  # pylint: disable=cyclic-import
from .utils.default_session import get_cm_session

=======
from .utils.default_session import get_cm_session as get_cm_primitive_session
from .utils.backend_decoder import (
    defaults_from_server_data,
    properties_from_server_data,
)
from .utils.options import QASM2Options, QASM3Options
from .api.exceptions import RequestsApiError
from .utils import local_to_utc, are_circuits_dynamic

from .utils.pubsub import Publisher
>>>>>>> bbfcb4f6


logger = logging.getLogger(__name__)

QOBJRUNNERPROGRAMID = "circuit-runner"
QASM3RUNNERPROGRAMID = "qasm3-runner"


class IBMBackend(Backend):
    """Backend class interfacing with an IBM Quantum backend.

    Note:

        * You should not instantiate the ``IBMBackend`` class directly. Instead, use
          the methods provided by an :class:`QiskitRuntimeService` instance to retrieve and handle
          backends.

    This class represents an IBM Quantum backend. Its attributes and methods provide
    information about the backend. For example, the :meth:`status()` method
    returns a :class:`BackendStatus<qiskit.providers.models.BackendStatus>` instance.
    The instance contains the ``operational`` and ``pending_jobs`` attributes, which state whether
    the backend is operational and also the number of jobs in the server queue for the backend,
    respectively::

        status = backend.status()
        is_operational = status.operational
        jobs_in_queue = status.pending_jobs

    Here is list of attributes available on the ``IBMBackend`` class:

        * name: backend name.
        * backend_version: backend version in the form X.Y.Z.
        * num_qubits: number of qubits.
        * target: A :class:`qiskit.transpiler.Target` object for the backend.
        * basis_gates: list of basis gates names on the backend.
        * gates: list of basis gates on the backend.
        * local: backend is local or remote.
        * simulator: backend is a simulator.
        * conditional: backend supports conditional operations.
        * open_pulse: backend supports open pulse.
        * memory: backend supports memory.
        * max_shots: maximum number of shots supported.
        * coupling_map (list): The coupling map for the device
        * supported_instructions (List[str]): Instructions supported by the backend.
        * dynamic_reprate_enabled (bool): whether delay between programs can be set dynamically
          (ie via ``rep_delay``). Defaults to False.
        * rep_delay_range (List[float]): 2d list defining supported range of repetition
          delays for backend in μs. First entry is lower end of the range, second entry is
          higher end of the range. Optional, but will be specified when
          ``dynamic_reprate_enabled=True``.
        * default_rep_delay (float): Value of ``rep_delay`` if not specified by user and
          ``dynamic_reprate_enabled=True``.
        * n_uchannels: Number of u-channels.
        * u_channel_lo: U-channel relationship on device los.
        * meas_levels: Supported measurement levels.
        * qubit_lo_range: Qubit lo ranges for each qubit with form (min, max) in GHz.
        * meas_lo_range: Measurement lo ranges for each qubit with form (min, max) in GHz.
        * dt: Qubit drive channel timestep in nanoseconds.
        * dtm: Measurement drive channel timestep in nanoseconds.
        * rep_times: Supported repetition times (program execution time) for backend in μs.
        * meas_kernels: Supported measurement kernels.
        * discriminators: Supported discriminators.
        * hamiltonian: An optional dictionary with fields characterizing the system hamiltonian.
        * channel_bandwidth (list): Bandwidth of all channels
          (qubit, measurement, and U)
        * acquisition_latency (list): Array of dimension
          n_qubits x n_registers. Latency (in units of dt) to write a
          measurement result from qubit n into register slot m.
        * conditional_latency (list): Array of dimension n_channels
          [d->u->m] x n_registers. Latency (in units of dt) to do a
          conditional operation on channel n from register slot m
        * meas_map (list): Grouping of measurement which are multiplexed
        * max_circuits (int): The maximum number of experiments per job
        * sample_name (str): Sample name for the backend
        * n_registers (int): Number of register slots available for feedback
          (if conditional is True)
        * register_map (list): An array of dimension n_qubits X
          n_registers that specifies whether a qubit can store a
          measurement in a certain register slot.
        * configurable (bool): True if the backend is configurable, if the
          backend is a simulator
        * credits_required (bool): True if backend requires credits to run a
          job.
        * online_date (datetime): The date that the device went online
        * display_name (str): Alternate name field for the backend
        * description (str): A description for the backend
        * tags (list): A list of string tags to describe the backend
        * version: version of ``Backend`` class (Ex: 1, 2)
        * channels: An optional dictionary containing information of each channel -- their
          purpose, type, and qubits operated on.
        * parametric_pulses (list): A list of pulse shapes which are supported on the backend.
          For example: ``['gaussian', 'constant']``
        * processor_type (dict): Processor type for this backend. A dictionary of the
          form ``{"family": <str>, "revision": <str>, segment: <str>}`` such as
          ``{"family": "Canary", "revision": "1.0", segment: "A"}``.

            * family: Processor family of this backend.
            * revision: Revision version of this processor.
            * segment: Segment this processor belongs to within a larger chip.
    """

    id_warning_issued = False

    def __init__(
        self,
        configuration: Union[QasmBackendConfiguration, PulseBackendConfiguration],
        service: "qiskit_runtime_service.QiskitRuntimeService",
        api_client: RuntimeClient,
        instance: Optional[str] = None,
    ) -> None:
        """IBMBackend constructor.

        Args:
            configuration: Backend configuration.
            service: Instance of QiskitRuntimeService.
            api_client: IBM client used to communicate with the server.
        """
        super().__init__(
            name=configuration.backend_name,
            online_date=configuration.online_date,
            backend_version=configuration.backend_version,
        )
        self._instance = instance
        self._service = service
        self._api_client = api_client
        self._configuration = configuration
        self._properties = None
        self._defaults = None
        self._target = None
        self._max_circuits = configuration.max_experiments
        self._session: Session = None

        if (
            not self._configuration.simulator
            and hasattr(self.options, "noise_model")
            and hasattr(self.options, "seed_simulator")
        ):
            self.options.set_validator("noise_model", type(None))
            self.options.set_validator("seed_simulator", type(None))
        if hasattr(configuration, "max_shots"):
            self.options.set_validator("shots", (1, configuration.max_shots))
        if hasattr(configuration, "rep_delay_range"):
            self.options.set_validator(
                "rep_delay",
                (configuration.rep_delay_range[0], configuration.rep_delay_range[1]),
            )

    def __getattr__(self, name: str) -> Any:
        """Gets attribute from self or configuration

        This magic method executes when user accesses an attribute that
        does not yet exist on IBMBackend class.
        """
        # Prevent recursion since these properties are accessed within __getattr__
        if name in ["_properties", "_defaults", "_target", "_configuration"]:
            raise AttributeError(
                "'{}' object has no attribute '{}'".format(self.__class__.__name__, name)
            )
        # Lazy load properties and pulse defaults and construct the target object.
        self._get_properties()
        self._get_defaults()
        self._convert_to_target()
        # Check if the attribute now is available on IBMBackend class due to above steps
        try:
            return super().__getattribute__(name)
        except AttributeError:
            pass
        # If attribute is still not available on IBMBackend class,
        # fallback to check if the attribute is available in configuration
        try:
            return self._configuration.__getattribute__(name)
        except AttributeError:
            raise AttributeError(
                "'{}' object has no attribute '{}'".format(self.__class__.__name__, name)
            )

    def _get_properties(self, datetime: Optional[python_datetime] = None) -> None:
        """Gets backend properties and decodes it"""
        if datetime:
            datetime = local_to_utc(datetime)
        if datetime or not self._properties:
            api_properties = self._api_client.backend_properties(self.name, datetime=datetime)
            if api_properties:
                backend_properties = properties_from_server_data(api_properties)
                self._properties = backend_properties

    def _get_defaults(self) -> None:
        """Gets defaults if pulse backend and decodes it"""
        if not self._defaults and isinstance(self._configuration, PulseBackendConfiguration):
            api_defaults = self._api_client.backend_pulse_defaults(self.name)
            if api_defaults:
                self._defaults = defaults_from_server_data(api_defaults)

    def _convert_to_target(self, refresh: bool = False) -> None:
        """Converts backend configuration, properties and defaults to Target object"""
        if refresh or not self._target:
            self._target = convert_to_target(
                configuration=self._configuration,
                properties=self._properties,
                defaults=self._defaults,
            )

    @classmethod
    def _default_options(cls) -> Options:
        """Default runtime options."""
        return Options(
            shots=4000,
            memory=False,
            meas_level=MeasLevel.CLASSIFIED,
            meas_return=MeasReturnType.AVERAGE,
            memory_slots=None,
            memory_slot_size=100,
            rep_time=None,
            rep_delay=None,
            init_qubits=True,
            use_measure_esp=None,
            # Simulator only
            noise_model=None,
            seed_simulator=None,
        )

    @property
    def service(self) -> "qiskit_runtime_service.QiskitRuntimeService":
        """Return the ``service`` object

        Returns:
            service: instance of QiskitRuntimeService
        """
        return self._service

    @property
    def dtm(self) -> float:
        """Return the system time resolution of output signals

        Returns:
            dtm: The output signal timestep in seconds.
        """
        return self._configuration.dtm

    @property
    def max_circuits(self) -> int:
        """The maximum number of circuits

        The maximum number of circuits (or Pulse schedules) that can be
        run in a single job. If there is no limit this will return None.
        """
        return self._max_circuits

    @property
    def meas_map(self) -> List[List[int]]:
        """Return the grouping of measurements which are multiplexed

        This is required to be implemented if the backend supports Pulse
        scheduling.

        Returns:
            meas_map: The grouping of measurements which are multiplexed
        """
        return self._configuration.meas_map

    @property
    def target(self) -> Target:
        """A :class:`qiskit.transpiler.Target` object for the backend.

        Returns:
            Target
        """
        self._get_properties()
        self._get_defaults()
        self._convert_to_target()
        return self._target

    def target_history(self, datetime: Optional[python_datetime] = None) -> Target:
        """A :class:`qiskit.transpiler.Target` object for the backend.
        Returns:
            Target with properties found on `datetime`
        """
        self._get_properties(datetime=datetime)
        self._get_defaults()
        self._convert_to_target(refresh=True)
        return self._target

    def properties(
        self, refresh: bool = False, datetime: Optional[python_datetime] = None
    ) -> Optional[BackendProperties]:
        """Return the backend properties, subject to optional filtering.

        This data describes qubits properties (such as T1 and T2),
        gates properties (such as gate length and error), and other general
        properties of the backend.

        The schema for backend properties can be found in
        `Qiskit/ibm-quantum-schemas/backend_properties
        <https://github.com/Qiskit/ibm-quantum-schemas/blob/main/schemas/backend_properties_schema.json>`_.

        Args:
            refresh: If ``True``, re-query the server for the backend properties.
                Otherwise, return a cached version.
            datetime: By specifying `datetime`, this function returns an instance
                of the :class:`BackendProperties<qiskit.providers.models.BackendProperties>`
                whose timestamp is closest to, but older than, the specified `datetime`.
                Note that this is only supported using ``ibm_quantum`` runtime.

        Returns:
            The backend properties or ``None`` if the backend properties are not
            currently available.

        Raises:
            TypeError: If an input argument is not of the correct type.
            NotImplementedError: If `datetime` is specified when cloud runtime is used.
        """
        # pylint: disable=arguments-differ
        if self._configuration.simulator:
            # Simulators do not have backend properties.
            return None
        if not isinstance(refresh, bool):
            raise TypeError(
                "The 'refresh' argument needs to be a boolean. "
                "{} is of type {}".format(refresh, type(refresh))
            )
        if datetime:
            if not isinstance(datetime, python_datetime):
                raise TypeError("'{}' is not of type 'datetime'.")
            datetime = local_to_utc(datetime)
        if datetime or refresh or self._properties is None:
            api_properties = self._api_client.backend_properties(self.name, datetime=datetime)
            if not api_properties:
                return None
            backend_properties = properties_from_server_data(api_properties)
            if datetime:  # Don't cache result.
                return backend_properties
            self._properties = backend_properties
        return self._properties

    def status(self) -> BackendStatus:
        """Return the backend status.

        Note:
            If the returned :class:`~qiskit.providers.models.BackendStatus`
            instance has ``operational=True`` but ``status_msg="internal"``,
            then the backend is accepting jobs but not processing them.

        Returns:
            The status of the backend.

        Raises:
            IBMBackendApiProtocolError: If the status for the backend cannot be formatted properly.
        """
        api_status = self._api_client.backend_status(self.name)

        try:
            return BackendStatus.from_dict(api_status)
        except TypeError as ex:
            raise IBMBackendApiProtocolError(
                "Unexpected return value received from the server when "
                "getting backend status: {}".format(str(ex))
            ) from ex

    def defaults(self, refresh: bool = False) -> Optional[PulseDefaults]:
        """Return the pulse defaults for the backend.

        The schema for default pulse configuration can be found in
        `Qiskit/ibm-quantum-schemas/default_pulse_configuration
        <https://github.com/Qiskit/ibm-quantum-schemas/blob/main/schemas/default_pulse_configuration_schema.json>`_.

        Args:
            refresh: If ``True``, re-query the server for the backend pulse defaults.
                Otherwise, return a cached version.

        Returns:
            The backend pulse defaults or ``None`` if the backend does not support pulse.
        """
        if refresh or self._defaults is None:
            api_defaults = self._api_client.backend_pulse_defaults(self.name)
            if api_defaults:
                self._defaults = defaults_from_server_data(api_defaults)
            else:
                self._defaults = None

        return self._defaults

    def configuration(
        self,
    ) -> Union[QasmBackendConfiguration, PulseBackendConfiguration]:
        """Return the backend configuration.

        Backend configuration contains fixed information about the backend, such
        as its name, number of qubits, basis gates, coupling map, quantum volume, etc.

        The schema for backend configuration can be found in
        `Qiskit/ibm-quantum-schemas/backend_configuration
        <https://github.com/Qiskit/ibm-quantum-schemas/blob/main/schemas/backend_configuration_schema.json>`_.

        Returns:
            The configuration for the backend.
        """
        return self._configuration

    def drive_channel(self, qubit: int) -> DriveChannel:
        """Return the drive channel for the given qubit.

        Returns:
            DriveChannel: The Qubit drive channel
        """
        return self._configuration.drive(qubit=qubit)

    def measure_channel(self, qubit: int) -> MeasureChannel:
        """Return the measure stimulus channel for the given qubit.

        Returns:
            MeasureChannel: The Qubit measurement stimulus line
        """
        return self._configuration.measure(qubit=qubit)

    def acquire_channel(self, qubit: int) -> AcquireChannel:
        """Return the acquisition channel for the given qubit.

        Returns:
            AcquireChannel: The Qubit measurement acquisition line.
        """
        return self._configuration.acquire(qubit=qubit)

    def control_channel(self, qubits: Iterable[int]) -> List[ControlChannel]:
        """Return the secondary drive channel for the given qubit

        This is typically utilized for controlling multiqubit interactions.
        This channel is derived from other channels.

        Args:
            qubits: Tuple or list of qubits of the form
                ``(control_qubit, target_qubit)``.

        Returns:
            List[ControlChannel]: The Qubit measurement acquisition line.
        """
        return self._configuration.control(qubits=qubits)

    def __repr__(self) -> str:
        return "<{}('{}')>".format(self.__class__.__name__, self.name)

    def __call__(self) -> "IBMBackend":
        # For backward compatibility only, can be removed later.
        return self

    def _check_circuits_attributes(self, circuits: List[Union[QuantumCircuit, str]]) -> None:
        """Check that circuits can be executed on backend.
        Raises:
            IBMBackendValueError:
                - If one of the circuits contains more qubits than on the backend."""

        if len(circuits) > self._max_circuits:
            raise IBMBackendValueError(
                f"Number of circuits, {len(circuits)} exceeds the "
                f"maximum for this backend, {self._max_circuits})"
            )
        for circ in circuits:
            if isinstance(circ, QuantumCircuit):
                if circ.num_qubits > self._configuration.num_qubits:
                    raise IBMBackendValueError(
                        f"Circuit contains {circ.num_qubits} qubits, "
                        f"but backend has only {self.num_qubits}."
                    )
                self.check_faulty(circ)

    def check_faulty(self, circuit: QuantumCircuit) -> None:
        """Check if the input circuit uses faulty qubits or edges.

        Args:
            circuit: Circuit to check.

        Raises:
            ValueError: If an instruction operating on a faulty qubit or edge is found.
        """
        if not self.properties():
            return

        faulty_qubits = self.properties().faulty_qubits()
        faulty_gates = self.properties().faulty_gates()
        faulty_edges = [tuple(gate.qubits) for gate in faulty_gates if len(gate.qubits) > 1]

        for instr in circuit.data:
            if instr.operation.name == "barrier":
                continue
            qubit_indices = tuple(circuit.find_bit(x).index for x in instr.qubits)

            for circ_qubit in qubit_indices:
                if circ_qubit in faulty_qubits:
                    raise ValueError(
                        f"Circuit {circuit.name} contains instruction "
                        f"{instr} operating on a faulty qubit {circ_qubit}."
                    )

            if len(qubit_indices) == 2 and qubit_indices in faulty_edges:
                raise ValueError(
                    f"Circuit {circuit.name} contains instruction "
                    f"{instr} operating on a faulty edge {qubit_indices}"
                )

    def __deepcopy__(self, _memo: dict = None) -> "IBMBackend":
        cpy = IBMBackend(
            configuration=deepcopy(self.configuration()),
            service=self._service,
            api_client=deepcopy(self._api_client),
            instance=self._instance,
        )
        cpy.name = self.name
        cpy.description = self.description
        cpy.online_date = self.online_date
        cpy.backend_version = self.backend_version
        cpy._coupling_map = self._coupling_map
        cpy._defaults = deepcopy(self._defaults, _memo)
        cpy._target = deepcopy(self._target, _memo)
        cpy._max_circuits = self._max_circuits
        cpy._options = deepcopy(self._options, _memo)
        return cpy

    def run(
        self,
        circuits: Union[QuantumCircuit, str, List[Union[QuantumCircuit, str]]],
        session: Session = None,
        dynamic: bool = None,
        job_tags: Optional[List[str]] = None,
        init_circuit: Optional[QuantumCircuit] = None,
        init_num_resets: Optional[int] = None,
        header: Optional[Dict] = None,
        shots: Optional[Union[int, float]] = None,
        memory: Optional[bool] = None,
        meas_level: Optional[Union[int, MeasLevel]] = None,
        meas_return: Optional[Union[str, MeasReturnType]] = None,
        rep_delay: Optional[float] = None,
        init_qubits: Optional[bool] = None,
        use_measure_esp: Optional[bool] = None,
        noise_model: Optional[Any] = None,
        seed_simulator: Optional[int] = None,
        **run_config: Dict,
    ) -> RuntimeJob:
        """Run on the backend.
        If a keyword specified here is also present in the ``options`` attribute/object,
        the value specified here will be used for this run.

        Args:
            circuits: An individual or a
                list of :class:`~qiskit.circuits.QuantumCircuit`.
            dynamic: Whether the circuit is dynamic (uses in-circuit conditionals)
            job_tags: Tags to be assigned to the job. The tags can subsequently be used
                as a filter in the :meth:`jobs()` function call.
            init_circuit: A quantum circuit to execute for initializing qubits before each circuit.
                If specified, ``init_num_resets`` is ignored. Applicable only if ``dynamic=True``
                is specified.
            init_num_resets: The number of qubit resets to insert before each circuit execution.

            The following parameters are applicable only if ``dynamic=False`` is specified or
            defaulted to.

            header: User input that will be attached to the job and will be
                copied to the corresponding result header. Headers do not affect the run.
                This replaces the old ``Qobj`` header.
            shots: Number of repetitions of each circuit, for sampling. Default: 4000
                or ``max_shots`` from the backend configuration, whichever is smaller.
            memory: If ``True``, per-shot measurement bitstrings are returned as well
                (provided the backend supports it). For OpenPulse jobs, only
                measurement level 2 supports this option.
            meas_level: Level of the measurement output for pulse experiments. See
                `OpenPulse specification <https://arxiv.org/pdf/1809.03452.pdf>`_ for details:

                * ``0``, measurements of the raw signal (the measurement output pulse envelope)
                * ``1``, measurement kernel is selected (a complex number obtained after applying the
                  measurement kernel to the measurement output signal)
                * ``2`` (default), a discriminator is selected and the qubit state is stored (0 or 1)

            meas_return: Level of measurement data for the backend to return. For ``meas_level`` 0 and 1:

                * ``single`` returns information from every shot.
                * ``avg`` returns average measurement output (averaged over number of shots).

            rep_delay: Delay between programs in seconds. Only supported on certain
                backends (if ``backend.configuration().dynamic_reprate_enabled=True``).
                If supported, ``rep_delay`` must be from the range supplied
                by the backend (``backend.configuration().rep_delay_range``). Default is given by
                ``backend.configuration().default_rep_delay``.
            init_qubits: Whether to reset the qubits to the ground state for each shot.
                Default: ``True``.
            use_measure_esp: Whether to use excited state promoted (ESP) readout for measurements
                which are the terminal instruction to a qubit. ESP readout can offer higher fidelity
                than standard measurement sequences. See
                `here <https://arxiv.org/pdf/2008.08571.pdf>`_.
                Default: ``True`` if backend supports ESP readout, else ``False``. Backend support
                for ESP readout is determined by the flag ``measure_esp_enabled`` in
                ``backend.configuration()``.
            noise_model: Noise model. (Simulators only)
            seed_simulator: Random seed to control sampling. (Simulators only)
            **run_config: Extra arguments used to configure the run.

        Returns:
            The job to be executed.

        Raises:
            IBMBackendApiError: If an unexpected error occurred while submitting
                the job.
            IBMBackendApiProtocolError: If an unexpected value received from
                 the server.
            IBMBackendValueError:
                - If an input parameter value is not valid.
                - If ESP readout is used and the backend does not support this.
        """
        # pylint: disable=arguments-differ
        validate_job_tags(job_tags)
        if not isinstance(circuits, List):
            circuits = [circuits]
        self._check_circuits_attributes(circuits)

        if use_measure_esp and getattr(self.configuration(), "measure_esp_enabled", False) is False:
            raise IBMBackendValueError(
                "ESP readout not supported on this device. Please make sure the flag "
                "'use_measure_esp' is unset or set to 'False'."
            )
        actually_dynamic = are_circuits_dynamic(circuits)
        if dynamic is False and actually_dynamic:
            warnings.warn(
                "Parameter 'dynamic' is False, but the circuit contains dynamic constructs."
            )
        dynamic = dynamic or actually_dynamic

        if dynamic and "qasm3" not in getattr(self.configuration(), "supported_features", []):
            warnings.warn(f"The backend {self.name} does not support dynamic circuits.")

        status = self.status()
        if status.operational is True and status.status_msg != "active":
            warnings.warn(f"The backend {self.name} is currently paused.")

        program_id = str(run_config.get("program_id", ""))
        if program_id:
            run_config.pop("program_id", None)
        else:
            program_id = QASM3RUNNERPROGRAMID if dynamic else QOBJRUNNERPROGRAMID

        image: Optional[str] = run_config.get("image", None)  # type: ignore
        if image is not None:
            image = str(image)

        if isinstance(init_circuit, bool):
            raise IBMBackendApiError(
                "init_circuit does not accept boolean values. "
                "A quantum circuit should be passed in instead."
            )

        if isinstance(shots, float):
            shots = int(shots)

        run_config_dict = self._get_run_config(
            program_id=program_id,
            init_circuit=init_circuit,
            init_num_resets=init_num_resets,
            header=header,
            shots=shots,
            memory=memory,
            meas_level=meas_level,
            meas_return=meas_return,
            rep_delay=rep_delay,
            init_qubits=init_qubits,
            use_measure_esp=use_measure_esp,
            noise_model=noise_model,
            seed_simulator=seed_simulator,
            **run_config,
        )

        run_config_dict["circuits"] = circuits

        return self._runtime_run(
            session=session,
            program_id=program_id,
            inputs=run_config_dict,
            backend_name=self.name,
            job_tags=job_tags,
            image=image,
        )

    def _runtime_run(
        self,
        program_id: str,
        inputs: Dict,
        backend_name: str,
        session: Optional[Session] = None,
        job_tags: Optional[List[str]] = None,
        image: Optional[str] = None,
    ) -> RuntimeJob:
        """Runs the runtime program and returns the corresponding job object"""
        hgp_name = None
        if self._service._channel == "ibm_quantum":
            hgp_name = self._instance or self._service._get_hgp().name

        if session:
            self._session = session
        elif get_cm_session():
            self._session = get_cm_session()

        if self._session and self._session._active:
            session_id = self._session.session_id
            start_session = session_id is None
            max_session_time = self._session._max_time
        else:
            session_id = None
            start_session = False
            max_session_time = None

        log_level = getattr(self.options, "log_level", None)  # temporary
        try:
            response = self._api_client.program_run(
                program_id=program_id,
                backend_name=backend_name,
                params=inputs,
                hgp=hgp_name,
                log_level=log_level,
                job_tags=job_tags,
                session_id=session_id,
                start_session=start_session,
                session_time=max_session_time,
                image=image,
            )
        except RequestsApiError as ex:
            raise IBMBackendApiError("Error submitting job: {}".format(str(ex))) from ex
        session_id = response.get("session_id", None)
        if self._session:
            self._session._session_id = session_id
        try:
            job = RuntimeJob(
                backend=self,
                api_client=self._api_client,
                client_params=self._service._client_params,
                job_id=response["id"],
                program_id=program_id,
                session_id=session_id,
                service=self.service,
                tags=job_tags,
            )
            logger.debug("Job %s was successfully submitted.", job.job_id())
        except TypeError as err:
            logger.debug("Invalid job data received: %s", response)
            raise IBMBackendApiProtocolError(
                "Unexpected return value received from the server "
                "when submitting job: {}".format(str(err))
            ) from err
        Publisher().publish("ibm.job.start", job)
        return job

    def _get_run_config(self, program_id: str, **kwargs: Any) -> Dict:
        """Return the consolidated runtime configuration."""
        # Check if is a QASM3 like program id.
        if program_id.startswith(QASM3RUNNERPROGRAMID):
            fields = asdict(QASM3Options()).keys()
            run_config_dict = QASM3Options().to_transport_dict()
        else:
            fields = asdict(QASM2Options()).keys()
            run_config_dict = QASM2Options().to_transport_dict()
        backend_options = self._options.__dict__
        for key, val in kwargs.items():
            if val is not None:
                run_config_dict[key] = val
                if key not in fields and not self.configuration().simulator:
                    warnings.warn(  # type: ignore[unreachable]
                        f"{key} is not a recognized runtime option and may be ignored by the backend.",
                        stacklevel=4,
                    )
            elif backend_options.get(key) is not None and key in fields:
                run_config_dict[key] = backend_options[key]
        return run_config_dict

    def open_session(self, max_time: Optional[Union[int, str]] = None) -> Session:
        """Open session"""
        self._session = Session(backend=self, max_time=max_time)
        return self._session

    @property
    def session(self) -> Session:
        """Return session"""
        return self._session

    def cancel_session(self) -> None:
        """Cancel session. All pending jobs will be cancelled."""
        if self._session:
            self._session.cancel()
            if self._session.session_id:
                self._api_client.close_session(self._session.session_id)

        self._session = None

    def close_session(self) -> None:
        """Close the session so new jobs will no longer be accepted, but existing
        queued or running jobs will run to completion. The session will be terminated once there
        are no more pending jobs."""
        if self._session:
            self._session.cancel()
            if self._session.session_id:
                self._api_client.close_session(self._session.session_id)
        self._session = None


class IBMRetiredBackend(IBMBackend):
    """Backend class interfacing with an IBM Quantum device no longer available."""

    def __init__(
        self,
        configuration: Union[QasmBackendConfiguration, PulseBackendConfiguration],
        service: "qiskit_runtime_service.QiskitRuntimeService",
        api_client: Optional[RuntimeClient] = None,
    ) -> None:
        """IBMRetiredBackend constructor.

        Args:
            configuration: Backend configuration.
            service: Instance of QiskitRuntimeService.
            api_client: IBM Quantum client used to communicate with the server.
        """
        super().__init__(configuration, service, api_client)
        self._status = BackendStatus(
            backend_name=self.name,
            backend_version=self.configuration().backend_version,
            operational=False,
            pending_jobs=0,
            status_msg="This backend is no longer available.",
        )

    @classmethod
    def _default_options(cls) -> Options:
        """Default runtime options."""
        return Options(shots=4000)

    def properties(self, refresh: bool = False, datetime: Optional[python_datetime] = None) -> None:
        """Return the backend properties."""
        return None

    def defaults(self, refresh: bool = False) -> None:
        """Return the pulse defaults for the backend."""
        return None

    def status(self) -> BackendStatus:
        """Return the backend status."""
        return self._status

    @classmethod
    def from_name(
        cls,
        backend_name: str,
        api: Optional[RuntimeClient] = None,
    ) -> "IBMRetiredBackend":
        """Return a retired backend from its name."""
        configuration = QasmBackendConfiguration(
            backend_name=backend_name,
            backend_version="0.0.0",
            online_date="2019-10-16T04:00:00Z",
            n_qubits=1,
            basis_gates=[],
            simulator=False,
            local=False,
            conditional=False,
            open_pulse=False,
            memory=False,
            max_shots=1,
            gates=[GateConfig(name="TODO", parameters=[], qasm_def="TODO")],
            coupling_map=[[0, 1]],
            max_experiments=300,
        )
        return cls(configuration, api)<|MERGE_RESOLUTION|>--- conflicted
+++ resolved
@@ -39,23 +39,6 @@
     MeasureChannel,
 )
 from qiskit.transpiler.target import Target
-
-<<<<<<< HEAD
-from qiskit_ibm_provider.utils.backend_decoder import (
-    defaults_from_server_data,
-    properties_from_server_data,
-)
-from qiskit_ibm_provider.utils import local_to_utc, are_circuits_dynamic
-from qiskit_ibm_provider.utils.options import QASM2Options, QASM3Options
-from qiskit_ibm_provider.exceptions import IBMBackendValueError, IBMBackendApiError
-from qiskit_ibm_provider.api.exceptions import RequestsApiError
-=======
-# temporary until we unite the 2 Session classes
-from qiskit_ibm_provider.session import (
-    Session as ProviderSession,
-)  # temporary until we unite the 2 Session classes
->>>>>>> bbfcb4f6
-
 from .utils.utils import validate_job_tags
 from . import qiskit_runtime_service  # pylint: disable=unused-import,cyclic-import
 from .runtime_job import RuntimeJob
@@ -65,11 +48,9 @@
 from .utils.backend_converter import (
     convert_to_target,
 )
-<<<<<<< HEAD
 from .session import Session  # pylint: disable=cyclic-import
 from .utils.default_session import get_cm_session
 
-=======
 from .utils.default_session import get_cm_session as get_cm_primitive_session
 from .utils.backend_decoder import (
     defaults_from_server_data,
@@ -80,7 +61,6 @@
 from .utils import local_to_utc, are_circuits_dynamic
 
 from .utils.pubsub import Publisher
->>>>>>> bbfcb4f6
 
 
 logger = logging.getLogger(__name__)
