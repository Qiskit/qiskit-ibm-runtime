# This code is part of Qiskit.
#
# (C) Copyright IBM 2021.
#
# This code is licensed under the Apache License, Version 2.0. You may
# obtain a copy of this license in the LICENSE.txt file in the root directory
# of this source tree or at http://www.apache.org/licenses/LICENSE-2.0.
#
# Any modifications or derivative works of this code must retain this
# copyright notice, and modified files need to carry a notice indicating
# that they have been altered from the originals.

"""Module for interfacing with an IBM Quantum Backend."""

import logging
from typing import Optional, Any, List
from datetime import datetime as python_datetime
from copy import deepcopy
from packaging.version import Version

from qiskit import QuantumCircuit, __version__ as qiskit_version
from qiskit.providers.backend import BackendV2 as Backend
from qiskit.providers.options import Options
from qiskit.transpiler.target import Target

from .models import (
    BackendStatus,
    BackendProperties,
    PulseDefaults,
    GateConfig,
    QasmBackendConfiguration,
)

from . import qiskit_runtime_service  # pylint: disable=unused-import,cyclic-import

from .api.clients import RuntimeClient
from .exceptions import (
    IBMBackendApiProtocolError,
    IBMBackendError,
)
from .utils.backend_converter import convert_to_target

from .utils.backend_decoder import (
    defaults_from_server_data,
    properties_from_server_data,
    configuration_from_server_data,
)
from .utils import local_to_utc
from .utils.deprecation import issue_deprecation_msg

if Version(qiskit_version).major >= 2:
    from qiskit.result import MeasLevel, MeasReturnType
else:
    from qiskit.qobj.utils import MeasLevel, MeasReturnType  # pylint: disable=import-error


logger = logging.getLogger(__name__)

QOBJRUNNERPROGRAMID = "circuit-runner"
QASM3RUNNERPROGRAMID = "qasm3-runner"


class IBMBackend(Backend):
    """Backend class interfacing with an IBM Quantum backend.

    Note:

        * You should not instantiate the ``IBMBackend`` class directly. Instead, use
          the methods provided by an :class:`QiskitRuntimeService` instance to retrieve and handle
          backends.

    This class represents an IBM Quantum backend. Its attributes and methods provide
    information about the backend. For example, the :meth:`status()` method
    returns a :class:`BackendStatus<~.providers.models.BackendStatus>` instance.
    The instance contains the ``operational`` and ``pending_jobs`` attributes, which state whether
    the backend is operational and also the number of jobs in the server queue for the backend,
    respectively::

        status = backend.status()
        is_operational = status.operational
        jobs_in_queue = status.pending_jobs

    Here is list of attributes available on the ``IBMBackend`` class:

        * name: backend name.
        * backend_version: backend version in the form X.Y.Z.
        * num_qubits: number of qubits.
        * target: A :class:`qiskit.transpiler.Target` object for the backend.
        * basis_gates: list of basis gates names on the backend.
        * gates: list of basis gates on the backend.
        * local: backend is local or remote.
        * simulator: backend is a simulator.
        * conditional: backend supports conditional operations.
        * open_pulse: backend supports open pulse.
        * memory: backend supports memory.
        * coupling_map (list): The coupling map for the device
        * supported_instructions (List[str]): Instructions supported by the backend.
        * dynamic_reprate_enabled (bool): whether delay between primitives can be set dynamically
          (ie via ``rep_delay``). Defaults to False.
        * rep_delay_range (List[float]): 2d list defining supported range of repetition
          delays for backend in μs. First entry is lower end of the range, second entry is
          higher end of the range. Optional, but will be specified when
          ``dynamic_reprate_enabled=True``.
        * default_rep_delay (float): Value of ``rep_delay`` if not specified by user and
          ``dynamic_reprate_enabled=True``.
        * n_uchannels: Number of u-channels.
        * u_channel_lo: U-channel relationship on device los.
        * meas_levels: Supported measurement levels.
        * qubit_lo_range: Qubit lo ranges for each qubit with form (min, max) in GHz.
        * meas_lo_range: Measurement lo ranges for each qubit with form (min, max) in GHz.
        * dt: Qubit drive channel timestep in nanoseconds.
        * dtm: Measurement drive channel timestep in nanoseconds.
        * rep_times: Supported repetition times (program execution time) for backend in μs.
        * meas_kernels: Supported measurement kernels.
        * discriminators: Supported discriminators.
        * hamiltonian: An optional dictionary with fields characterizing the system hamiltonian.
        * channel_bandwidth (list): Bandwidth of all channels
          (qubit, measurement, and U)
        * acquisition_latency (list): Array of dimension
          n_qubits x n_registers. Latency (in units of dt) to write a
          measurement result from qubit n into register slot m.
        * conditional_latency (list): Array of dimension n_channels
          [d->u->m] x n_registers. Latency (in units of dt) to do a
          conditional operation on channel n from register slot m
        * meas_map (list): Grouping of measurement which are multiplexed
        * sample_name (str): Sample name for the backend
        * n_registers (int): Number of register slots available for feedback
          (if conditional is True)
        * register_map (list): An array of dimension n_qubits X
          n_registers that specifies whether a qubit can store a
          measurement in a certain register slot.
        * configurable (bool): True if the backend is configurable, if the
          backend is a simulator
        * credits_required (bool): True if backend requires credits to run a
          job.
        * online_date (datetime): The date that the device went online
        * display_name (str): Alternate name field for the backend
        * description (str): A description for the backend
        * tags (list): A list of string tags to describe the backend
        * version: version of ``Backend`` class (Ex: 1, 2)
        * channels: An optional dictionary containing information of each channel -- their
          purpose, type, and qubits operated on.
        * parametric_pulses (list): A list of pulse shapes which are supported on the backend.
          For example: ``['gaussian', 'constant']``
        * processor_type (dict): Processor type for this backend. A dictionary of the
          form ``{"family": <str>, "revision": <str>, segment: <str>}`` such as
          ``{"family": "Canary", "revision": "1.0", segment: "A"}``.

            * family: Processor family of this backend.
            * revision: Revision version of this processor.
            * segment: Segment this processor belongs to within a larger chip.
    """

    id_warning_issued = False

    def __init__(
        self,
        configuration: QasmBackendConfiguration,
        service: "qiskit_runtime_service.QiskitRuntimeService",
        api_client: RuntimeClient,
        instance: Optional[str] = None,
    ) -> None:
        """IBMBackend constructor.

        Args:
            configuration: Backend configuration.
            service: Instance of QiskitRuntimeService.
            api_client: IBM client used to communicate with the server.
        """
        super().__init__(
            name=configuration.backend_name,
            online_date=configuration.online_date,
            backend_version=configuration.backend_version,
        )
        self._instance = instance
        self._service = service
        self._api_client = api_client
        self._configuration = configuration
        self._properties: Any = None
        self._defaults: Any = None
        self._target: Any = None
        if (
            not self._configuration.simulator
            and hasattr(self.options, "noise_model")
            and hasattr(self.options, "seed_simulator")
        ):
            self.options.set_validator("noise_model", type(None))
            self.options.set_validator("seed_simulator", type(None))
        if hasattr(configuration, "rep_delay_range"):
            self.options.set_validator(
                "rep_delay",
                (configuration.rep_delay_range[0], configuration.rep_delay_range[1]),
            )

    def __getattr__(self, name: str) -> Any:
        """Gets attribute from self or configuration

        This magic method executes when user accesses an attribute that
        does not yet exist on IBMBackend class.
        """
        # Prevent recursion since these properties are accessed within __getattr__
        if name in ["_properties", "_defaults", "_target", "_configuration"]:
            raise AttributeError(
                "'{}' object has no attribute '{}'".format(self.__class__.__name__, name)
            )

<<<<<<< HEAD
=======
        if name in ["max_experiments", "max_shots"]:
            issue_deprecation_msg(
                f"{name} is deprecated",
                "0.37.0",
                "Please see our documentation on job limits "
                "https://quantum.cloud.ibm.com/docs/guides/job-limits#job-limits.",
            )
>>>>>>> 37c44f71
        # Lazy load properties and pulse defaults and construct the target object.
        self.properties()
        self.defaults()
        self._convert_to_target()
        # Check if the attribute now is available on IBMBackend class due to above steps
        try:
            return super().__getattribute__(name)
        except AttributeError:
            pass
        # If attribute is still not available on IBMBackend class,
        # fallback to check if the attribute is available in configuration
        try:
            return self._configuration.__getattribute__(name)
        except AttributeError:
            raise AttributeError(
                "'{}' object has no attribute '{}'".format(self.__class__.__name__, name)
            )

    def _convert_to_target(self, refresh: bool = False) -> None:
        """Converts backend configuration, properties and defaults to Target object"""
        if refresh or not self._target:
            self._target = convert_to_target(
                configuration=self._configuration,  # type: ignore[arg-type]
                properties=self._properties,
            )

    @classmethod
    def _default_options(cls) -> Options:
        """Default runtime options."""
        return Options(
            shots=4000,
            memory=False,
            meas_level=MeasLevel.CLASSIFIED,
            meas_return=MeasReturnType.AVERAGE,
            memory_slots=None,
            memory_slot_size=100,
            rep_time=None,
            rep_delay=None,
            init_qubits=True,
            use_measure_esp=None,
            use_fractional_gates=False,
            # Simulator only
            noise_model=None,
            seed_simulator=None,
        )

    @property
    def service(self) -> "qiskit_runtime_service.QiskitRuntimeService":
        """Return the ``service`` object

        Returns:
            service: instance of QiskitRuntimeService
        """
        return self._service

    @property
    def dtm(self) -> float:
        """Return the system time resolution of output signals

        Returns:
            dtm: The output signal timestep in seconds.
        """
        return self._configuration.dtm

    @property
    def max_circuits(self) -> None:
        """This property used to return the `max_experiments` value from the
        backend configuration but this value is no longer an accurate representation
        of backend circuit limits. New fields will be added to indicate new limits.
        """

<<<<<<< HEAD
        return None
=======
        issue_deprecation_msg(
            "max_circuits is deprecated",
            "0.37.0",
            "Please see our documentation on job limits "
            "https://quantum.cloud.ibm.com/docs/guides/job-limits#job-limits.",
        )
        return self._max_circuits
>>>>>>> 37c44f71

    @property
    def meas_map(self) -> List[List[int]]:
        """Return the grouping of measurements which are multiplexed

        This is required to be implemented if the backend supports Pulse
        scheduling.

        Returns:
            meas_map: The grouping of measurements which are multiplexed
        """
        return self._configuration.meas_map

    @property
    def target(self) -> Target:
        """A :class:`qiskit.transpiler.Target` object for the backend.

        Returns:
            Target
        """
        self.properties()
        self._convert_to_target()
        return self._target

    def target_history(self, datetime: Optional[python_datetime] = None) -> Target:
        """A :class:`qiskit.transpiler.Target` object for the backend.

        Returns:
            Target with properties found on `datetime`
        """

        return convert_to_target(
            configuration=self._configuration,  # type: ignore[arg-type]
            properties=self.properties(datetime=datetime),  # pylint: disable=unexpected-keyword-arg
        )

    def refresh(self) -> None:
        """Retrieve the newest backend configuration and refresh the current backend target."""
        if config := configuration_from_server_data(
            raw_config=self._service._api_client.backend_configuration(self.name, refresh=True),
            instance=self._instance,
            use_fractional_gates=self.options.use_fractional_gates,
        ):
            self._configuration = config
        self.properties(refresh=True)  # pylint: disable=unexpected-keyword-arg
        self.defaults(refresh=True)
        self._convert_to_target(refresh=True)

    def properties(
        self, refresh: bool = False, datetime: Optional[python_datetime] = None
    ) -> Optional[BackendProperties]:
        """Return the backend properties, subject to optional filtering.

        This data describes qubits properties (such as T1 and T2),
        gates properties (such as gate length and error), and other general
        properties of the backend.

        The schema for backend properties can be found in
        `Qiskit/ibm-quantum-schemas/backend_properties
        <https://github.com/Qiskit/ibm-quantum-schemas/blob/main/schemas/backend_properties_schema.json>`_.

        Args:
            refresh: If ``True``, re-query the server for the backend properties.
                Otherwise, return a cached version.
            datetime: By specifying `datetime`, this function returns an instance
                of the :class:`BackendProperties<~.providers.models.BackendProperties>`
                whose timestamp is closest to, but older than, the specified `datetime`.
                Note that this is only supported using ``ibm_quantum`` runtime.

        Returns:
            The backend properties or ``None`` if the backend properties are not
            currently available.

        Raises:
            TypeError: If an input argument is not of the correct type.
            NotImplementedError: If `datetime` is specified when cloud runtime is used.
        """
        # pylint: disable=arguments-differ
        if self._configuration.simulator:
            # Simulators do not have backend properties.
            return None
        if not isinstance(refresh, bool):
            raise TypeError(
                "The 'refresh' argument needs to be a boolean. "
                "{} is of type {}".format(refresh, type(refresh))
            )
        if datetime:
            if not isinstance(datetime, python_datetime):
                raise TypeError("'{}' is not of type 'datetime'.")
            datetime = local_to_utc(datetime)
        if datetime or refresh or self._properties is None:
            api_properties = self._api_client.backend_properties(self.name, datetime=datetime)
            if not api_properties:
                return None
            backend_properties = properties_from_server_data(
                api_properties,
                use_fractional_gates=self.options.use_fractional_gates,
            )
            if datetime:  # Don't cache result.
                return backend_properties
            self._properties = backend_properties
        return self._properties

    def status(self) -> BackendStatus:
        """Return the backend status.

        Note:
            If the returned :class:`~.providers.models.BackendStatus`
            instance has ``operational=True`` but ``status_msg="internal"``,
            then the backend is accepting jobs but not processing them.

        Returns:
            The status of the backend.

        Raises:
            IBMBackendApiProtocolError: If the status for the backend cannot be formatted properly.
        """
        api_status = self._api_client.backend_status(self.name)

        try:
            return BackendStatus.from_dict(api_status)
        except TypeError as ex:
            raise IBMBackendApiProtocolError(
                "Unexpected return value received from the server when "
                "getting backend status: {}".format(str(ex))
            ) from ex

    def defaults(self, refresh: bool = False) -> Optional[PulseDefaults]:
        """(DEPRECATED) Return the pulse defaults for the backend.

        The schema for default pulse configuration can be found in
        `Qiskit/ibm-quantum-schemas/default_pulse_configuration
        <https://github.com/Qiskit/ibm-quantum-schemas/blob/main/schemas/default_pulse_configuration_schema.json>`_.

        Args:
            refresh: If ``True``, re-query the server for the backend pulse defaults.
                Otherwise, return a cached version.

        Returns:
            The backend pulse defaults or ``None`` if the backend does not support pulse.
        """

        issue_deprecation_msg(
            "The defaults method and the PulseDefaults class have been deprecated",
            "0.38.0",
            "IBM backends no longer support pulse gates and are no longer used to "
            "construct the backend target. ",
        )

        if refresh or self._defaults is None:
            api_defaults = self._api_client.backend_pulse_defaults(self.name)
            if api_defaults:
                self._defaults = defaults_from_server_data(api_defaults)
            else:
                self._defaults = None

        return self._defaults

    def configuration(
        self,
    ) -> QasmBackendConfiguration:
        """Return the backend configuration.

        Backend configuration contains fixed information about the backend, such
        as its name, number of qubits, basis gates, coupling map, quantum volume, etc.

        The schema for backend configuration can be found in
        `Qiskit/ibm-quantum-schemas/backend_configuration
        <https://github.com/Qiskit/ibm-quantum-schemas/blob/main/schemas/backend_configuration_schema.json>`_.

        More details about backend configuration properties can be found here `QasmBackendConfiguration
        <https://quantum.cloud.ibm.com/docs/api/qiskit/1.4/qiskit.providers.models.QasmBackendConfiguration>`_.

        IBM backends may also include the following properties:
            * ``supported_features``: a list of strings of supported features like "qasm3" for dynamic
                circuits support.
            * ``parallel_compilation``: a boolean of whether or not the backend can process multiple
                jobs at once. Parts of the classical computation will be parallelized.

        Returns:
            The configuration for the backend.
        """
        return self._configuration

    def __repr__(self) -> str:
        return "<{}('{}')>".format(self.__class__.__name__, self.name)

    def __call__(self) -> "IBMBackend":
        # For backward compatibility only, can be removed later.
        return self

    def check_faulty(self, circuit: QuantumCircuit) -> None:
        """Check if the input circuit uses faulty qubits or edges.

        Args:
            circuit: Circuit to check.

        Raises:
            ValueError: If an instruction operating on a faulty qubit or edge is found.
        """
        if not self.properties():
            return

        faulty_qubits = self.properties().faulty_qubits()
        faulty_gates = self.properties().faulty_gates()
        faulty_edges = [tuple(gate.qubits) for gate in faulty_gates if len(gate.qubits) > 1]

        for instr in circuit.data:
            if instr.operation.name == "barrier":
                continue
            qubit_indices = tuple(circuit.find_bit(x).index for x in instr.qubits)

            for circ_qubit in qubit_indices:
                if circ_qubit in faulty_qubits:
                    raise ValueError(
                        f"Circuit {circuit.name} contains instruction "
                        f"{instr} operating on a faulty qubit {circ_qubit}."
                    )

            if len(qubit_indices) == 2 and qubit_indices in faulty_edges:
                raise ValueError(
                    f"Circuit {circuit.name} contains instruction "
                    f"{instr} operating on a faulty edge {qubit_indices}"
                )

    def __deepcopy__(self, _memo: dict = None) -> "IBMBackend":
        cpy = IBMBackend(
            configuration=deepcopy(self.configuration()),
            service=self._service,
            api_client=deepcopy(self._api_client),
            instance=self._instance,
        )
        cpy.name = self.name
        cpy.description = self.description
        cpy.online_date = self.online_date
        cpy.backend_version = self.backend_version
        cpy._coupling_map = self._coupling_map
        cpy._defaults = deepcopy(self._defaults, _memo)
        cpy._target = deepcopy(self._target, _memo)
        cpy._options = deepcopy(self._options, _memo)
        return cpy

    def run(self, *args, **kwargs) -> None:  # type: ignore[no-untyped-def]
        """
        Raises:
            IBMBackendError: The run() method is no longer supported.

        """
        raise IBMBackendError(
            "Support for backend.run() has been removed. Please see our migration guide "
            "https://quantum.cloud.ibm.com/docs/migration-guides/qiskit-runtime for instructions "
            "on how to migrate to the primitives interface."
        )

    def get_translation_stage_plugin(self) -> str:
        """Return the default translation stage plugin name for IBM backends."""
        if not self.options.use_fractional_gates:
            return "ibm_dynamic_circuits"
        return "ibm_fractional"


class IBMRetiredBackend(IBMBackend):
    """Backend class interfacing with an IBM Quantum device no longer available."""

    def __init__(
        self,
        configuration: QasmBackendConfiguration,
        service: "qiskit_runtime_service.QiskitRuntimeService",
        api_client: Optional[RuntimeClient] = None,
    ) -> None:
        """IBMRetiredBackend constructor.

        Args:
            configuration: Backend configuration.
            service: Instance of QiskitRuntimeService.
            api_client: IBM Quantum client used to communicate with the server.
        """
        super().__init__(configuration, service, api_client)
        self._status = BackendStatus(
            backend_name=self.name,
            backend_version=self.configuration().backend_version,
            operational=False,
            pending_jobs=0,
            status_msg="This backend is no longer available.",
        )

    @classmethod
    def _default_options(cls) -> Options:
        """Default runtime options."""
        return Options(shots=4000)

    def properties(self, refresh: bool = False, datetime: Optional[python_datetime] = None) -> None:
        """Return the backend properties."""
        return None

    def defaults(self, refresh: bool = False) -> None:
        """Return the pulse defaults for the backend."""
        return None

    def status(self) -> BackendStatus:
        """Return the backend status."""
        return self._status

    @classmethod
    def from_name(
        cls,
        backend_name: str,
        api: Optional[RuntimeClient] = None,
    ) -> "IBMRetiredBackend":
        """Return a retired backend from its name."""
        configuration = QasmBackendConfiguration(
            backend_name=backend_name,
            backend_version="0.0.0",
            online_date="2019-10-16T04:00:00Z",
            n_qubits=1,
            basis_gates=[],
            simulator=False,
            local=False,
            conditional=False,
            open_pulse=False,
            memory=False,
            gates=[GateConfig(name="TODO", parameters=[], qasm_def="TODO")],
            coupling_map=[[0, 1]],
        )
        return cls(configuration, api)<|MERGE_RESOLUTION|>--- conflicted
+++ resolved
@@ -204,16 +204,6 @@
                 "'{}' object has no attribute '{}'".format(self.__class__.__name__, name)
             )
 
-<<<<<<< HEAD
-=======
-        if name in ["max_experiments", "max_shots"]:
-            issue_deprecation_msg(
-                f"{name} is deprecated",
-                "0.37.0",
-                "Please see our documentation on job limits "
-                "https://quantum.cloud.ibm.com/docs/guides/job-limits#job-limits.",
-            )
->>>>>>> 37c44f71
         # Lazy load properties and pulse defaults and construct the target object.
         self.properties()
         self.defaults()
@@ -285,17 +275,7 @@
         of backend circuit limits. New fields will be added to indicate new limits.
         """
 
-<<<<<<< HEAD
         return None
-=======
-        issue_deprecation_msg(
-            "max_circuits is deprecated",
-            "0.37.0",
-            "Please see our documentation on job limits "
-            "https://quantum.cloud.ibm.com/docs/guides/job-limits#job-limits.",
-        )
-        return self._max_circuits
->>>>>>> 37c44f71
 
     @property
     def meas_map(self) -> List[List[int]]:
