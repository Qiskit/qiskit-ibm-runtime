# This code is part of Qiskit.
#
# (C) Copyright IBM 2021.
#
# This code is licensed under the Apache License, Version 2.0. You may
# obtain a copy of this license in the LICENSE.txt file in the root directory
# of this source tree or at http://www.apache.org/licenses/LICENSE-2.0.
#
# Any modifications or derivative works of this code must retain this
# copyright notice, and modified files need to carry a notice indicating
# that they have been altered from the originals.

"""Module for interfacing with an IBM Quantum Backend."""

import logging
from typing import Iterable, Union, Optional, Any, List, Dict
from datetime import datetime as python_datetime
from copy import deepcopy
from dataclasses import asdict
import warnings

from qiskit import QuantumCircuit
from qiskit.qobj.utils import MeasLevel, MeasReturnType
from qiskit.tools.events.pubsub import Publisher

from qiskit.providers.backend import BackendV2 as Backend
from qiskit.providers.options import Options
from qiskit.providers.models import (
    BackendStatus,
    BackendProperties,
    PulseDefaults,
    GateConfig,
    QasmBackendConfiguration,
    PulseBackendConfiguration,
)
from qiskit.pulse.channels import (
    AcquireChannel,
    ControlChannel,
    DriveChannel,
    MeasureChannel,
)
from qiskit.transpiler.target import Target

from qiskit_ibm_provider.utils.backend_decoder import (
    defaults_from_server_data,
    properties_from_server_data,
)
from qiskit_ibm_provider.utils import local_to_utc, are_circuits_dynamic
from qiskit_ibm_provider.utils.options import QASM2Options, QASM3Options
from qiskit_ibm_provider.exceptions import IBMBackendValueError, IBMBackendApiError
from qiskit_ibm_provider.api.exceptions import RequestsApiError

# temporary until we unite the 2 Session classes
from qiskit_ibm_provider.session import (
    Session as ProviderSession,
)  # temporary until we unite the 2 Session classes

from .utils.utils import validate_job_tags
from . import qiskit_runtime_service  # pylint: disable=unused-import,cyclic-import
from .runtime_job import RuntimeJob

from .api.clients import RuntimeClient
from .api.clients.backend import BaseBackendClient
from .exceptions import IBMBackendApiProtocolError
from .utils.backend_converter import (
    convert_to_target,
)

logger = logging.getLogger(__name__)

QOBJRUNNERPROGRAMID = "circuit-runner"
QASM3RUNNERPROGRAMID = "qasm3-runner"


class IBMBackend(Backend):
    """Backend class interfacing with an IBM Quantum backend.

    Note:

        * You should not instantiate the ``IBMBackend`` class directly. Instead, use
          the methods provided by an :class:`QiskitRuntimeService` instance to retrieve and handle
          backends.

    This class represents an IBM Quantum backend. Its attributes and methods provide
    information about the backend. For example, the :meth:`status()` method
    returns a :class:`BackendStatus<qiskit.providers.models.BackendStatus>` instance.
    The instance contains the ``operational`` and ``pending_jobs`` attributes, which state whether
    the backend is operational and also the number of jobs in the server queue for the backend,
    respectively::

        status = backend.status()
        is_operational = status.operational
        jobs_in_queue = status.pending_jobs

    Here is list of attributes available on the ``IBMBackend`` class:

        * name: backend name.
        * backend_version: backend version in the form X.Y.Z.
        * num_qubits: number of qubits.
        * target: A :class:`qiskit.transpiler.Target` object for the backend.
        * basis_gates: list of basis gates names on the backend.
        * gates: list of basis gates on the backend.
        * local: backend is local or remote.
        * simulator: backend is a simulator.
        * conditional: backend supports conditional operations.
        * open_pulse: backend supports open pulse.
        * memory: backend supports memory.
        * max_shots: maximum number of shots supported.
        * coupling_map (list): The coupling map for the device
        * supported_instructions (List[str]): Instructions supported by the backend.
        * dynamic_reprate_enabled (bool): whether delay between programs can be set dynamically
          (ie via ``rep_delay``). Defaults to False.
        * rep_delay_range (List[float]): 2d list defining supported range of repetition
          delays for backend in μs. First entry is lower end of the range, second entry is
          higher end of the range. Optional, but will be specified when
          ``dynamic_reprate_enabled=True``.
        * default_rep_delay (float): Value of ``rep_delay`` if not specified by user and
          ``dynamic_reprate_enabled=True``.
        * n_uchannels: Number of u-channels.
        * u_channel_lo: U-channel relationship on device los.
        * meas_levels: Supported measurement levels.
        * qubit_lo_range: Qubit lo ranges for each qubit with form (min, max) in GHz.
        * meas_lo_range: Measurement lo ranges for each qubit with form (min, max) in GHz.
        * dt: Qubit drive channel timestep in nanoseconds.
        * dtm: Measurement drive channel timestep in nanoseconds.
        * rep_times: Supported repetition times (program execution time) for backend in μs.
        * meas_kernels: Supported measurement kernels.
        * discriminators: Supported discriminators.
        * hamiltonian: An optional dictionary with fields characterizing the system hamiltonian.
        * channel_bandwidth (list): Bandwidth of all channels
          (qubit, measurement, and U)
        * acquisition_latency (list): Array of dimension
          n_qubits x n_registers. Latency (in units of dt) to write a
          measurement result from qubit n into register slot m.
        * conditional_latency (list): Array of dimension n_channels
          [d->u->m] x n_registers. Latency (in units of dt) to do a
          conditional operation on channel n from register slot m
        * meas_map (list): Grouping of measurement which are multiplexed
        * max_circuits (int): The maximum number of experiments per job
        * sample_name (str): Sample name for the backend
        * n_registers (int): Number of register slots available for feedback
          (if conditional is True)
        * register_map (list): An array of dimension n_qubits X
          n_registers that specifies whether a qubit can store a
          measurement in a certain register slot.
        * configurable (bool): True if the backend is configurable, if the
          backend is a simulator
        * credits_required (bool): True if backend requires credits to run a
          job.
        * online_date (datetime): The date that the device went online
        * display_name (str): Alternate name field for the backend
        * description (str): A description for the backend
        * tags (list): A list of string tags to describe the backend
        * version: version of ``Backend`` class (Ex: 1, 2)
        * channels: An optional dictionary containing information of each channel -- their
          purpose, type, and qubits operated on.
        * parametric_pulses (list): A list of pulse shapes which are supported on the backend.
          For example: ``['gaussian', 'constant']``
        * processor_type (dict): Processor type for this backend. A dictionary of the
          form ``{"family": <str>, "revision": <str>, segment: <str>}`` such as
          ``{"family": "Canary", "revision": "1.0", segment: "A"}``.

            * family: Processor family of this backend.
            * revision: Revision version of this processor.
            * segment: Segment this processor belongs to within a larger chip.
    """

    id_warning_issued = False

    def __init__(
        self,
        configuration: Union[QasmBackendConfiguration, PulseBackendConfiguration],
        service: "qiskit_runtime_service.QiskitRuntimeService",
        api_client: BaseBackendClient,
        instance: Optional[str] = None,
    ) -> None:
        """IBMBackend constructor.

        Args:
            configuration: Backend configuration.
            service: Instance of QiskitRuntimeService.
            api_client: IBM client used to communicate with the server.
        """
        super().__init__(
            name=configuration.backend_name,
            online_date=configuration.online_date,
            backend_version=configuration.backend_version,
        )
        self._instance = instance
        self._service = service
        self._api_client = api_client
        self._configuration = configuration
        self._properties = None
        self._defaults = None
        self._target = None
        self._max_circuits = configuration.max_experiments
        self._session: ProviderSession = None
        if (
            not self._configuration.simulator
            and hasattr(self.options, "noise_model")
            and hasattr(self.options, "seed_simulator")
        ):
            self.options.set_validator("noise_model", type(None))
            self.options.set_validator("seed_simulator", type(None))
        if hasattr(configuration, "max_shots"):
            self.options.set_validator("shots", (1, configuration.max_shots))
        if hasattr(configuration, "rep_delay_range"):
            self.options.set_validator(
                "rep_delay",
                (configuration.rep_delay_range[0], configuration.rep_delay_range[1]),
            )

    def __getattr__(self, name: str) -> Any:
        """Gets attribute from self or configuration

        This magic method executes when user accesses an attribute that
        does not yet exist on IBMBackend class.
        """
        # Prevent recursion since these properties are accessed within __getattr__
        if name in ["_properties", "_defaults", "_target", "_configuration"]:
            raise AttributeError(
                "'{}' object has no attribute '{}'".format(self.__class__.__name__, name)
            )
        # Lazy load properties and pulse defaults and construct the target object.
        self._get_properties()
        self._get_defaults()
        self._convert_to_target()
        # Check if the attribute now is available on IBMBackend class due to above steps
        try:
            return super().__getattribute__(name)
        except AttributeError:
            pass
        # If attribute is still not available on IBMBackend class,
        # fallback to check if the attribute is available in configuration
        try:
            return self._configuration.__getattribute__(name)
        except AttributeError:
            raise AttributeError(
                "'{}' object has no attribute '{}'".format(self.__class__.__name__, name)
            )

    def _get_properties(self, datetime: Optional[python_datetime] = None) -> None:
        """Gets backend properties and decodes it"""
        if datetime:
            datetime = local_to_utc(datetime)
        if datetime or not self._properties:
            api_properties = self._api_client.backend_properties(self.name, datetime=datetime)
            if api_properties:
                backend_properties = properties_from_server_data(api_properties)
                self._properties = backend_properties

    def _get_defaults(self) -> None:
        """Gets defaults if pulse backend and decodes it"""
        if not self._defaults and isinstance(self._configuration, PulseBackendConfiguration):
            api_defaults = self._api_client.backend_pulse_defaults(self.name)
            if api_defaults:
                self._defaults = defaults_from_server_data(api_defaults)

    def _convert_to_target(self, refresh: bool = False) -> None:
        """Converts backend configuration, properties and defaults to Target object"""
        if refresh or not self._target:
            self._target = convert_to_target(
                configuration=self._configuration,
                properties=self._properties,
                defaults=self._defaults,
            )

    @classmethod
    def _default_options(cls) -> Options:
        """Default runtime options."""
        return Options(
            shots=4000,
            memory=False,
            meas_level=MeasLevel.CLASSIFIED,
            meas_return=MeasReturnType.AVERAGE,
            memory_slots=None,
            memory_slot_size=100,
            rep_time=None,
            rep_delay=None,
            init_qubits=True,
            use_measure_esp=None,
            # Simulator only
            noise_model=None,
            seed_simulator=None,
        )

    @property
    def service(self) -> "qiskit_runtime_service.QiskitRuntimeService":
        """Return the ``service`` object

        Returns:
            service: instance of QiskitRuntimeService
        """
        return self._service

    @property
    def dtm(self) -> float:
        """Return the system time resolution of output signals

        Returns:
            dtm: The output signal timestep in seconds.
        """
        return self._configuration.dtm

    @property
    def max_circuits(self) -> int:
        """The maximum number of circuits

        The maximum number of circuits (or Pulse schedules) that can be
        run in a single job. If there is no limit this will return None.
        """
        return self._max_circuits

    @property
    def meas_map(self) -> List[List[int]]:
        """Return the grouping of measurements which are multiplexed

        This is required to be implemented if the backend supports Pulse
        scheduling.

        Returns:
            meas_map: The grouping of measurements which are multiplexed
        """
        return self._configuration.meas_map

    @property
    def target(self) -> Target:
        """A :class:`qiskit.transpiler.Target` object for the backend.

        Returns:
            Target
        """
        self._get_properties()
        self._get_defaults()
        self._convert_to_target()
        return self._target

    def target_history(self, datetime: Optional[python_datetime] = None) -> Target:
        """A :class:`qiskit.transpiler.Target` object for the backend.
        Returns:
            Target with properties found on `datetime`
        """
        self._get_properties(datetime=datetime)
        self._get_defaults()
        self._convert_to_target(refresh=True)
        return self._target

    def properties(
        self, refresh: bool = False, datetime: Optional[python_datetime] = None
    ) -> Optional[BackendProperties]:
        """Return the backend properties, subject to optional filtering.

        This data describes qubits properties (such as T1 and T2),
        gates properties (such as gate length and error), and other general
        properties of the backend.

        The schema for backend properties can be found in
        `Qiskit/ibm-quantum-schemas/backend_properties
        <https://github.com/Qiskit/ibm-quantum-schemas/blob/main/schemas/backend_properties_schema.json>`_.

        Args:
            refresh: If ``True``, re-query the server for the backend properties.
                Otherwise, return a cached version.
            datetime: By specifying `datetime`, this function returns an instance
                of the :class:`BackendProperties<qiskit.providers.models.BackendProperties>`
                whose timestamp is closest to, but older than, the specified `datetime`.
                Note that this is only supported using ``ibm_quantum`` runtime.

        Returns:
            The backend properties or ``None`` if the backend properties are not
            currently available.

        Raises:
            TypeError: If an input argument is not of the correct type.
            NotImplementedError: If `datetime` is specified when cloud runtime is used.
        """
        # pylint: disable=arguments-differ
        if self._configuration.simulator:
            # Simulators do not have backend properties.
            return None
        if not isinstance(refresh, bool):
            raise TypeError(
                "The 'refresh' argument needs to be a boolean. "
                "{} is of type {}".format(refresh, type(refresh))
            )
        if datetime:
            if not isinstance(datetime, python_datetime):
                raise TypeError("'{}' is not of type 'datetime'.")
            datetime = local_to_utc(datetime)
        if datetime or refresh or self._properties is None:
            api_properties = self._api_client.backend_properties(self.name, datetime=datetime)
            if not api_properties:
                return None
            backend_properties = properties_from_server_data(api_properties)
            if datetime:  # Don't cache result.
                return backend_properties
            self._properties = backend_properties
        return self._properties

    def status(self) -> BackendStatus:
        """Return the backend status.

        Note:
            If the returned :class:`~qiskit.providers.models.BackendStatus`
            instance has ``operational=True`` but ``status_msg="internal"``,
            then the backend is accepting jobs but not processing them.

        Returns:
            The status of the backend.

        Raises:
            IBMBackendApiProtocolError: If the status for the backend cannot be formatted properly.
        """
        api_status = self._api_client.backend_status(self.name)

        try:
            return BackendStatus.from_dict(api_status)
        except TypeError as ex:
            raise IBMBackendApiProtocolError(
                "Unexpected return value received from the server when "
                "getting backend status: {}".format(str(ex))
            ) from ex

    def defaults(self, refresh: bool = False) -> Optional[PulseDefaults]:
        """Return the pulse defaults for the backend.

        The schema for default pulse configuration can be found in
        `Qiskit/ibm-quantum-schemas/default_pulse_configuration
        <https://github.com/Qiskit/ibm-quantum-schemas/blob/main/schemas/default_pulse_configuration_schema.json>`_.

        Args:
            refresh: If ``True``, re-query the server for the backend pulse defaults.
                Otherwise, return a cached version.

        Returns:
            The backend pulse defaults or ``None`` if the backend does not support pulse.
        """
        if refresh or self._defaults is None:
            api_defaults = self._api_client.backend_pulse_defaults(self.name)
            if api_defaults:
                self._defaults = defaults_from_server_data(api_defaults)
            else:
                self._defaults = None

        return self._defaults

    def configuration(
        self,
    ) -> Union[QasmBackendConfiguration, PulseBackendConfiguration]:
        """Return the backend configuration.

        Backend configuration contains fixed information about the backend, such
        as its name, number of qubits, basis gates, coupling map, quantum volume, etc.

        The schema for backend configuration can be found in
        `Qiskit/ibm-quantum-schemas/backend_configuration
        <https://github.com/Qiskit/ibm-quantum-schemas/blob/main/schemas/backend_configuration_schema.json>`_.

        Returns:
            The configuration for the backend.
        """
        return self._configuration

    def drive_channel(self, qubit: int) -> DriveChannel:
        """Return the drive channel for the given qubit.

        Returns:
            DriveChannel: The Qubit drive channel
        """
        return self._configuration.drive(qubit=qubit)

    def measure_channel(self, qubit: int) -> MeasureChannel:
        """Return the measure stimulus channel for the given qubit.

        Returns:
            MeasureChannel: The Qubit measurement stimulus line
        """
        return self._configuration.measure(qubit=qubit)

    def acquire_channel(self, qubit: int) -> AcquireChannel:
        """Return the acquisition channel for the given qubit.

        Returns:
            AcquireChannel: The Qubit measurement acquisition line.
        """
        return self._configuration.acquire(qubit=qubit)

    def control_channel(self, qubits: Iterable[int]) -> List[ControlChannel]:
        """Return the secondary drive channel for the given qubit

        This is typically utilized for controlling multiqubit interactions.
        This channel is derived from other channels.

        Args:
            qubits: Tuple or list of qubits of the form
                ``(control_qubit, target_qubit)``.

        Returns:
            List[ControlChannel]: The Qubit measurement acquisition line.
        """
        return self._configuration.control(qubits=qubits)

    def __repr__(self) -> str:
        return "<{}('{}')>".format(self.__class__.__name__, self.name)

    def __call__(self) -> "IBMBackend":
        # For backward compatibility only, can be removed later.
        return self

    def _check_circuits_attributes(self, circuits: List[Union[QuantumCircuit, str]]) -> None:
        """Check that circuits can be executed on backend.
        Raises:
            IBMBackendValueError:
                - If one of the circuits contains more qubits than on the backend."""

        if len(circuits) > self._max_circuits:
            raise IBMBackendValueError(
                f"Number of circuits, {len(circuits)} exceeds the "
                f"maximum for this backend, {self._max_circuits})"
            )
        for circ in circuits:
            if isinstance(circ, QuantumCircuit):
                if circ.num_qubits > self._configuration.num_qubits:
                    raise IBMBackendValueError(
                        f"Circuit contains {circ.num_qubits} qubits, "
                        f"but backend has only {self.num_qubits}."
                    )
                self.check_faulty(circ)

    def check_faulty(self, circuit: QuantumCircuit) -> None:
        """Check if the input circuit uses faulty qubits or edges.

        Args:
            circuit: Circuit to check.

        Raises:
            ValueError: If an instruction operating on a faulty qubit or edge is found.
        """
        if not self.properties():
            return

        faulty_qubits = self.properties().faulty_qubits()
        faulty_gates = self.properties().faulty_gates()
        faulty_edges = [tuple(gate.qubits) for gate in faulty_gates if len(gate.qubits) > 1]

        for instr in circuit.data:
            if instr.operation.name == "barrier":
                continue
            qubit_indices = tuple(circuit.find_bit(x).index for x in instr.qubits)

            for circ_qubit in qubit_indices:
                if circ_qubit in faulty_qubits:
                    raise ValueError(
                        f"Circuit {circuit.name} contains instruction "
                        f"{instr} operating on a faulty qubit {circ_qubit}."
                    )

            if len(qubit_indices) == 2 and qubit_indices in faulty_edges:
                raise ValueError(
                    f"Circuit {circuit.name} contains instruction "
                    f"{instr} operating on a faulty edge {qubit_indices}"
                )

    def __deepcopy__(self, _memo: dict = None) -> "IBMBackend":
        cpy = IBMBackend(
            configuration=deepcopy(self.configuration()),
            service=self._service,
            api_client=deepcopy(self._api_client),
            instance=self._instance,
        )
        cpy.name = self.name
        cpy.description = self.description
        cpy.online_date = self.online_date
        cpy.backend_version = self.backend_version
        cpy._coupling_map = self._coupling_map
        cpy._defaults = deepcopy(self._defaults, _memo)
        cpy._target = deepcopy(self._target, _memo)
        cpy._max_circuits = self._max_circuits
        cpy._options = deepcopy(self._options, _memo)
        return cpy

    def run(
        self,
        circuits: Union[QuantumCircuit, str, List[Union[QuantumCircuit, str]]],
        dynamic: bool = None,
        job_tags: Optional[List[str]] = None,
        init_circuit: Optional[QuantumCircuit] = None,
        init_num_resets: Optional[int] = None,
        header: Optional[Dict] = None,
        shots: Optional[Union[int, float]] = None,
        memory: Optional[bool] = None,
        meas_level: Optional[Union[int, MeasLevel]] = None,
        meas_return: Optional[Union[str, MeasReturnType]] = None,
        rep_delay: Optional[float] = None,
        init_qubits: Optional[bool] = None,
        use_measure_esp: Optional[bool] = None,
        noise_model: Optional[Any] = None,
        seed_simulator: Optional[int] = None,
        **run_config: Dict,
    ) -> RuntimeJob:
        """Run on the backend.
        If a keyword specified here is also present in the ``options`` attribute/object,
        the value specified here will be used for this run.

        Args:
            circuits: An individual or a
                list of :class:`~qiskit.circuits.QuantumCircuit`.
            dynamic: Whether the circuit is dynamic (uses in-circuit conditionals)
            job_tags: Tags to be assigned to the job. The tags can subsequently be used
                as a filter in the :meth:`jobs()` function call.
            init_circuit: A quantum circuit to execute for initializing qubits before each circuit.
                If specified, ``init_num_resets`` is ignored. Applicable only if ``dynamic=True``
                is specified.
            init_num_resets: The number of qubit resets to insert before each circuit execution.

            The following parameters are applicable only if ``dynamic=False`` is specified or
            defaulted to.

            header: User input that will be attached to the job and will be
                copied to the corresponding result header. Headers do not affect the run.
                This replaces the old ``Qobj`` header.
            shots: Number of repetitions of each circuit, for sampling. Default: 4000
                or ``max_shots`` from the backend configuration, whichever is smaller.
            memory: If ``True``, per-shot measurement bitstrings are returned as well
                (provided the backend supports it). For OpenPulse jobs, only
                measurement level 2 supports this option.
            meas_level: Level of the measurement output for pulse experiments. See
                `OpenPulse specification <https://arxiv.org/pdf/1809.03452.pdf>`_ for details:

                * ``0``, measurements of the raw signal (the measurement output pulse envelope)
                * ``1``, measurement kernel is selected (a complex number obtained after applying the
                  measurement kernel to the measurement output signal)
                * ``2`` (default), a discriminator is selected and the qubit state is stored (0 or 1)

            meas_return: Level of measurement data for the backend to return. For ``meas_level`` 0 and 1:

                * ``single`` returns information from every shot.
                * ``avg`` returns average measurement output (averaged over number of shots).

            rep_delay: Delay between programs in seconds. Only supported on certain
                backends (if ``backend.configuration().dynamic_reprate_enabled=True``).
                If supported, ``rep_delay`` must be from the range supplied
                by the backend (``backend.configuration().rep_delay_range``). Default is given by
                ``backend.configuration().default_rep_delay``.
            init_qubits: Whether to reset the qubits to the ground state for each shot.
                Default: ``True``.
            use_measure_esp: Whether to use excited state promoted (ESP) readout for measurements
                which are the terminal instruction to a qubit. ESP readout can offer higher fidelity
                than standard measurement sequences. See
                `here <https://arxiv.org/pdf/2008.08571.pdf>`_.
                Default: ``True`` if backend supports ESP readout, else ``False``. Backend support
                for ESP readout is determined by the flag ``measure_esp_enabled`` in
                ``backend.configuration()``.
            noise_model: Noise model. (Simulators only)
            seed_simulator: Random seed to control sampling. (Simulators only)
            **run_config: Extra arguments used to configure the run.

        Returns:
            The job to be executed.

        Raises:
            IBMBackendApiError: If an unexpected error occurred while submitting
                the job.
            IBMBackendApiProtocolError: If an unexpected value received from
                 the server.
            IBMBackendValueError:
                - If an input parameter value is not valid.
                - If ESP readout is used and the backend does not support this.
        """
        # pylint: disable=arguments-differ
        validate_job_tags(job_tags)
        if not isinstance(circuits, List):
            circuits = [circuits]
        self._check_circuits_attributes(circuits)

        if use_measure_esp and getattr(self.configuration(), "measure_esp_enabled", False) is False:
            raise IBMBackendValueError(
                "ESP readout not supported on this device. Please make sure the flag "
                "'use_measure_esp' is unset or set to 'False'."
            )
        actually_dynamic = are_circuits_dynamic(circuits)
        if dynamic is False and actually_dynamic:
            warnings.warn(
                "Parameter 'dynamic' is False, but the circuit contains dynamic constructs."
            )
        dynamic = dynamic or actually_dynamic

        if dynamic and "qasm3" not in getattr(self.configuration(), "supported_features", []):
            warnings.warn(f"The backend {self.name} does not support dynamic circuits.")

        status = self.status()
        if status.operational is True and status.status_msg != "active":
            warnings.warn(f"The backend {self.name} is currently paused.")

        program_id = str(run_config.get("program_id", ""))
        if program_id:
            run_config.pop("program_id", None)
        else:
            program_id = QASM3RUNNERPROGRAMID if dynamic else QOBJRUNNERPROGRAMID

        image: Optional[str] = run_config.get("image", None)  # type: ignore
        if image is not None:
            image = str(image)

        if isinstance(init_circuit, bool):
            raise IBMBackendApiError(
                "init_circuit does not accept boolean values. "
                "A quantum circuit should be passed in instead."
            )

        if isinstance(shots, float):
            shots = int(shots)

        run_config_dict = self._get_run_config(
            program_id=program_id,
            init_circuit=init_circuit,
            init_num_resets=init_num_resets,
            header=header,
            shots=shots,
            memory=memory,
            meas_level=meas_level,
            meas_return=meas_return,
            rep_delay=rep_delay,
            init_qubits=init_qubits,
            use_measure_esp=use_measure_esp,
            noise_model=noise_model,
            seed_simulator=seed_simulator,
            **run_config,
        )

        run_config_dict["circuits"] = circuits

        return self._runtime_run(
            program_id=program_id,
            inputs=run_config_dict,
            backend_name=self.name,
            job_tags=job_tags,
            image=image,
        )

    def _runtime_run(
        self,
        program_id: str,
        inputs: Dict,
        backend_name: str,
        job_tags: Optional[List[str]] = None,
        image: Optional[str] = None,
    ) -> RuntimeJob:
        """Runs the runtime program and returns the corresponding job object"""
        hgp_name = None
        if self._service._channel == "ibm_quantum":
            hgp_name = self._instance or self._service._get_hgp().name

<<<<<<< HEAD
        session = self._session
        if session and not session.active:
            raise RuntimeError(f"The session {session.session_id} is closed.")
        session_id = session.session_id if session else None
        start_session = session is not None and session_id is None
=======
        if self._session:
            if not self._session.active:
                raise RuntimeError(f"The session {self._session.session_id} is closed.")
            session_id = self._session.session_id
            start_session = session_id is None
        else:
            session_id = None
            start_session = False
>>>>>>> 1fccd8e2

        log_level = getattr(self.options, "log_level", None)  # temporary
        try:
            response = self._api_client.program_run(
                program_id=program_id,
                backend_name=backend_name,
                params=inputs,
                hgp=hgp_name,
                log_level=log_level,
                job_tags=job_tags,
                session_id=session_id,
                start_session=start_session,
                image=image,
            )
        except RequestsApiError as ex:
            raise IBMBackendApiError("Error submitting job: {}".format(str(ex))) from ex
        session_id = response.get("session_id", None)
        if self._session:
            self._session._session_id = session_id
        try:
            job = RuntimeJob(
                backend=self,
                api_client=self._api_client,
                client_params=self._service._client_params,
                job_id=response["id"],
                program_id=program_id,
                session_id=session_id,
                service=self.service,
            )
            logger.debug("Job %s was successfully submitted.", job.job_id())
        except TypeError as err:
            logger.debug("Invalid job data received: %s", response)
            raise IBMBackendApiProtocolError(
                "Unexpected return value received from the server "
                "when submitting job: {}".format(str(err))
            ) from err
        Publisher().publish("ibm.job.start", job)
        return job

    def _get_run_config(self, program_id: str, **kwargs: Any) -> Dict:
        """Return the consolidated runtime configuration."""
        # Check if is a QASM3 like program id.
        if program_id.startswith(QASM3RUNNERPROGRAMID):
            fields = asdict(QASM3Options()).keys()
            run_config_dict = QASM3Options().to_transport_dict()
        else:
            fields = asdict(QASM2Options()).keys()
            run_config_dict = QASM2Options().to_transport_dict()
        backend_options = self._options.__dict__
        for key, val in kwargs.items():
            if val is not None:
                run_config_dict[key] = val
                if key not in fields and not self.configuration().simulator:
                    warnings.warn(  # type: ignore[unreachable]
                        f"{key} is not a recognized runtime option and may be ignored by the backend.",
                        stacklevel=4,
                    )
            elif backend_options.get(key) is not None and key in fields:
                run_config_dict[key] = backend_options[key]
        return run_config_dict

    def open_session(self) -> ProviderSession:
        """Open session"""
        self._session = ProviderSession()
        return self._session

    @property
    def session(self) -> ProviderSession:
        """Return session"""
        return self._session

    def cancel_session(self) -> None:
        """Cancel session. All pending jobs will be cancelled."""
        if self._session:
            self._session.cancel()
            if self._session.session_id:
                self._api_client.close_session(self._session.session_id)

        self._session = None


class IBMRetiredBackend(IBMBackend):
    """Backend class interfacing with an IBM Quantum device no longer available."""

    def __init__(
        self,
        configuration: Union[QasmBackendConfiguration, PulseBackendConfiguration],
        service: "qiskit_runtime_service.QiskitRuntimeService",
        api_client: Optional[RuntimeClient] = None,
    ) -> None:
        """IBMRetiredBackend constructor.

        Args:
            configuration: Backend configuration.
            service: Instance of QiskitRuntimeService.
            api_client: IBM Quantum client used to communicate with the server.
        """
        super().__init__(configuration, service, api_client)
        self._status = BackendStatus(
            backend_name=self.name,
            backend_version=self.configuration().backend_version,
            operational=False,
            pending_jobs=0,
            status_msg="This backend is no longer available.",
        )

    @classmethod
    def _default_options(cls) -> Options:
        """Default runtime options."""
        return Options(shots=4000)

    def properties(self, refresh: bool = False, datetime: Optional[python_datetime] = None) -> None:
        """Return the backend properties."""
        return None

    def defaults(self, refresh: bool = False) -> None:
        """Return the pulse defaults for the backend."""
        return None

    def status(self) -> BackendStatus:
        """Return the backend status."""
        return self._status

    @classmethod
    def from_name(
        cls,
        backend_name: str,
        api: Optional[RuntimeClient] = None,
    ) -> "IBMRetiredBackend":
        """Return a retired backend from its name."""
        configuration = QasmBackendConfiguration(
            backend_name=backend_name,
            backend_version="0.0.0",
            online_date="2019-10-16T04:00:00Z",
            n_qubits=1,
            basis_gates=[],
            simulator=False,
            local=False,
            conditional=False,
            open_pulse=False,
            memory=False,
            max_shots=1,
            gates=[GateConfig(name="TODO", parameters=[], qasm_def="TODO")],
            coupling_map=[[0, 1]],
            max_experiments=300,
        )
        return cls(configuration, api)<|MERGE_RESOLUTION|>--- conflicted
+++ resolved
@@ -751,13 +751,6 @@
         if self._service._channel == "ibm_quantum":
             hgp_name = self._instance or self._service._get_hgp().name
 
-<<<<<<< HEAD
-        session = self._session
-        if session and not session.active:
-            raise RuntimeError(f"The session {session.session_id} is closed.")
-        session_id = session.session_id if session else None
-        start_session = session is not None and session_id is None
-=======
         if self._session:
             if not self._session.active:
                 raise RuntimeError(f"The session {self._session.session_id} is closed.")
@@ -766,7 +759,6 @@
         else:
             session_id = None
             start_session = False
->>>>>>> 1fccd8e2
 
         log_level = getattr(self.options, "log_level", None)  # temporary
         try:
