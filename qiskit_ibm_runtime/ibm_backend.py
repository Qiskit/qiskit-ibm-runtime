# This code is part of Qiskit.
#
# (C) Copyright IBM 2021.
#
# This code is licensed under the Apache License, Version 2.0. You may
# obtain a copy of this license in the LICENSE.txt file in the root directory
# of this source tree or at http://www.apache.org/licenses/LICENSE-2.0.
#
# Any modifications or derivative works of this code must retain this
# copyright notice, and modified files need to carry a notice indicating
# that they have been altered from the originals.

"""Module for interfacing with an IBM Quantum Backend."""

import logging
from typing import Iterable, Union, Optional, Any, List, Dict
from datetime import datetime as python_datetime
from copy import deepcopy
from dataclasses import asdict
import warnings

from qiskit import QuantumCircuit
from qiskit.qobj.utils import MeasLevel, MeasReturnType

from qiskit.providers.backend import BackendV2 as Backend
from qiskit.providers.options import Options
from qiskit.providers.models import (
    BackendStatus,
    BackendProperties,
    PulseDefaults,
    GateConfig,
    QasmBackendConfiguration,
    PulseBackendConfiguration,
)
from qiskit.pulse.channels import (
    AcquireChannel,
    ControlChannel,
    DriveChannel,
    MeasureChannel,
)
from qiskit.transpiler.target import Target

# temporary until we unite the 2 Session classes
from .provider_session import (
    Session as ProviderSession,
)

from .utils.utils import validate_job_tags
from . import qiskit_runtime_service  # pylint: disable=unused-import,cyclic-import
from .runtime_job import RuntimeJob

from .api.clients import RuntimeClient
from .exceptions import IBMBackendApiProtocolError, IBMBackendValueError, IBMBackendApiError
from .utils.backend_converter import (
    convert_to_target,
)
from .utils.default_session import get_cm_session as get_cm_primitive_session
from .utils.backend_decoder import (
    defaults_from_server_data,
    properties_from_server_data,
)
from .utils.options import QASM2Options, QASM3Options
from .api.exceptions import RequestsApiError
from .utils import local_to_utc, are_circuits_dynamic

from .utils.pubsub import Publisher


logger = logging.getLogger(__name__)

QOBJRUNNERPROGRAMID = "circuit-runner"
QASM3RUNNERPROGRAMID = "qasm3-runner"


class IBMBackend(Backend):
    """Backend class interfacing with an IBM Quantum backend.

    Note:

        * You should not instantiate the ``IBMBackend`` class directly. Instead, use
          the methods provided by an :class:`QiskitRuntimeService` instance to retrieve and handle
          backends.

    This class represents an IBM Quantum backend. Its attributes and methods provide
    information about the backend. For example, the :meth:`status()` method
    returns a :class:`BackendStatus<qiskit.providers.models.BackendStatus>` instance.
    The instance contains the ``operational`` and ``pending_jobs`` attributes, which state whether
    the backend is operational and also the number of jobs in the server queue for the backend,
    respectively::

        status = backend.status()
        is_operational = status.operational
        jobs_in_queue = status.pending_jobs

    Here is list of attributes available on the ``IBMBackend`` class:

        * name: backend name.
        * backend_version: backend version in the form X.Y.Z.
        * num_qubits: number of qubits.
        * target: A :class:`qiskit.transpiler.Target` object for the backend.
        * basis_gates: list of basis gates names on the backend.
        * gates: list of basis gates on the backend.
        * local: backend is local or remote.
        * simulator: backend is a simulator.
        * conditional: backend supports conditional operations.
        * open_pulse: backend supports open pulse.
        * memory: backend supports memory.
        * max_shots: maximum number of shots supported.
        * coupling_map (list): The coupling map for the device
        * supported_instructions (List[str]): Instructions supported by the backend.
        * dynamic_reprate_enabled (bool): whether delay between programs can be set dynamically
          (ie via ``rep_delay``). Defaults to False.
        * rep_delay_range (List[float]): 2d list defining supported range of repetition
          delays for backend in μs. First entry is lower end of the range, second entry is
          higher end of the range. Optional, but will be specified when
          ``dynamic_reprate_enabled=True``.
        * default_rep_delay (float): Value of ``rep_delay`` if not specified by user and
          ``dynamic_reprate_enabled=True``.
        * n_uchannels: Number of u-channels.
        * u_channel_lo: U-channel relationship on device los.
        * meas_levels: Supported measurement levels.
        * qubit_lo_range: Qubit lo ranges for each qubit with form (min, max) in GHz.
        * meas_lo_range: Measurement lo ranges for each qubit with form (min, max) in GHz.
        * dt: Qubit drive channel timestep in nanoseconds.
        * dtm: Measurement drive channel timestep in nanoseconds.
        * rep_times: Supported repetition times (program execution time) for backend in μs.
        * meas_kernels: Supported measurement kernels.
        * discriminators: Supported discriminators.
        * hamiltonian: An optional dictionary with fields characterizing the system hamiltonian.
        * channel_bandwidth (list): Bandwidth of all channels
          (qubit, measurement, and U)
        * acquisition_latency (list): Array of dimension
          n_qubits x n_registers. Latency (in units of dt) to write a
          measurement result from qubit n into register slot m.
        * conditional_latency (list): Array of dimension n_channels
          [d->u->m] x n_registers. Latency (in units of dt) to do a
          conditional operation on channel n from register slot m
        * meas_map (list): Grouping of measurement which are multiplexed
        * max_circuits (int): The maximum number of experiments per job
        * sample_name (str): Sample name for the backend
        * n_registers (int): Number of register slots available for feedback
          (if conditional is True)
        * register_map (list): An array of dimension n_qubits X
          n_registers that specifies whether a qubit can store a
          measurement in a certain register slot.
        * configurable (bool): True if the backend is configurable, if the
          backend is a simulator
        * credits_required (bool): True if backend requires credits to run a
          job.
        * online_date (datetime): The date that the device went online
        * display_name (str): Alternate name field for the backend
        * description (str): A description for the backend
        * tags (list): A list of string tags to describe the backend
        * version: version of ``Backend`` class (Ex: 1, 2)
        * channels: An optional dictionary containing information of each channel -- their
          purpose, type, and qubits operated on.
        * parametric_pulses (list): A list of pulse shapes which are supported on the backend.
          For example: ``['gaussian', 'constant']``
        * processor_type (dict): Processor type for this backend. A dictionary of the
          form ``{"family": <str>, "revision": <str>, segment: <str>}`` such as
          ``{"family": "Canary", "revision": "1.0", segment: "A"}``.

            * family: Processor family of this backend.
            * revision: Revision version of this processor.
            * segment: Segment this processor belongs to within a larger chip.
    """

    id_warning_issued = False

    def __init__(
        self,
        configuration: Union[QasmBackendConfiguration, PulseBackendConfiguration],
        service: "qiskit_runtime_service.QiskitRuntimeService",
        api_client: RuntimeClient,
        instance: Optional[str] = None,
    ) -> None:
        """IBMBackend constructor.

        Args:
            configuration: Backend configuration.
            service: Instance of QiskitRuntimeService.
            api_client: IBM client used to communicate with the server.
        """
        super().__init__(
            name=configuration.backend_name,
            online_date=configuration.online_date,
            backend_version=configuration.backend_version,
        )
        self._instance = instance
        self._service = service
        self._api_client = api_client
        self._configuration = configuration
        self._properties = None
        self._defaults = None
        self._target = None
        self._max_circuits = configuration.max_experiments
        self._session: ProviderSession = None
        if (
            not self._configuration.simulator
            and hasattr(self.options, "noise_model")
            and hasattr(self.options, "seed_simulator")
        ):
            self.options.set_validator("noise_model", type(None))
            self.options.set_validator("seed_simulator", type(None))
        if hasattr(configuration, "max_shots"):
            self.options.set_validator("shots", (1, configuration.max_shots))
        if hasattr(configuration, "rep_delay_range"):
            self.options.set_validator(
                "rep_delay",
                (configuration.rep_delay_range[0], configuration.rep_delay_range[1]),
            )

    def __getattr__(self, name: str) -> Any:
        """Gets attribute from self or configuration

        This magic method executes when user accesses an attribute that
        does not yet exist on IBMBackend class.
        """
        # Prevent recursion since these properties are accessed within __getattr__
        if name in ["_properties", "_defaults", "_target", "_configuration"]:
            raise AttributeError(
                "'{}' object has no attribute '{}'".format(self.__class__.__name__, name)
            )
        # Lazy load properties and pulse defaults and construct the target object.
        self._get_properties()
        self._get_defaults()
        self._convert_to_target()
        # Check if the attribute now is available on IBMBackend class due to above steps
        try:
            return super().__getattribute__(name)
        except AttributeError:
            pass
        # If attribute is still not available on IBMBackend class,
        # fallback to check if the attribute is available in configuration
        try:
            return self._configuration.__getattribute__(name)
        except AttributeError:
            raise AttributeError(
                "'{}' object has no attribute '{}'".format(self.__class__.__name__, name)
            )

    def _get_properties(self, datetime: Optional[python_datetime] = None) -> None:
        """Gets backend properties and decodes it"""
        if datetime:
            datetime = local_to_utc(datetime)
        if datetime or not self._properties:
            api_properties = self._api_client.backend_properties(self.name, datetime=datetime)
            if api_properties:
                backend_properties = properties_from_server_data(api_properties)
                self._properties = backend_properties

    def _get_defaults(self) -> None:
        """Gets defaults if pulse backend and decodes it"""
        if not self._defaults and isinstance(self._configuration, PulseBackendConfiguration):
            api_defaults = self._api_client.backend_pulse_defaults(self.name)
            if api_defaults:
                self._defaults = defaults_from_server_data(api_defaults)

    def _convert_to_target(self, refresh: bool = False) -> None:
        """Converts backend configuration, properties and defaults to Target object"""
        if refresh or not self._target:
            self._target = convert_to_target(
                configuration=self._configuration,
                properties=self._properties,
                defaults=self._defaults,
            )

    @classmethod
    def _default_options(cls) -> Options:
        """Default runtime options."""
        return Options(
            shots=4000,
            memory=False,
            meas_level=MeasLevel.CLASSIFIED,
            meas_return=MeasReturnType.AVERAGE,
            memory_slots=None,
            memory_slot_size=100,
            rep_time=None,
            rep_delay=None,
            init_qubits=True,
            use_measure_esp=None,
            # Simulator only
            noise_model=None,
            seed_simulator=None,
        )

    @property
    def service(self) -> "qiskit_runtime_service.QiskitRuntimeService":
        """Return the ``service`` object

        Returns:
            service: instance of QiskitRuntimeService
        """
        return self._service

    @property
    def dtm(self) -> float:
        """Return the system time resolution of output signals

        Returns:
            dtm: The output signal timestep in seconds.
        """
        return self._configuration.dtm

    @property
    def max_circuits(self) -> int:
        """The maximum number of circuits

        The maximum number of circuits (or Pulse schedules) that can be
        run in a single job. If there is no limit this will return None.
        """
        return self._max_circuits

    @property
    def meas_map(self) -> List[List[int]]:
        """Return the grouping of measurements which are multiplexed

        This is required to be implemented if the backend supports Pulse
        scheduling.

        Returns:
            meas_map: The grouping of measurements which are multiplexed
        """
        return self._configuration.meas_map

    @property
    def target(self) -> Target:
        """A :class:`qiskit.transpiler.Target` object for the backend.

        Returns:
            Target
        """
        self._get_properties()
        self._get_defaults()
        self._convert_to_target()
        return self._target

    def target_history(self, datetime: Optional[python_datetime] = None) -> Target:
        """A :class:`qiskit.transpiler.Target` object for the backend.
        Returns:
            Target with properties found on `datetime`
        """
        self._get_properties(datetime=datetime)
        self._get_defaults()
        self._convert_to_target(refresh=True)
        return self._target

    def properties(
        self, refresh: bool = False, datetime: Optional[python_datetime] = None
    ) -> Optional[BackendProperties]:
        """Return the backend properties, subject to optional filtering.

        This data describes qubits properties (such as T1 and T2),
        gates properties (such as gate length and error), and other general
        properties of the backend.

        The schema for backend properties can be found in
        `Qiskit/ibm-quantum-schemas/backend_properties
        <https://github.com/Qiskit/ibm-quantum-schemas/blob/main/schemas/backend_properties_schema.json>`_.

        Args:
            refresh: If ``True``, re-query the server for the backend properties.
                Otherwise, return a cached version.
            datetime: By specifying `datetime`, this function returns an instance
                of the :class:`BackendProperties<qiskit.providers.models.BackendProperties>`
                whose timestamp is closest to, but older than, the specified `datetime`.
                Note that this is only supported using ``ibm_quantum`` runtime.

        Returns:
            The backend properties or ``None`` if the backend properties are not
            currently available.

        Raises:
            TypeError: If an input argument is not of the correct type.
            NotImplementedError: If `datetime` is specified when cloud runtime is used.
        """
        # pylint: disable=arguments-differ
        if self._configuration.simulator:
            # Simulators do not have backend properties.
            return None
        if not isinstance(refresh, bool):
            raise TypeError(
                "The 'refresh' argument needs to be a boolean. "
                "{} is of type {}".format(refresh, type(refresh))
            )
        if datetime:
            if not isinstance(datetime, python_datetime):
                raise TypeError("'{}' is not of type 'datetime'.")
            datetime = local_to_utc(datetime)
        if datetime or refresh or self._properties is None:
            api_properties = self._api_client.backend_properties(self.name, datetime=datetime)
            if not api_properties:
                return None
            backend_properties = properties_from_server_data(api_properties)
            if datetime:  # Don't cache result.
                return backend_properties
            self._properties = backend_properties
        return self._properties

    def status(self) -> BackendStatus:
        """Return the backend status.

        Note:
            If the returned :class:`~qiskit.providers.models.BackendStatus`
            instance has ``operational=True`` but ``status_msg="internal"``,
            then the backend is accepting jobs but not processing them.

        Returns:
            The status of the backend.

        Raises:
            IBMBackendApiProtocolError: If the status for the backend cannot be formatted properly.
        """
        api_status = self._api_client.backend_status(self.name)

        try:
            return BackendStatus.from_dict(api_status)
        except TypeError as ex:
            raise IBMBackendApiProtocolError(
                "Unexpected return value received from the server when "
                "getting backend status: {}".format(str(ex))
            ) from ex

    def defaults(self, refresh: bool = False) -> Optional[PulseDefaults]:
        """Return the pulse defaults for the backend.

        The schema for default pulse configuration can be found in
        `Qiskit/ibm-quantum-schemas/default_pulse_configuration
        <https://github.com/Qiskit/ibm-quantum-schemas/blob/main/schemas/default_pulse_configuration_schema.json>`_.

        Args:
            refresh: If ``True``, re-query the server for the backend pulse defaults.
                Otherwise, return a cached version.

        Returns:
            The backend pulse defaults or ``None`` if the backend does not support pulse.
        """
        if refresh or self._defaults is None:
            api_defaults = self._api_client.backend_pulse_defaults(self.name)
            if api_defaults:
                self._defaults = defaults_from_server_data(api_defaults)
            else:
                self._defaults = None

        return self._defaults

    def configuration(
        self,
    ) -> Union[QasmBackendConfiguration, PulseBackendConfiguration]:
        """Return the backend configuration.

        Backend configuration contains fixed information about the backend, such
        as its name, number of qubits, basis gates, coupling map, quantum volume, etc.

        The schema for backend configuration can be found in
        `Qiskit/ibm-quantum-schemas/backend_configuration
        <https://github.com/Qiskit/ibm-quantum-schemas/blob/main/schemas/backend_configuration_schema.json>`_.

        Returns:
            The configuration for the backend.
        """
        return self._configuration

    def drive_channel(self, qubit: int) -> DriveChannel:
        """Return the drive channel for the given qubit.

        Returns:
            DriveChannel: The Qubit drive channel
        """
        return self._configuration.drive(qubit=qubit)

    def measure_channel(self, qubit: int) -> MeasureChannel:
        """Return the measure stimulus channel for the given qubit.

        Returns:
            MeasureChannel: The Qubit measurement stimulus line
        """
        return self._configuration.measure(qubit=qubit)

    def acquire_channel(self, qubit: int) -> AcquireChannel:
        """Return the acquisition channel for the given qubit.

        Returns:
            AcquireChannel: The Qubit measurement acquisition line.
        """
        return self._configuration.acquire(qubit=qubit)

    def control_channel(self, qubits: Iterable[int]) -> List[ControlChannel]:
        """Return the secondary drive channel for the given qubit

        This is typically utilized for controlling multiqubit interactions.
        This channel is derived from other channels.

        Args:
            qubits: Tuple or list of qubits of the form
                ``(control_qubit, target_qubit)``.

        Returns:
            List[ControlChannel]: The Qubit measurement acquisition line.
        """
        return self._configuration.control(qubits=qubits)

    def __repr__(self) -> str:
        return "<{}('{}')>".format(self.__class__.__name__, self.name)

    def __call__(self) -> "IBMBackend":
        # For backward compatibility only, can be removed later.
        return self

    def _check_circuits_attributes(self, circuits: List[Union[QuantumCircuit, str]]) -> None:
        """Check that circuits can be executed on backend.
        Raises:
            IBMBackendValueError:
                - If one of the circuits contains more qubits than on the backend."""

        if len(circuits) > self._max_circuits:
            raise IBMBackendValueError(
                f"Number of circuits, {len(circuits)} exceeds the "
                f"maximum for this backend, {self._max_circuits})"
            )
        for circ in circuits:
            if isinstance(circ, QuantumCircuit):
                if circ.num_qubits > self._configuration.num_qubits:
                    raise IBMBackendValueError(
                        f"Circuit contains {circ.num_qubits} qubits, "
                        f"but backend has only {self.num_qubits}."
                    )
                self.check_faulty(circ)

    def check_faulty(self, circuit: QuantumCircuit) -> None:
        """Check if the input circuit uses faulty qubits or edges.

        Args:
            circuit: Circuit to check.

        Raises:
            ValueError: If an instruction operating on a faulty qubit or edge is found.
        """
        if not self.properties():
            return

        faulty_qubits = self.properties().faulty_qubits()
        faulty_gates = self.properties().faulty_gates()
        faulty_edges = [tuple(gate.qubits) for gate in faulty_gates if len(gate.qubits) > 1]

        for instr in circuit.data:
            if instr.operation.name == "barrier":
                continue
            qubit_indices = tuple(circuit.find_bit(x).index for x in instr.qubits)

            for circ_qubit in qubit_indices:
                if circ_qubit in faulty_qubits:
                    raise ValueError(
                        f"Circuit {circuit.name} contains instruction "
                        f"{instr} operating on a faulty qubit {circ_qubit}."
                    )

            if len(qubit_indices) == 2 and qubit_indices in faulty_edges:
                raise ValueError(
                    f"Circuit {circuit.name} contains instruction "
                    f"{instr} operating on a faulty edge {qubit_indices}"
                )

    def __deepcopy__(self, _memo: dict = None) -> "IBMBackend":
        cpy = IBMBackend(
            configuration=deepcopy(self.configuration()),
            service=self._service,
            api_client=deepcopy(self._api_client),
            instance=self._instance,
        )
        cpy.name = self.name
        cpy.description = self.description
        cpy.online_date = self.online_date
        cpy.backend_version = self.backend_version
        cpy._coupling_map = self._coupling_map
        cpy._defaults = deepcopy(self._defaults, _memo)
        cpy._target = deepcopy(self._target, _memo)
        cpy._max_circuits = self._max_circuits
        cpy._options = deepcopy(self._options, _memo)
        return cpy

    def run(
        self,
        circuits: Union[QuantumCircuit, str, List[Union[QuantumCircuit, str]]],
        dynamic: bool = None,
        job_tags: Optional[List[str]] = None,
        init_circuit: Optional[QuantumCircuit] = None,
        init_num_resets: Optional[int] = None,
        header: Optional[Dict] = None,
        shots: Optional[Union[int, float]] = None,
        memory: Optional[bool] = None,
        meas_level: Optional[Union[int, MeasLevel]] = None,
        meas_return: Optional[Union[str, MeasReturnType]] = None,
        rep_delay: Optional[float] = None,
        init_qubits: Optional[bool] = None,
        use_measure_esp: Optional[bool] = None,
        noise_model: Optional[Any] = None,
        seed_simulator: Optional[int] = None,
        **run_config: Dict,
    ) -> RuntimeJob:
        """Run on the backend.
        If a keyword specified here is also present in the ``options`` attribute/object,
        the value specified here will be used for this run.

        Args:
            circuits: An individual or a
                list of :class:`~qiskit.circuits.QuantumCircuit`.
            dynamic: Whether the circuit is dynamic (uses in-circuit conditionals)
            job_tags: Tags to be assigned to the job. The tags can subsequently be used
                as a filter in the :meth:`jobs()` function call.
            init_circuit: A quantum circuit to execute for initializing qubits before each circuit.
                If specified, ``init_num_resets`` is ignored. Applicable only if ``dynamic=True``
                is specified.
            init_num_resets: The number of qubit resets to insert before each circuit execution.

            The following parameters are applicable only if ``dynamic=False`` is specified or
            defaulted to.

            header: User input that will be attached to the job and will be
                copied to the corresponding result header. Headers do not affect the run.
                This replaces the old ``Qobj`` header.
            shots: Number of repetitions of each circuit, for sampling. Default: 4000
                or ``max_shots`` from the backend configuration, whichever is smaller.
            memory: If ``True``, per-shot measurement bitstrings are returned as well
                (provided the backend supports it). For OpenPulse jobs, only
                measurement level 2 supports this option.
            meas_level: Level of the measurement output for pulse experiments. See
                `OpenPulse specification <https://arxiv.org/pdf/1809.03452.pdf>`_ for details:

                * ``0``, measurements of the raw signal (the measurement output pulse envelope)
                * ``1``, measurement kernel is selected (a complex number obtained after applying the
                  measurement kernel to the measurement output signal)
                * ``2`` (default), a discriminator is selected and the qubit state is stored (0 or 1)

            meas_return: Level of measurement data for the backend to return. For ``meas_level`` 0 and 1:

                * ``single`` returns information from every shot.
                * ``avg`` returns average measurement output (averaged over number of shots).

            rep_delay: Delay between programs in seconds. Only supported on certain
                backends (if ``backend.configuration().dynamic_reprate_enabled=True``).
                If supported, ``rep_delay`` must be from the range supplied
                by the backend (``backend.configuration().rep_delay_range``). Default is given by
                ``backend.configuration().default_rep_delay``.
            init_qubits: Whether to reset the qubits to the ground state for each shot.
                Default: ``True``.
            use_measure_esp: Whether to use excited state promoted (ESP) readout for measurements
                which are the terminal instruction to a qubit. ESP readout can offer higher fidelity
                than standard measurement sequences. See
                `here <https://arxiv.org/pdf/2008.08571.pdf>`_.
                Default: ``True`` if backend supports ESP readout, else ``False``. Backend support
                for ESP readout is determined by the flag ``measure_esp_enabled`` in
                ``backend.configuration()``.
            noise_model: Noise model. (Simulators only)
            seed_simulator: Random seed to control sampling. (Simulators only)
            **run_config: Extra arguments used to configure the run.

        Returns:
            The job to be executed.

        Raises:
            IBMBackendApiError: If an unexpected error occurred while submitting
                the job.
            IBMBackendApiProtocolError: If an unexpected value received from
                 the server.
            IBMBackendValueError:
                - If an input parameter value is not valid.
                - If ESP readout is used and the backend does not support this.
        """
        # pylint: disable=arguments-differ
        validate_job_tags(job_tags)
        if not isinstance(circuits, List):
            circuits = [circuits]
        self._check_circuits_attributes(circuits)

        if use_measure_esp and getattr(self.configuration(), "measure_esp_enabled", False) is False:
            raise IBMBackendValueError(
                "ESP readout not supported on this device. Please make sure the flag "
                "'use_measure_esp' is unset or set to 'False'."
            )
        actually_dynamic = are_circuits_dynamic(circuits)
        if dynamic is False and actually_dynamic:
            warnings.warn(
                "Parameter 'dynamic' is False, but the circuit contains dynamic constructs."
            )
        dynamic = dynamic or actually_dynamic

        if dynamic and "qasm3" not in getattr(self.configuration(), "supported_features", []):
            warnings.warn(f"The backend {self.name} does not support dynamic circuits.")

        status = self.status()
        if status.operational is True and status.status_msg != "active":
            warnings.warn(f"The backend {self.name} is currently paused.")

        program_id = str(run_config.get("program_id", ""))
        if program_id:
            run_config.pop("program_id", None)
        else:
            program_id = QASM3RUNNERPROGRAMID if dynamic else QOBJRUNNERPROGRAMID

        image: Optional[str] = run_config.get("image", None)  # type: ignore
        if image is not None:
            image = str(image)

        if isinstance(init_circuit, bool):
            raise IBMBackendApiError(
                "init_circuit does not accept boolean values. "
                "A quantum circuit should be passed in instead."
            )

        if isinstance(shots, float):
            shots = int(shots)

        run_config_dict = self._get_run_config(
            program_id=program_id,
            init_circuit=init_circuit,
            init_num_resets=init_num_resets,
            header=header,
            shots=shots,
            memory=memory,
            meas_level=meas_level,
            meas_return=meas_return,
            rep_delay=rep_delay,
            init_qubits=init_qubits,
            use_measure_esp=use_measure_esp,
            noise_model=noise_model,
            seed_simulator=seed_simulator,
            **run_config,
        )

        run_config_dict["circuits"] = circuits

        return self._runtime_run(
            program_id=program_id,
            inputs=run_config_dict,
            backend_name=self.name,
            job_tags=job_tags,
            image=image,
        )

    def _runtime_run(
        self,
        program_id: str,
        inputs: Dict,
        backend_name: str,
        job_tags: Optional[List[str]] = None,
        image: Optional[str] = None,
    ) -> RuntimeJob:
        """Runs the runtime program and returns the corresponding job object"""
        hgp_name = None
        if self._service._channel == "ibm_quantum":
            hgp_name = self._instance or self._service._get_hgp().name

        # Check if initialized within a Primitive session. If so, issue a warning.
        if get_cm_primitive_session():
            warnings.warn(
                "A Primitive session is open but Backend.run() jobs will not be run within this session"
            )
        session_id = None
        if self._session:
            if not self._session.active:
                raise RuntimeError(f"The session {self._session.session_id} is closed.")
            session_id = self._session.session_id
<<<<<<< HEAD
            start_session = session_id is None
            max_session_time = self._session._max_time
        else:
            session_id = None
            start_session = False
            max_session_time = None
=======
>>>>>>> 88da3746

        log_level = getattr(self.options, "log_level", None)  # temporary
        try:
            response = self._api_client.program_run(
                program_id=program_id,
                backend_name=backend_name,
                params=inputs,
                hgp=hgp_name,
                log_level=log_level,
                job_tags=job_tags,
                session_id=session_id,
<<<<<<< HEAD
                start_session=start_session,
                session_time=max_session_time,
=======
                start_session=False,
>>>>>>> 88da3746
                image=image,
            )
        except RequestsApiError as ex:
            raise IBMBackendApiError("Error submitting job: {}".format(str(ex))) from ex
        try:
            job = RuntimeJob(
                backend=self,
                api_client=self._api_client,
                client_params=self._service._client_params,
                job_id=response["id"],
                program_id=program_id,
                session_id=session_id,
                service=self.service,
                tags=job_tags,
            )
            logger.debug("Job %s was successfully submitted.", job.job_id())
        except TypeError as err:
            logger.debug("Invalid job data received: %s", response)
            raise IBMBackendApiProtocolError(
                "Unexpected return value received from the server "
                "when submitting job: {}".format(str(err))
            ) from err
        Publisher().publish("ibm.job.start", job)
        return job

    def _get_run_config(self, program_id: str, **kwargs: Any) -> Dict:
        """Return the consolidated runtime configuration."""
        # Check if is a QASM3 like program id.
        if program_id.startswith(QASM3RUNNERPROGRAMID):
            fields = asdict(QASM3Options()).keys()
            run_config_dict = QASM3Options().to_transport_dict()
        else:
            fields = asdict(QASM2Options()).keys()
            run_config_dict = QASM2Options().to_transport_dict()
        backend_options = self._options.__dict__
        for key, val in kwargs.items():
            if val is not None:
                run_config_dict[key] = val
                if key not in fields and not self.configuration().simulator:
                    warnings.warn(  # type: ignore[unreachable]
                        f"{key} is not a recognized runtime option and may be ignored by the backend.",
                        stacklevel=4,
                    )
            elif backend_options.get(key) is not None and key in fields:
                run_config_dict[key] = backend_options[key]
        return run_config_dict

    def open_session(self, max_time: Optional[Union[int, str]] = None) -> ProviderSession:
        """Open session"""
<<<<<<< HEAD
        self._session = ProviderSession(max_time=max_time)
=======
        if not self._configuration.simulator:
            new_session = self._service._api_client.create_session(
                self.name, self._instance, max_time, self._service.channel
            )
            self._session = ProviderSession(max_time=max_time, session_id=new_session.get("id"))
        else:
            self._session = ProviderSession()
>>>>>>> 88da3746
        return self._session

    @property
    def session(self) -> ProviderSession:
        """Return session"""
        return self._session

    def cancel_session(self) -> None:
        """Cancel session. All pending jobs will be cancelled."""
        if self._session:
            self._session.cancel()
            if self._session.session_id:
                self._api_client.close_session(self._session.session_id)

        self._session = None

    def close_session(self) -> None:
        """Close the session so new jobs will no longer be accepted, but existing
        queued or running jobs will run to completion. The session will be terminated once there
        are no more pending jobs."""
        if self._session:
            self._session.cancel()
            if self._session.session_id:
                self._api_client.close_session(self._session.session_id)
        self._session = None


class IBMRetiredBackend(IBMBackend):
    """Backend class interfacing with an IBM Quantum device no longer available."""

    def __init__(
        self,
        configuration: Union[QasmBackendConfiguration, PulseBackendConfiguration],
        service: "qiskit_runtime_service.QiskitRuntimeService",
        api_client: Optional[RuntimeClient] = None,
    ) -> None:
        """IBMRetiredBackend constructor.

        Args:
            configuration: Backend configuration.
            service: Instance of QiskitRuntimeService.
            api_client: IBM Quantum client used to communicate with the server.
        """
        super().__init__(configuration, service, api_client)
        self._status = BackendStatus(
            backend_name=self.name,
            backend_version=self.configuration().backend_version,
            operational=False,
            pending_jobs=0,
            status_msg="This backend is no longer available.",
        )

    @classmethod
    def _default_options(cls) -> Options:
        """Default runtime options."""
        return Options(shots=4000)

    def properties(self, refresh: bool = False, datetime: Optional[python_datetime] = None) -> None:
        """Return the backend properties."""
        return None

    def defaults(self, refresh: bool = False) -> None:
        """Return the pulse defaults for the backend."""
        return None

    def status(self) -> BackendStatus:
        """Return the backend status."""
        return self._status

    @classmethod
    def from_name(
        cls,
        backend_name: str,
        api: Optional[RuntimeClient] = None,
    ) -> "IBMRetiredBackend":
        """Return a retired backend from its name."""
        configuration = QasmBackendConfiguration(
            backend_name=backend_name,
            backend_version="0.0.0",
            online_date="2019-10-16T04:00:00Z",
            n_qubits=1,
            basis_gates=[],
            simulator=False,
            local=False,
            conditional=False,
            open_pulse=False,
            memory=False,
            max_shots=1,
            gates=[GateConfig(name="TODO", parameters=[], qasm_def="TODO")],
            coupling_map=[[0, 1]],
            max_experiments=300,
        )
        return cls(configuration, api)<|MERGE_RESOLUTION|>--- conflicted
+++ resolved
@@ -761,15 +761,6 @@
             if not self._session.active:
                 raise RuntimeError(f"The session {self._session.session_id} is closed.")
             session_id = self._session.session_id
-<<<<<<< HEAD
-            start_session = session_id is None
-            max_session_time = self._session._max_time
-        else:
-            session_id = None
-            start_session = False
-            max_session_time = None
-=======
->>>>>>> 88da3746
 
         log_level = getattr(self.options, "log_level", None)  # temporary
         try:
@@ -781,12 +772,7 @@
                 log_level=log_level,
                 job_tags=job_tags,
                 session_id=session_id,
-<<<<<<< HEAD
-                start_session=start_session,
-                session_time=max_session_time,
-=======
                 start_session=False,
->>>>>>> 88da3746
                 image=image,
             )
         except RequestsApiError as ex:
@@ -836,9 +822,6 @@
 
     def open_session(self, max_time: Optional[Union[int, str]] = None) -> ProviderSession:
         """Open session"""
-<<<<<<< HEAD
-        self._session = ProviderSession(max_time=max_time)
-=======
         if not self._configuration.simulator:
             new_session = self._service._api_client.create_session(
                 self.name, self._instance, max_time, self._service.channel
@@ -846,7 +829,6 @@
             self._session = ProviderSession(max_time=max_time, session_id=new_session.get("id"))
         else:
             self._session = ProviderSession()
->>>>>>> 88da3746
         return self._session
 
     @property
