--- conflicted
+++ resolved
@@ -58,11 +58,7 @@
         Returns:
             A list of runtime programs.
         """
-<<<<<<< HEAD
-        return self.api.list_programs(search, limit, skip)
-=======
-        return self._api.list_programs(limit, skip)
->>>>>>> 28b2b211
+        return self._api.list_programs(search, limit, skip)
 
     def program_create(
         self,
