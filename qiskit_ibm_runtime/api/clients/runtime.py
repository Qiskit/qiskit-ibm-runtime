# This code is part of Qiskit.
#
# (C) Copyright IBM 2021.
#
# This code is licensed under the Apache License, Version 2.0. You may
# obtain a copy of this license in the LICENSE.txt file in the root directory
# of this source tree or at http://www.apache.org/licenses/LICENSE-2.0.
#
# Any modifications or derivative works of this code must retain this
# copyright notice, and modified files need to carry a notice indicating
# that they have been altered from the originals.

"""Client for accessing IBM Quantum runtime service."""

import logging
from typing import Any, Dict, List, Optional
from datetime import datetime as python_datetime

from qiskit_ibm_runtime.api.session import RetrySession

from .backend import BaseBackendClient
from ..rest.runtime import Runtime
from ..client_parameters import ClientParameters
from ...utils.hgp import from_instance_format

logger = logging.getLogger(__name__)


class RuntimeClient(BaseBackendClient):
    """Client for accessing runtime service."""

    def __init__(
        self,
        params: ClientParameters,
    ) -> None:
        """RuntimeClient constructor.

        Args:
            params: Connection parameters.
        """
        self._session = RetrySession(
            base_url=params.get_runtime_api_base_url(),
            auth=params.get_auth_handler(),
            **params.connection_parameters()
        )
        self._api = Runtime(self._session)

    def list_programs(self, limit: int = None, skip: int = None) -> Dict[str, Any]:
        """Return a list of runtime programs.

        Args:
            limit: The number of programs to return.
            skip: The number of programs to skip.

        Returns:
            A list of runtime programs.
        """
        return self._api.list_programs(limit, skip)

    def program_create(
        self,
        program_data: str,
        name: str,
        description: str,
        max_execution_time: int,
        is_public: Optional[bool] = False,
        spec: Optional[Dict] = None,
    ) -> Dict:
        """Create a new program.

        Args:
            name: Name of the program.
            program_data: Program data (base64 encoded).
            description: Program description.
            max_execution_time: Maximum execution time.
            is_public: Whether the program should be public.
            spec: Backend requirements, parameters, interim results, return values, etc.

        Returns:
            Server response.
        """
        return self._api.create_program(
            program_data=program_data,
            name=name,
            description=description,
            max_execution_time=max_execution_time,
            is_public=is_public,
            spec=spec,
        )

    def program_get(self, program_id: str) -> Dict:
        """Return a specific program.

        Args:
            program_id: Program ID.

        Returns:
            Program information.
        """
        return self._api.program(program_id).get()

    def set_program_visibility(self, program_id: str, public: bool) -> None:
        """Sets a program's visibility.

        Args:
            program_id: Program ID.
            public: If ``True``, make the program visible to all.
                If ``False``, make the program visible to just your account.

        """
        if public:
            self._api.program(program_id).make_public()
        else:
            self._api.program(program_id).make_private()

    def program_run(
        self,
        program_id: str,
        backend_name: Optional[str],
        params: Dict,
        image: Optional[str],
        hgp: Optional[str],
        log_level: Optional[str],
        session_id: Optional[str],
        job_tags: Optional[List[str]] = None,
        max_execution_time: Optional[int] = None,
    ) -> Dict:
        """Run the specified program.

        Args:
            program_id: Program ID.
            backend_name: Name of the backend to run the program.
            params: Parameters to use.
            image: The runtime image to use.
            hgp: Hub/group/project to use.
            log_level: Log level to use.
            session_id: Job ID of the first job in a runtime session.
            job_tags: Tags to be assigned to the job.
            max_execution_time: Maximum execution time in seconds.

        Returns:
            JSON response.
        """
        hgp_dict = {}
        if hgp:
            hub, group, project = from_instance_format(hgp)
            hgp_dict = {"hub": hub, "group": group, "project": project}
        return self._api.program_run(
            program_id=program_id,
            backend_name=backend_name,
            params=params,
            image=image,
            log_level=log_level,
            session_id=session_id,
            job_tags=job_tags,
            max_execution_time=max_execution_time,
            **hgp_dict
        )

    def program_delete(self, program_id: str) -> None:
        """Delete the specified program.

        Args:
            program_id: Program ID.
        """
        self._api.program(program_id).delete()

    def program_update(
        self,
        program_id: str,
        program_data: str = None,
        name: str = None,
        description: str = None,
        max_execution_time: int = None,
        spec: Optional[Dict] = None,
    ) -> None:
        """Update a program.

        Args:
            program_id: Program ID.
            program_data: Program data (base64 encoded).
            name: Name of the program.
            description: Program description.
            max_execution_time: Maximum execution time.
            spec: Backend requirements, parameters, interim results, return values, etc.
        """
        if program_data:
            self._api.program(program_id).update_data(program_data)

        if any([name, description, max_execution_time, spec]):
            self._api.program(program_id).update_metadata(
                name=name,
                description=description,
                max_execution_time=max_execution_time,
                spec=spec,
            )

    def job_get(self, job_id: str) -> Dict:
        """Get job data.

        Args:
            job_id: Job ID.

        Returns:
            JSON response.
        """
        response = self._api.program_job(job_id).get()
        logger.debug("Runtime job get response: %s", response)
        return response

    def jobs_get(
        self,
        limit: int = None,
        skip: int = None,
        pending: bool = None,
        program_id: str = None,
        hub: str = None,
        group: str = None,
        project: str = None,
        job_tags: Optional[List[str]] = None,
        session_id: Optional[str] = None,
<<<<<<< HEAD
        created_after: Optional[python_datetime] = None,
        created_before: Optional[python_datetime] = None,
=======
        descending: bool = True,
>>>>>>> ab7b76a1
    ) -> Dict:
        """Get job data for all jobs.

        Args:
            limit: Number of results to return.
            skip: Number of results to skip.
            pending: Returns 'QUEUED' and 'RUNNING' jobs if True,
                returns 'DONE', 'CANCELLED' and 'ERROR' jobs if False.
            program_id: Filter by Program ID.
            hub: Filter by hub - hub, group, and project must all be specified.
            group: Filter by group - hub, group, and project must all be specified.
            project: Filter by project - hub, group, and project must all be specified.
            job_tags: Filter by tags assigned to jobs. Matched jobs are associated with all tags.
            session_id: Job ID of the first job in a runtime session.
<<<<<<< HEAD
            created_after: Filter by the given start date, in local time. This is used to
                find jobs whose creation dates are after (greater than or equal to) this
                local date/time.
            created_before: Filter by the given end date, in local time. This is used to
                find jobs whose creation dates are before (less than or equal to) this
                local date/time.
=======
            descending: If ``True``, return the jobs in descending order of the job
                creation date (i.e. newest first) until the limit is reached.
>>>>>>> ab7b76a1

        Returns:
            JSON response.
        """
        return self._api.jobs_get(
            limit=limit,
            skip=skip,
            pending=pending,
            program_id=program_id,
            hub=hub,
            group=group,
            project=project,
            job_tags=job_tags,
            session_id=session_id,
<<<<<<< HEAD
            created_after=created_after,
            created_before=created_before,
=======
            descending=descending,
>>>>>>> ab7b76a1
        )

    def job_results(self, job_id: str) -> str:
        """Get the results of a program job.

        Args:
            job_id: Program job ID.

        Returns:
            Job result.
        """
        return self._api.program_job(job_id).results()

    def job_interim_results(self, job_id: str) -> str:
        """Get the interim results of a program job.

        Args:
            job_id: Program job ID.

        Returns:
            Job interim results.
        """
        return self._api.program_job(job_id).interim_results()

    def job_cancel(self, job_id: str) -> None:
        """Cancel a job.

        Args:
            job_id: Runtime job ID.
        """
        self._api.program_job(job_id).cancel()

    def job_delete(self, job_id: str) -> None:
        """Delete a job.

        Args:
            job_id: Runtime job ID.
        """
        self._api.program_job(job_id).delete()

    def job_logs(self, job_id: str) -> str:
        """Get the job logs.

        Args:
            job_id: Program job ID.

        Returns:
            Job logs.
        """
        return self._api.program_job(job_id).logs()

    # IBM Cloud only functions

    def list_backends(self) -> List[str]:
        """Return IBM Cloud backends available for this service instance.

        Returns:
            IBM Cloud backends available for this service instance.
        """
        return self._api.backends()["devices"]

    def backend_configuration(self, backend_name: str) -> Dict[str, Any]:
        """Return the configuration of the IBM Cloud backend.

        Args:
            backend_name: The name of the IBM Cloud backend.

        Returns:
            Backend configuration.
        """
        return self._api.backend(backend_name).configuration()

    def backend_status(self, backend_name: str) -> Dict[str, Any]:
        """Return the status of the IBM Cloud backend.

        Args:
            backend_name: The name of the IBM Cloud backend.

        Returns:
            Backend status.
        """
        return self._api.backend(backend_name).status()

    def backend_properties(
        self, backend_name: str, datetime: Optional[python_datetime] = None
    ) -> Dict[str, Any]:
        """Return the properties of the IBM Cloud backend.

        Args:
            backend_name: The name of the IBM Cloud backend.
            datetime: Date and time for additional filtering of backend properties.

        Returns:
            Backend properties.

        Raises:
            NotImplementedError: If `datetime` is specified.
        """
        if datetime:
            raise NotImplementedError("'datetime' is not supported with cloud runtime.")
        return self._api.backend(backend_name).properties()

    def backend_pulse_defaults(self, backend_name: str) -> Dict:
        """Return the pulse defaults of the IBM Cloud backend.

        Args:
            backend_name: The name of the IBM Cloud backend.

        Returns:
            Backend pulse defaults.
        """
        return self._api.backend(backend_name).pulse_defaults()<|MERGE_RESOLUTION|>--- conflicted
+++ resolved
@@ -219,12 +219,9 @@
         project: str = None,
         job_tags: Optional[List[str]] = None,
         session_id: Optional[str] = None,
-<<<<<<< HEAD
         created_after: Optional[python_datetime] = None,
         created_before: Optional[python_datetime] = None,
-=======
         descending: bool = True,
->>>>>>> ab7b76a1
     ) -> Dict:
         """Get job data for all jobs.
 
@@ -239,17 +236,14 @@
             project: Filter by project - hub, group, and project must all be specified.
             job_tags: Filter by tags assigned to jobs. Matched jobs are associated with all tags.
             session_id: Job ID of the first job in a runtime session.
-<<<<<<< HEAD
             created_after: Filter by the given start date, in local time. This is used to
                 find jobs whose creation dates are after (greater than or equal to) this
                 local date/time.
             created_before: Filter by the given end date, in local time. This is used to
                 find jobs whose creation dates are before (less than or equal to) this
                 local date/time.
-=======
             descending: If ``True``, return the jobs in descending order of the job
                 creation date (i.e. newest first) until the limit is reached.
->>>>>>> ab7b76a1
 
         Returns:
             JSON response.
@@ -264,12 +258,9 @@
             project=project,
             job_tags=job_tags,
             session_id=session_id,
-<<<<<<< HEAD
             created_after=created_after,
             created_before=created_before,
-=======
             descending=descending,
->>>>>>> ab7b76a1
         )
 
     def job_results(self, job_id: str) -> str:
