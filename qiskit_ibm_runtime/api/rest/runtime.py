--- conflicted
+++ resolved
@@ -27,16 +27,12 @@
 class Runtime(RestAdapterBase):
     """Rest adapter for Runtime base endpoints."""
 
-<<<<<<< HEAD
     URL_MAP = {
         'programs': '/programs',
         'jobs': '/jobs',
         'logout': '/logout',
         'interim_results': '/interim_results'
     }
-=======
-    URL_MAP = {"programs": "/programs", "jobs": "/jobs", "logout": "/logout"}
->>>>>>> 9587bfc2
 
     def program(self, program_id: str) -> "Program":
         """Return an adapter for the program.
@@ -256,7 +252,8 @@
         """
         url = self.get_url("data")
         self.session.put(
-            url, data=program_data, headers={"Content-Type": "application/octet-stream"}
+            url, data=program_data, headers={
+                "Content-Type": "application/octet-stream"}
         )
 
     def update_metadata(
@@ -291,7 +288,8 @@
 class ProgramJob(RestAdapterBase):
     """Rest adapter for program job related endpoints."""
 
-    URL_MAP = {"self": "", "results": "/results", "cancel": "/cancel", "logs": "/logs"}
+    URL_MAP = {"self": "", "results": "/results",
+               "cancel": "/cancel", "logs": "/logs"}
 
     def __init__(
         self, session: RetrySession, job_id: str, url_prefix: str = ""
@@ -319,7 +317,7 @@
 
     def interim_results(self) -> str:
         """Return program job interim results.
-        
+
         Returns:
             Interim results.
         """
