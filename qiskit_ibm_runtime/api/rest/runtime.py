# This code is part of Qiskit.
#
# (C) Copyright IBM 2021.
#
# This code is licensed under the Apache License, Version 2.0. You may
# obtain a copy of this license in the LICENSE.txt file in the root directory
# of this source tree or at http://www.apache.org/licenses/LICENSE-2.0.
#
# Any modifications or derivative works of this code must retain this
# copyright notice, and modified files need to carry a notice indicating
# that they have been altered from the originals.

"""Runtime REST adapter."""

import logging
from typing import Dict, List, Any, Union, Optional
import json
from concurrent import futures

from .base import RestAdapterBase
from ..session import RetrySession
from ...utils import RuntimeEncoder

logger = logging.getLogger(__name__)


class Runtime(RestAdapterBase):
    """Rest adapter for Runtime base endpoints."""

    URL_MAP = {"programs": "/programs", "jobs": "/jobs", "logout": "/logout"}

    def program(self, program_id: str) -> "Program":
        """Return an adapter for the program.

        Args:
            program_id: ID of the program.

        Returns:
            The program adapter.
        """
        return Program(self.session, program_id)

    def program_job(self, job_id: str) -> "ProgramJob":
        """Return an adapter for the job.

        Args:
            job_id: Job ID.

        Returns:
            The program job adapter.
        """
        return ProgramJob(self.session, job_id)

    def list_programs(self, name: str = "", limit: int = None, skip: int = None) -> Dict[str, Any]:
        """Return a list of runtime programs.

        Args:
            limit: The number of programs to return.
            skip: The number of programs to skip.
            name: Name of the program.
        Returns:
            A list of runtime programs.
        """
<<<<<<< HEAD
        url = self.get_url('programs')
        payload: Dict[str, Union[int, str]] = {}
        if name:
            payload['name'] = name
=======
        url = self.get_url("programs")
        payload: Dict[str, int] = {}
>>>>>>> 9587bfc2
        if limit:
            payload["limit"] = limit
        if skip:
            payload["offset"] = skip
        return self.session.get(url, params=payload).json()

    def create_program(
        self,
        program_data: str,
        name: str,
        description: str,
        max_execution_time: int,
        is_public: Optional[bool] = False,
        spec: Optional[Dict] = None,
    ) -> Dict:
        """Upload a new program.

        Args:
            program_data: Program data (base64 encoded).
            name: Name of the program.
            description: Program description.
            max_execution_time: Maximum execution time.
            is_public: Whether the program should be public.
            spec: Backend requirements, parameters, interim results, return values, etc.

        Returns:
            JSON response.
        """
        url = self.get_url("programs")
        payload = {
            "name": name,
            "data": program_data,
            "cost": max_execution_time,
            "description": description,
            "is_public": is_public,
        }
        if spec is not None:
            payload["spec"] = spec
        data = json.dumps(payload)
        return self.session.post(url, data=data).json()

    def program_run(
        self,
        program_id: str,
        hub: str,
        group: str,
        project: str,
        backend_name: str,
        params: Dict,
        image: str,
    ) -> Dict:
        """Execute the program.

        Args:
            program_id: Program ID.
            hub: Hub to be used.
            group: Group to be used.
            project: Project to be used.
            backend_name: Name of the backend.
            params: Program parameters.
            image: Runtime image.

        Returns:
            JSON response.
        """
        url = self.get_url("jobs")
        payload = {
            "program_id": program_id,
            "hub": hub,
            "group": group,
            "project": project,
            "backend": backend_name,
            "params": params,
            "runtime": image,
        }
        data = json.dumps(payload, cls=RuntimeEncoder)
        return self.session.post(url, data=data).json()

    def jobs_get(
        self,
        limit: int = None,
        skip: int = None,
        pending: bool = None,
        program_id: str = None,
        hub: str = None,
        group: str = None,
        project: str = None,
    ) -> Dict:
        """Get a list of job data.

        Args:
            limit: Number of results to return.
            skip: Number of results to skip.
            pending: Returns 'QUEUED' and 'RUNNING' jobs if True,
                returns 'DONE', 'CANCELLED' and 'ERROR' jobs if False.
            program_id: Filter by Program ID.
            hub: Filter by hub - hub, group, and project must all be specified.
            group: Filter by group - hub, group, and project must all be specified.
            project: Filter by project - hub, group, and project must all be specified.

        Returns:
            JSON response.
        """
        url = self.get_url("jobs")
        payload: Dict[str, Union[int, str]] = {}
        if limit:
            payload["limit"] = limit
        if skip:
            payload["offset"] = skip
        if pending is not None:
            payload["pending"] = "true" if pending else "false"
        if program_id:
            payload["program"] = program_id
        if all([hub, group, project]):
            payload["provider"] = f"{hub}/{group}/{project}"
        return self.session.get(url, params=payload).json()

    def logout(self) -> None:
        """Clear authorization cache."""
        url = self.get_url("logout")
        self.session.post(url)


class Program(RestAdapterBase):
    """Rest adapter for program related endpoints."""

    URL_MAP = {
        "self": "",
        "data": "/data",
        "run": "/jobs",
        "private": "/private",
        "public": "/public",
    }

    _executor = futures.ThreadPoolExecutor()

    def __init__(
        self, session: RetrySession, program_id: str, url_prefix: str = ""
    ) -> None:
        """Job constructor.

        Args:
            session: Session to be used in the adapter.
            program_id: ID of the runtime program.
            url_prefix: Prefix to use in the URL.
        """
        super().__init__(session, "{}/programs/{}".format(url_prefix, program_id))

    def get(self) -> Dict[str, Any]:
        """Return program information.

        Returns:
            JSON response.
        """
        url = self.get_url("self")
        return self.session.get(url).json()

    def make_public(self) -> None:
        """Sets a runtime program's visibility to public."""
        url = self.get_url("public")
        self.session.put(url)

    def make_private(self) -> None:
        """Sets a runtime program's visibility to private."""
        url = self.get_url("private")
        self.session.put(url)

    def delete(self) -> None:
        """Delete this program.

        Returns:
            JSON response.
        """
        url = self.get_url("self")
        self.session.delete(url)

    def update_data(self, program_data: str) -> None:
        """Update program data.

        Args:
            program_data: Program data (base64 encoded).
        """
        url = self.get_url("data")
        self.session.put(
            url, data=program_data, headers={"Content-Type": "application/octet-stream"}
        )

    def update_metadata(
        self,
        name: str = None,
        description: str = None,
        max_execution_time: int = None,
        spec: Optional[Dict] = None,
    ) -> None:
        """Update program metadata.

        Args:
            name: Name of the program.
            description: Program description.
            max_execution_time: Maximum execution time.
            spec: Backend requirements, parameters, interim results, return values, etc.
        """
        url = self.get_url("self")
        payload: Dict = {}
        if name:
            payload["name"] = name
        if description:
            payload["description"] = description
        if max_execution_time:
            payload["cost"] = max_execution_time
        if spec:
            payload["spec"] = spec

        self.session.patch(url, json=payload)


class ProgramJob(RestAdapterBase):
    """Rest adapter for program job related endpoints."""

    URL_MAP = {"self": "", "results": "/results", "cancel": "/cancel", "logs": "/logs"}

    def __init__(
        self, session: RetrySession, job_id: str, url_prefix: str = ""
    ) -> None:
        """ProgramJob constructor.

        Args:
            session: Session to be used in the adapter.
            job_id: ID of the program job.
            url_prefix: Prefix to use in the URL.
        """
        super().__init__(session, "{}/jobs/{}".format(url_prefix, job_id))

    def get(self) -> Dict:
        """Return program job information.

        Returns:
            JSON response.
        """
        return self.session.get(self.get_url("self")).json()

    def delete(self) -> None:
        """Delete program job."""
        self.session.delete(self.get_url("self"))

    def results(self) -> str:
        """Return program job results.

        Returns:
            Job results.
        """
        response = self.session.get(self.get_url("results"))
        return response.text

    def cancel(self) -> None:
        """Cancel the job."""
        self.session.post(self.get_url("cancel"))

    def logs(self) -> str:
        """Retrieve job logs.

        Returns:
            Job logs.
        """
        return self.session.get(self.get_url("logs")).text<|MERGE_RESOLUTION|>--- conflicted
+++ resolved
@@ -51,7 +51,9 @@
         """
         return ProgramJob(self.session, job_id)
 
-    def list_programs(self, name: str = "", limit: int = None, skip: int = None) -> Dict[str, Any]:
+    def list_programs(
+        self, name: str = "", limit: int = None, skip: int = None
+    ) -> Dict[str, Any]:
         """Return a list of runtime programs.
 
         Args:
@@ -61,15 +63,10 @@
         Returns:
             A list of runtime programs.
         """
-<<<<<<< HEAD
-        url = self.get_url('programs')
+        url = self.get_url("programs")
         payload: Dict[str, Union[int, str]] = {}
         if name:
-            payload['name'] = name
-=======
-        url = self.get_url("programs")
-        payload: Dict[str, int] = {}
->>>>>>> 9587bfc2
+            payload["name"] = name
         if limit:
             payload["limit"] = limit
         if skip:
