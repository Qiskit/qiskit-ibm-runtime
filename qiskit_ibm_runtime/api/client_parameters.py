--- conflicted
+++ resolved
@@ -61,13 +61,8 @@
 
     def get_auth_handler(self) -> Union[CloudAuth, QuantumAuth]:
         """Returns the respective authentication handler."""
-<<<<<<< HEAD
         if self.channel in ["ibm_cloud", "ibm_quantum_platform"]:
-            return CloudAuth(api_key=self.token, crn=self.instance)
-=======
-        if self.channel == "ibm_cloud":
             return CloudAuth(api_key=self.token, crn=self.instance, private=self.private_endpoint)
->>>>>>> 19025a6e
 
         return QuantumAuth(access_token=self.token)
 
