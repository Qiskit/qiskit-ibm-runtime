--- conflicted
+++ resolved
@@ -38,12 +38,7 @@
         backend: Optional[str] = None,
         image: Optional[str] = None,
         log_level: Optional[str] = None,
-<<<<<<< HEAD
-        job_tags: Optional[List[str]] = None,
-        max_execution_time: Optional[int] = None,
-=======
         instance: Optional[str] = None,
->>>>>>> f4904678
     ) -> None:
         """RuntimeOptions constructor.
 
@@ -55,26 +50,14 @@
             log_level: logging level to set in the execution environment. The valid
                 log levels are: ``DEBUG``, ``INFO``, ``WARNING``, ``ERROR``, and ``CRITICAL``.
                 The default level is ``WARNING``.
-<<<<<<< HEAD
-            job_tags: Tags to be assigned to the job. The tags can subsequently be used
-                as a filter in the :meth:`jobs()` function call.
-            max_execution_time: Maximum execution time in seconds. If
-                a job exceeds this time limit, it is forcibly cancelled.
-=======
             instance: The hub/group/project to use, in that format. This is only supported
                 for ``ibm_quantum`` channel. If ``None``, a hub/group/project that provides
                 access to the target backend is randomly selected.
->>>>>>> f4904678
         """
         self.backend = backend
         self.image = image
         self.log_level = log_level
-<<<<<<< HEAD
-        self.job_tags = job_tags
-        self.max_execution_time = max_execution_time
-=======
         self.instance = instance
->>>>>>> f4904678
 
     def validate(self, channel: str) -> None:
         """Validate options.
