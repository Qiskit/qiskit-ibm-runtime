# This code is part of Qiskit.
#
# (C) Copyright IBM 2021.
#
# This code is licensed under the Apache License, Version 2.0. You may
# obtain a copy of this license in the LICENSE.txt file in the root directory
# of this source tree or at http://www.apache.org/licenses/LICENSE-2.0.
#
# Any modifications or derivative works of this code must retain this
# copyright notice, and modified files need to carry a notice indicating
# that they have been altered from the originals.

"""Qiskit runtime service."""

import copy
import json
import logging
import os
import re
import traceback
import warnings
from collections import OrderedDict
from typing import Dict, Callable, Optional, Union, List, Any, Type, Tuple

from qiskit.circuit import QuantumCircuit
from qiskit.providers.backend import BackendV1 as Backend
from qiskit.providers.exceptions import QiskitBackendNotFoundError
from qiskit.providers.providerutils import filter_backends
from qiskit.providers.models import PulseBackendConfiguration, QasmBackendConfiguration
from qiskit.transpiler import Layout
from typing_extensions import Literal

from qiskit_ibm_runtime import runtime_job, ibm_backend  # pylint: disable=unused-import
from .api.clients import AuthClient, VersionClient
from .api.clients.runtime import RuntimeClient
from .api.exceptions import RequestsApiError
from .backendreservation import BackendReservation
from .credentials import Credentials, HubGroupProjectID, discover_credentials
from .credentials.configrc import (
    remove_credentials,
    read_credentials_from_qiskitrc,
    store_credentials,
)
from .credentials.exceptions import HubGroupProjectIDInvalidStateError
from .constants import QISKIT_IBM_RUNTIME_API_URL
from .exceptions import IBMNotAuthorizedError, IBMInputValueError, IBMProviderError
from .exceptions import (
    QiskitRuntimeError,
    RuntimeDuplicateProgramError,
    RuntimeProgramNotFound,
    RuntimeJobNotFound,
    IBMProviderCredentialsInvalidToken,
    IBMProviderCredentialsInvalidFormat,
    IBMProviderCredentialsNotFound,
    IBMProviderMultipleCredentialsFound,
    IBMProviderCredentialsInvalidUrl,
    IBMProviderValueError,
)
from .hub_group_project import HubGroupProject  # pylint: disable=cyclic-import
from .program.result_decoder import ResultDecoder
from .runner_result import RunnerResult
from .runtime_job import RuntimeJob
from .runtime_program import RuntimeProgram, ParameterNamespace
from .utils import RuntimeDecoder, to_base64_string, to_python_identifier
from .utils.backend import convert_reservation_data, decode_backend_configuration

logger = logging.getLogger(__name__)

SERVICE_NAME = "runtime"


class IBMRuntimeService:
    """Class for interacting with the Qiskit Runtime service.

    Qiskit Runtime is a new architecture offered by IBM Quantum that
    streamlines computations requiring many iterations. These experiments will
    execute significantly faster within its improved hybrid quantum/classical
    process.

    The Qiskit Runtime Service allows authorized users to upload their Qiskit
    quantum programs. A Qiskit quantum program, also called a runtime program,
    is a piece of Python code and its metadata that takes certain inputs, performs
    quantum and maybe classical processing, and returns the results. The same or other
    authorized users can invoke these quantum programs by simply passing in parameters.

    A sample workflow of using the runtime service::

        from qiskit import QuantumCircuit
        from qiskit_ibm_runtime import IBMRuntimeService, RunnerResult

        service = IBMRuntimeService()
        backend = service.ibmq_qasm_simulator

        # List all available programs.
        service.pprint_programs()

        # Create a circuit.
        qc = QuantumCircuit(2, 2)
        qc.h(0)
        qc.cx(0, 1)
        qc.measure_all()

        # Set the "circuit-runner" program parameters
        params = service.program(program_id="circuit-runner").parameters()
        params.circuits = qc
        params.measurement_error_mitigation = True

        # Configure backend options
        options = {'backend_name': backend.name()}

        # Execute the circuit using the "circuit-runner" program.
        job = service.run(program_id="circuit-runner",
                          options=options,
                          inputs=params)

        # Get runtime job result.
        result = job.result(decoder=RunnerResult)

    If the program has any interim results, you can use the ``callback``
    parameter of the :meth:`run` method to stream the interim results.
    Alternatively, you can use the :meth:`RuntimeJob.stream_results` method to stream
    the results at a later time, but before the job finishes.

    The :meth:`run` method returns a
    :class:`~qiskit_ibm_runtime.RuntimeJob` object. You can use its
    methods to perform tasks like checking job status, getting job result, and
    canceling job.
    """

    def __init__(
        self,
        auth: Optional[Literal["cloud", "legacy"]] = None,
        token: Optional[str] = None,
        locator: Optional[str] = None,
        **kwargs: Any,
    ) -> None:
        """IBMRuntimeService constructor

        Args:
            auth: Authentication type. `cloud` or `legacy`. If not specified, the saved default is used.
                If there is no default value, and both accounts were saved on disk, the cloud type is
                used.
            token: Token used for authentication. If not specified, the saved token is used.
            locator: The authentication url, if `auth=legacy`. Otherwise the CRN.
            **kwargs: Additional settings for the connection:

                * proxies (dict): proxy configuration.
                * verify (bool): verify the server's TLS certificate.

        Returns:
            An instance of IBMRuntimeService.

        Raises:
            IBMProviderCredentialsInvalidFormat: If the default hub/group/project saved on
                disk could not be parsed.
            IBMProviderCredentialsNotFound: If no IBM Quantum credentials can be found.
            IBMProviderCredentialsInvalidUrl: If the URL specified is not
                a valid IBM Quantum authentication URL.
            IBMProviderCredentialsInvalidToken: If the `token` is not a valid IBM Quantum token.
        """
        super().__init__()
        self.account_credentials, account_preferences = self._resolve_credentials(
            token=token, locator=locator, **kwargs
        )
<<<<<<< HEAD
        self._auth = auth

        # Common attributes
        self._backends: Dict[str, "ibm_backend.IBMBackend"] = {}
        self._programs: Dict[str, RuntimeProgram] = {}

        if auth == "cloud":
            self._api_client = RuntimeClient(credentials=account_credentials)
            self._credentials = account_credentials
            return

        self._hgps = self._initialize_hgps(
            credentials=account_credentials
        )
        for hgp in self._hgps.values():
            for name, backend in hgp.backends.items():
                if name not in self._backends:
                    self._backends[name] = backend

        self._default_hgp = list(self._hgps.values())[0]
        self._api_client = RuntimeClient(self._default_hgp.credentials)
=======
        self._programs: Dict[str, RuntimeProgram] = {}
        self._backends: Dict[str, "ibm_backend.IBMBackend"] = {}
        if auth == "cloud":
            self._api_client = RuntimeClient(credentials=self.account_credentials)
            self._backends = self._discover_remote_backends()
        else:
            self._initialize_hgps(
                credentials=self.account_credentials, preferences=account_preferences
            )
            self._api_client = None
            hgps = self._get_hgps()
            for hgp in hgps:
                for name, backend in hgp.backends.items():
                    if name not in self._backends:
                        self._backends[name] = backend
                if not self._api_client and hgp.has_service("runtime"):
                    self._default_hgp = hgp
                    self._api_client = RuntimeClient(self._default_hgp.credentials)
                    self._access_token = self._default_hgp.credentials.access_token
                    self._ws_url = self._default_hgp.credentials.runtime_url.replace(
                        "https", "wss"
                    )
                    self._programs = {}
>>>>>>> 174a3037
        self._discover_backends()

    def _resolve_credentials(
        self,
        token: Optional[str] = None,
        locator: Optional[str] = None,
        **kwargs: Any,
    ) -> Tuple[Credentials, Dict]:
        """Resolve credentials after looking up env variables and credentials saved on disk

        Args:
            token: IBM Quantum token.
            url: URL for the IBM Quantum authentication server.
            **kwargs: Additional settings for the connection:

                * proxies (dict): proxy configuration.
                * verify (bool): verify the server's TLS certificate.

        Returns:
            Tuple of account_credentials, preferences

        Raises:
            IBMProviderCredentialsInvalidFormat: If the default hub/group/project saved on
                disk could not be parsed.
            IBMProviderCredentialsNotFound: If no IBM Quantum credentials can be found.
            IBMProviderCredentialsInvalidToken: If the `token` is not a valid IBM Quantum token.
            IBMProviderMultipleCredentialsFound: If multiple IBM Quantum credentials are found.
        """
        if token:
            if not isinstance(token, str):
                raise IBMProviderCredentialsInvalidToken(
                    "Invalid IBM Quantum token "
                    'found: "{}" of type {}.'.format(token, type(token))
                )
            url = (
                locator
                or os.getenv("QISKIT_IBM_RUNTIME_API_URL")
                or QISKIT_IBM_RUNTIME_API_URL
            )
            account_credentials = Credentials(
                token=token, url=url, auth_url=url, **kwargs
            )
            preferences: Optional[Dict] = {}
        else:
            # Check for valid credentials in env variables or qiskitrc file.
            try:
                saved_credentials, preferences = discover_credentials()
            except HubGroupProjectIDInvalidStateError as ex:
                raise IBMProviderCredentialsInvalidFormat(
                    "Invalid hub/group/project data found {}".format(str(ex))
                ) from ex
            credentials_list = list(saved_credentials.values())
            if not credentials_list:
                raise IBMProviderCredentialsNotFound(
                    "No IBM Quantum credentials found."
                )
            if len(credentials_list) > 1:
                raise IBMProviderMultipleCredentialsFound(
                    "Multiple IBM Quantum Experience credentials found."
                )
            account_credentials = credentials_list[0]
        return account_credentials, preferences

    def _discover_remote_backends(self) -> Dict[str, "ibm_backend.IBMBackend"]:
        """Return the remote backends available for this service instance.

        Returns:
            A dict of the remote backend instances, keyed by backend name.
        """
        ret = OrderedDict()  # type: ignore[var-annotated]
        backends_list = self._api_client.list_backends()
        for backend_name in backends_list:
            raw_config = self._api_client.backend_configuration(
                backend_name=backend_name
            )
            # Make sure the raw_config is of proper type
            if not isinstance(raw_config, dict):
                logger.warning(
                    "An error occurred when retrieving backend "
                    "information. Some backends might not be available."
                )
                continue
            try:
                decode_backend_configuration(raw_config)
                try:
                    config = PulseBackendConfiguration.from_dict(raw_config)
                except (KeyError, TypeError):
                    config = QasmBackendConfiguration.from_dict(raw_config)
                backend_cls = (
                    ibm_backend.IBMSimulator
                    if config.simulator
                    else ibm_backend.IBMBackend
                )
                ret[config.backend_name] = backend_cls(
                    configuration=config,
                    service=self,
                    credentials=self.account_credentials,
                    runtime_client=self._api_client,
                )
            except Exception:  # pylint: disable=broad-except
                logger.warning(
                    'Remote backend "%s" for service instance %s could not be instantiated due to an '
                    "invalid config: %s",
                    raw_config.get("backend_name", raw_config.get("name", "unknown")),
                    repr(self),
                    traceback.format_exc(),
                )
        return ret

    def _initialize_hgps(
        self, credentials: Credentials
    ) -> Dict:
        """Authenticate against IBM Quantum and populate the hub/group/projects.

        Args:
            credentials: Credentials for IBM Quantum.

        Raises:
            IBMProviderCredentialsInvalidUrl: If the URL specified is not
                a valid IBM Quantum authentication URL.
            IBMProviderError: If no hub/group/project could be found for this account.

        Returns:
            The hub/group/projects for this account.
        """
        hgps: OrderedDict[str, HubGroupProject] = OrderedDict()
        version_info = self._check_api_version(credentials)
        # Check the URL is a valid authentication URL.
        if not version_info["new_api"] or "api-auth" not in version_info:
            raise IBMProviderCredentialsInvalidUrl(
                "The URL specified ({}) is not an IBM Quantum authentication URL. "
                "Valid authentication URL: {}.".format(
                    credentials.url, QISKIT_IBM_RUNTIME_API_URL
                )
            )
        auth_client = AuthClient(
            credentials.token,
            credentials.base_url,
            **credentials.connection_parameters(),
        )
        service_urls = auth_client.current_service_urls()
        user_hubs = auth_client.user_hubs()
        for hub_info in user_hubs:
            # Build credentials.
            if not service_urls.get("services", {}).get("runtime"):
                # Skip those that don't support runtime.
                continue
            hgp_credentials = Credentials(
                credentials.token,
                access_token=auth_client.current_access_token(),
                url=service_urls["http"],
                auth_url=credentials.auth_url,
                websockets_url=service_urls["ws"],
                proxies=credentials.proxies,
                verify=credentials.verify,
                services=service_urls.get("services", {}),
                default_provider=credentials.default_provider,
                **hub_info,
            )
            # Build the hgp.
            try:
                hgp = HubGroupProject(
                    credentials=hgp_credentials
                )
                hgps[hgp.name] = hgp
            except Exception:  # pylint: disable=broad-except
                # Catch-all for errors instantiating the hgp.
                logger.warning(
                    "Unable to instantiate hub/group/project for %s: %s",
                    hub_info,
                    traceback.format_exc(),
                )
        if not hgps:
            raise IBMProviderError(
                "No hub/group/project that supports Qiskit Runtime could "
                "be found for this account."
            )
        # Move open hgp to end of the list
        if len(hgps) > 1:
            open_key, open_val = hgps.popitem(last=False)
            hgps[open_key] = open_val
        if credentials.default_provider:
            default_hgp = HubGroupProject.to_name(*credentials.default_provider.to_tuple())
            if default_hgp in hgps:
                # Move user selected hgp to front of the list
                hgps.move_to_end(default_hgp, last=False)
            else:
                warnings.warn(f"Default hub/group/project {default_hgp} not "
                              "found for the account and is ignored.")
        return hgps

    @staticmethod
    def _check_api_version(credentials: Credentials) -> Dict[str, Union[bool, str]]:
        """Check the version of the remote server in a set of credentials.

        Args:
            credentials: IBM Quantum Credentials

        Returns:
            A dictionary with version information.
        """
        version_finder = VersionClient(
            credentials.base_url, **credentials.connection_parameters()
        )
        return version_finder.version()

    def _get_hgp(
            self,
            instance: Optional[str] = None,
            backend_name: Optional[str] = None,
    ) -> HubGroupProject:
        """Return an instance of `HubGroupProject`.

        This function also allows to find the `HubGroupProject` that contains a backend
        `backend_name`.

        Args:
            instance: The hub/group/project to use.
            backend_name: Name of the IBM Quantum backend.

        Returns:
            An instance of `HubGroupProject` that matches the specified criteria or the default.

        Raises:
            IBMInputValueError: If no hub/group/project matches the specified criteria,
                or if the input value is in an incorrect format.
        """
        if instance:
            HubGroupProject.verify_format(instance)
            if instance not in self._hgps:
                raise IBMInputValueError(f"Hub/group/project {instance} "
                                         "could not be found for this account.")
            if backend_name and not self._hgps[instance].get_backend(backend_name):
                raise IBMInputValueError(f"Backend {backend_name} cannot be found in "
                                         f"hub/group/project {instance}")
            return self._hgps[instance]

        if not backend_name:
            return list(self._hgps.values())[0]

        for hgp in self._hgps.values():
            if hgp.get_backend(backend_name):
                return hgp

        raise IBMInputValueError(f"Backend {backend_name} cannot be found in any"
                                 f"hub/group/project for this account.")

    def _discover_backends(self) -> None:
        """Discovers the remote backends for this account, if not already known."""
        for backend in self._backends.values():
            backend_name = to_python_identifier(backend.name())
            # Append _ if duplicate
            while backend_name in self.__dict__:
                backend_name += "_"
            setattr(self, backend_name, backend)

    def backends(
        self,
        name: Optional[str] = None,
        filters: Optional[Callable[[List["ibm_backend.IBMBackend"]], bool]] = None,
        min_num_qubits: Optional[int] = None,
        input_allowed: Optional[Union[str, List[str]]] = None,
        instance: Optional[str] = None,
        **kwargs: Any,
    ) -> List["ibm_backend.IBMBackend"]:
        """Return all backends accessible via this account, subject to optional filtering.

        Args:
            name: Backend name to filter by.
            filters: More complex filters, such as lambda functions.
                For example::

                    IBMRuntimeService.backends(
                        filters=lambda b: b.configuration().quantum_volume > 16)
            min_num_qubits: Minimum number of qubits the backend has to have.
            input_allowed: Filter by the types of input the backend supports.
                Valid input types are ``job`` (circuit job) and ``runtime`` (Qiskit Runtime).
                For example, ``inputs_allowed='runtime'`` will return all backends
                that support Qiskit Runtime. If a list is given, the backend must
                support all types specified in the list.
            instance: The service instance to use. For cloud runtime, this is the Cloud Resource
                Name (CRN). For legacy runtime, this is the hub/group/project in that format.
            kwargs: Simple filters that specify a ``True``/``False`` criteria in the
                backend configuration, backends status, or provider credentials.
                An example to get the operational backends with 5 qubits::

                    IBMRuntimeService.backends(n_qubits=5, operational=True)

        Returns:
            The list of available backends that match the filter.

        Raises:
            IBMBackendValueError: If only one or two parameters from `hub`, `group`,
                `project` are specified.
        """
        backends: List["ibm_backend.IBMBackend"] = list()
        if self._auth == "legacy":
            if instance:
                backends = list(self._get_hgp(instance=instance).backends.values())
            else:
                backends = list(self._backends.values())

        # Special handling of the `name` parameter, to support alias resolution.
        if name:
            aliases = self._aliased_backend_names()
            aliases.update(self._deprecated_backend_names())
            name = aliases.get(name, name)
            kwargs["backend_name"] = name
        if min_num_qubits:
            backends = list(
                filter(lambda b: b.configuration().n_qubits >= min_num_qubits, backends)
            )
        if input_allowed:
            if not isinstance(input_allowed, list):
                input_allowed = [input_allowed]
            backends = list(
                filter(
                    lambda b: set(input_allowed)
                    <= set(b.configuration().input_allowed),
                    backends,
                )
            )
        return filter_backends(backends, filters=filters, **kwargs)

    def my_reservations(self) -> List[BackendReservation]:
        """Return your upcoming reservations.

        Returns:
            A list of your upcoming reservations.
        """
        raw_response = self._default_hgp._api_client.my_reservations()
        return convert_reservation_data(raw_response)

    @staticmethod
    def _deprecated_backend_names() -> Dict[str, str]:
        """Returns deprecated backend names."""
        return {
            "ibmqx_qasm_simulator": "ibmq_qasm_simulator",
            "ibmqx_hpc_qasm_simulator": "ibmq_qasm_simulator",
            "real": "ibmqx1",
        }

    @staticmethod
    def _aliased_backend_names() -> Dict[str, str]:
        """Returns aliased backend names."""
        return {
            "ibmq_5_yorktown": "ibmqx2",
            "ibmq_5_tenerife": "ibmqx4",
            "ibmq_16_rueschlikon": "ibmqx5",
            "ibmq_20_austin": "QS1_1",
        }

    def active_account(self) -> Optional[Dict[str, str]]:
        """Return the IBM Quantum account currently in use for the session.

        Returns:
            A dictionary with information about the account currently in the session,
                None if there is no active account in session
        """
        if not self._hgps:
            return None
        first_hgp = self._get_hgp()
        return {
            "token": first_hgp.credentials.token,
            "url": first_hgp.credentials.auth_url,
        }

    @staticmethod
    def delete_account() -> None:
        """Delete the saved account from disk.

        Raises:
            IBMProviderCredentialsNotFound: If no valid IBM Quantum
                credentials can be found on disk.
            IBMProviderCredentialsInvalidUrl: If invalid IBM Quantum
                credentials are found on disk.
        """
        stored_credentials, _ = read_credentials_from_qiskitrc()
        if not stored_credentials:
            raise IBMProviderCredentialsNotFound(
                "No IBM Quantum credentials found on disk."
            )
        credentials = list(stored_credentials.values())[0]
        if credentials.url != QISKIT_IBM_RUNTIME_API_URL:
            raise IBMProviderCredentialsInvalidUrl(
                "Invalid IBM Quantum credentials found on disk. "
            )
        remove_credentials(credentials)

    @staticmethod
    def save_account(
        token: str,
        url: str = QISKIT_IBM_RUNTIME_API_URL,
        hub: Optional[str] = None,
        group: Optional[str] = None,
        project: Optional[str] = None,
        overwrite: bool = False,
        **kwargs: Any,
    ) -> None:
        """Save the account to disk for future use.

        Note:
            If storing a default hub/group/project to disk, all three parameters
            `hub`, `group`, `project` must be specified.

        Args:
            token: IBM Quantum token.
            url: URL for the IBM Quantum authentication server.
            hub: Name of the hub.
            group: Name of the group.
            project: Name of the project.
            overwrite: Overwrite existing credentials.
            **kwargs:
                * proxies (dict): Proxy configuration for the server.
                * verify (bool): If False, ignores SSL certificates errors

        Raises:
            IBMProviderCredentialsInvalidUrl: If the `url` is not a valid
                IBM Quantum authentication URL.
            IBMProviderCredentialsInvalidToken: If the `token` is not a valid
                IBM Quantum token.
            IBMProviderValueError: If only one or two parameters from `hub`, `group`,
                `project` are specified.
        """
        if url != QISKIT_IBM_RUNTIME_API_URL:
            raise IBMProviderCredentialsInvalidUrl(
                "Invalid IBM Quantum credentials found."
            )
        if not token or not isinstance(token, str):
            raise IBMProviderCredentialsInvalidToken(
                "Invalid IBM Quantum token "
                'found: "{}" of type {}.'.format(token, type(token))
            )
        # If any `hub`, `group`, or `project` is specified, make sure all parameters are set.
        if any([hub, group, project]) and not all([hub, group, project]):
            raise IBMProviderValueError(
                "The hub, group, and project parameters must all be "
                "specified when storing a default hub/group/project to "
                'disk: hub = "{}", group = "{}", project = "{}"'.format(
                    hub, group, project
                )
            )
        # If specified, get the hub/group/project to store.
        default_hgp_id = (
            HubGroupProjectID(hub, group, project)
            if all([hub, group, project])
            else None
        )
        credentials = Credentials(
            token=token, url=url, default_provider=default_hgp_id, **kwargs
        )
        store_credentials(credentials, overwrite=overwrite)

    @staticmethod
    def saved_account() -> Dict[str, str]:
        """List the account saved on disk.

        Returns:
            A dictionary with information about the account saved on disk.

        Raises:
            IBMProviderCredentialsInvalidUrl: If invalid IBM Quantum
                credentials are found on disk.
        """
        stored_credentials, _ = read_credentials_from_qiskitrc()
        if not stored_credentials:
            return {}
        credentials = list(stored_credentials.values())[0]
        if credentials.url != QISKIT_IBM_RUNTIME_API_URL:
            raise IBMProviderCredentialsInvalidUrl(
                "Invalid IBM Quantum credentials found on disk."
            )
        return {"token": credentials.token, "url": credentials.url}

    def get_backend(
        self,
        name: str = None,
        hub: Optional[str] = None,
        group: Optional[str] = None,
        project: Optional[str] = None,
        **kwargs: Any,
    ) -> Backend:
        """Return a single backend matching the specified filtering.

        Args:
            name (str): name of the backend.
            hub: Name of the hub.
            group: Name of the group.
            project: Name of the project.
            **kwargs: dict used for filtering.

        Returns:
            Backend: a backend matching the filtering.

        Raises:
            QiskitBackendNotFoundError: if no backend could be found or
                more than one backend matches the filtering criteria.
            IBMProviderValueError: If only one or two parameters from `hub`, `group`,
                `project` are specified.
        """
        # pylint: disable=arguments-differ
        backends = self.backends(name, hub=hub, group=group, project=project, **kwargs)
        if len(backends) > 1:
            raise QiskitBackendNotFoundError(
                "More than one backend matches the criteria"
            )
        if not backends:
            raise QiskitBackendNotFoundError("No backend matches the criteria")
        return backends[0]

    def run_circuits(
        self,
        circuits: Union[QuantumCircuit, List[QuantumCircuit]],
        backend_name: str,
        shots: Optional[int] = None,
        initial_layout: Optional[Union[Layout, Dict, List]] = None,
        layout_method: Optional[str] = None,
        routing_method: Optional[str] = None,
        translation_method: Optional[str] = None,
        seed_transpiler: Optional[int] = None,
        optimization_level: int = 1,
        init_qubits: bool = True,
        rep_delay: Optional[float] = None,
        transpiler_options: Optional[dict] = None,
        measurement_error_mitigation: bool = False,
        use_measure_esp: Optional[bool] = None,
        instance: Optional[str] = None,
        **run_config: Dict,
    ) -> "runtime_job.RuntimeJob":
        """Execute the input circuit(s) on a backend using the runtime service.

        Note:
            This method uses the IBM Quantum runtime service which is not
            available to all accounts.

        Args:
            circuits: Circuit(s) to execute.

            backend_name: Name of the backend to execute circuits on.
                Transpiler options are automatically grabbed from backend configuration
                and properties unless otherwise specified.

            shots: Number of repetitions of each circuit, for sampling. If not specified,
                the backend default is used.

            initial_layout: Initial position of virtual qubits on physical qubits.

            layout_method: Name of layout selection pass ('trivial', 'dense',
                'noise_adaptive', 'sabre').
                Sometimes a perfect layout can be available in which case the layout_method
                may not run.

            routing_method: Name of routing pass ('basic', 'lookahead', 'stochastic', 'sabre')

            translation_method: Name of translation pass ('unroller', 'translator', 'synthesis')

            seed_transpiler: Sets random seed for the stochastic parts of the transpiler.

            optimization_level: How much optimization to perform on the circuits.
                Higher levels generate more optimized circuits, at the expense of longer
                transpilation time.
                If None, level 1 will be chosen as default.

            init_qubits: Whether to reset the qubits to the ground state for each shot.

            rep_delay: Delay between programs in seconds. Only supported on certain
                backends (``backend.configuration().dynamic_reprate_enabled`` ). If supported,
                ``rep_delay`` will be used instead of ``rep_time`` and must be from the
                range supplied by the backend (``backend.configuration().rep_delay_range``).
                Default is given by ``backend.configuration().default_rep_delay``.

            transpiler_options: Additional transpiler options.

            measurement_error_mitigation: Whether to apply measurement error mitigation.

            use_measure_esp: Whether to use excited state promoted (ESP) readout for measurements
                which are the final instruction on a qubit. ESP readout can offer higher fidelity
                than standard measurement sequences. See
                `here <https://arxiv.org/pdf/2008.08571.pdf>`_.

            instance: The service instance to use. For cloud runtime, this is the Cloud Resource
                Name (CRN). For legacy runtime, this is the hub/group/project in that format.

            **run_config: Extra arguments used to configure the circuit execution.

        Returns:
            Runtime job.
        """
        inputs = copy.deepcopy(run_config)  # type: Dict[str, Any]
        inputs["circuits"] = circuits
        inputs["optimization_level"] = optimization_level
        inputs["init_qubits"] = init_qubits
        inputs["measurement_error_mitigation"] = measurement_error_mitigation
        if shots:
            inputs["shots"] = shots
        if initial_layout:
            inputs["initial_layout"] = initial_layout
        if layout_method:
            inputs["layout_method"] = layout_method
        if routing_method:
            inputs["routing_method"] = routing_method
        if translation_method:
            inputs["translation_method"] = translation_method
        if seed_transpiler:
            inputs["seed_transpiler"] = seed_transpiler
        if rep_delay:
            inputs["rep_delay"] = rep_delay
        if transpiler_options:
            inputs["transpiler_options"] = transpiler_options
        if use_measure_esp is not None:
            inputs["use_measure_esp"] = use_measure_esp
        options = {"backend_name": backend_name}
        return self.run(
            "circuit-runner",
            options=options,
            inputs=inputs,
            result_decoder=RunnerResult,
            instance=instance
        )

    def pprint_programs(
        self,
        refresh: bool = False,
        detailed: bool = False,
        limit: int = 20,
        skip: int = 0,
    ) -> None:
        """Pretty print information about available runtime programs.

        Args:
            refresh: If ``True``, re-query the server for the programs. Otherwise
                return the cached value.
            detailed: If ``True`` print all details about available runtime programs.
            limit: The number of programs returned at a time. Default and maximum
                value of 20.
            skip: The number of programs to skip.
        """
        programs = self.programs(refresh, limit, skip)
        for prog in programs:
            print("=" * 50)
            if detailed:
                print(str(prog))
            else:
                print(
                    f"{prog.program_id}:",
                )
                print(f"  Name: {prog.name}")
                print(f"  Description: {prog.description}")

    def programs(
        self, refresh: bool = False, limit: int = 20, skip: int = 0
    ) -> List[RuntimeProgram]:
        """Return available runtime programs.

        Currently only program metadata is returned.

        Args:
            refresh: If ``True``, re-query the server for the programs. Otherwise
                return the cached value.
            limit: The number of programs returned at a time. ``None`` means no limit.
            skip: The number of programs to skip.

        Returns:
            A list of runtime programs.
        """
        if skip is None:
            skip = 0
        if not self._programs or refresh:
            self._programs = {}
            current_page_limit = 20
            offset = 0
            while True:
                response = self._api_client.list_programs(
                    limit=current_page_limit, skip=offset
                )
                program_page = response.get("programs", [])
                # count is the total number of programs that would be returned if
                # there was no limit or skip
                count = response.get("count", 0)
                for prog_dict in program_page:
                    program = self._to_program(prog_dict)
                    self._programs[program.program_id] = program
                if len(self._programs) == count:
                    # Stop if there are no more programs returned by the server.
                    break
                offset += len(program_page)
        if limit is None:
            limit = len(self._programs)
        return list(self._programs.values())[skip: limit + skip]

    def program(self, program_id: str, refresh: bool = False) -> RuntimeProgram:
        """Retrieve a runtime program.

        Currently only program metadata is returned.

        Args:
            program_id: Program ID.
            refresh: If ``True``, re-query the server for the program. Otherwise
                return the cached value.

        Returns:
            Runtime program.

        Raises:
            RuntimeProgramNotFound: If the program does not exist.
            QiskitRuntimeError: If the request failed.
        """
        if program_id not in self._programs or refresh:
            try:
                response = self._api_client.program_get(program_id)
            except RequestsApiError as ex:
                if ex.status_code == 404:
                    raise RuntimeProgramNotFound(
                        f"Program not found: {ex.message}"
                    ) from None
                raise QiskitRuntimeError(f"Failed to get program: {ex}") from None

            self._programs[program_id] = self._to_program(response)

        return self._programs[program_id]

    def _to_program(self, response: Dict) -> RuntimeProgram:
        """Convert server response to ``RuntimeProgram`` instances.

        Args:
            response: Server response.

        Returns:
            A ``RuntimeProgram`` instance.
        """
        backend_requirements = {}
        parameters = {}
        return_values = {}
        interim_results = {}
        if "spec" in response:
            backend_requirements = response["spec"].get("backend_requirements", {})
            parameters = response["spec"].get("parameters", {})
            return_values = response["spec"].get("return_values", {})
            interim_results = response["spec"].get("interim_results", {})

        return RuntimeProgram(
            program_name=response["name"],
            program_id=response["id"],
            description=response.get("description", ""),
            parameters=parameters,
            return_values=return_values,
            interim_results=interim_results,
            max_execution_time=response.get("cost", 0),
            creation_date=response.get("creation_date", ""),
            update_date=response.get("update_date", ""),
            backend_requirements=backend_requirements,
            is_public=response.get("is_public", False),
            data=response.get("data", ""),
            api_client=self._api_client,
        )

    def run(
        self,
        program_id: str,
        options: Dict,
        inputs: Union[Dict, ParameterNamespace],
        callback: Optional[Callable] = None,
        result_decoder: Optional[Type[ResultDecoder]] = None,
        image: str = "",
        instance: Optional[str] = None
    ) -> RuntimeJob:
        """Execute the runtime program.

        Args:
            program_id: Program ID.
            options: Runtime options that control the execution environment.
                Currently the only available option is ``backend_name``, which is required.
            inputs: Program input parameters. These input values are passed
                to the runtime program.
            callback: Callback function to be invoked for any interim results.
                The callback function will receive 2 positional parameters:

                    1. Job ID
                    2. Job interim result.

            result_decoder: A :class:`ResultDecoder` subclass used to decode job results.
                ``ResultDecoder`` is used if not specified.
            image: The runtime image used to execute the program, specified in the form
                of image_name:tag. Not all accounts are authorized to select a different image.
            instance: The service instance to use. For cloud runtime, this is the Cloud Resource
                Name (CRN). For legacy runtime, this is the hub/group/project in that format.

        Returns:
            A ``RuntimeJob`` instance representing the execution.

        Raises:
            IBMInputValueError: If input is invalid.
        """
        # If using params object, extract as dictionary
        if isinstance(inputs, ParameterNamespace):
            inputs.validate()
            inputs = vars(inputs)

        if image and not re.match(
            "[a-zA-Z0-9]+([/.\\-_][a-zA-Z0-9]+)*:[a-zA-Z0-9]+([.\\-_][a-zA-Z0-9]+)*$",
            image,
        ):
            raise IBMInputValueError('"image" needs to be in form of image_name:tag')

        backend_name = options.get("backend_name", "")
        hgp_tuple = None
        if self._auth == "legacy":
            if not backend_name:
                raise IBMInputValueError(
                    '"backend_name" is required field in "options" for legacy runtime.')
            # Find the right hgp
            hgp = self._get_hgp(instance=instance, backend_name=backend_name)
            hgp_tuple = hgp.to_tuple()
            credentials = hgp.credentials
            backend = hgp.get_backend(backend_name)
        else:
            credentials = self._credentials
            backend = self.get_backend(backend_name)  # TODO Need cloud backend

        result_decoder = result_decoder or ResultDecoder
        response = self._api_client.program_run(
            program_id=program_id,
            backend_name=backend_name,
            params=inputs,
            image=image,
            hgp=hgp_tuple
        )

        job = RuntimeJob(
            backend=backend,
            api_client=self._api_client,
            credentials=credentials,
            job_id=response["id"],
            program_id=program_id,
            params=inputs,
            user_callback=callback,
            result_decoder=result_decoder,
            image=image,
        )
        return job

    def upload_program(
        self, data: str, metadata: Optional[Union[Dict, str]] = None
    ) -> str:
        """Upload a runtime program.

        In addition to program data, the following program metadata is also
        required:

            - name
            - max_execution_time

        Program metadata can be specified using the `metadata` parameter or
        individual parameter (for example, `name` and `description`). If the
        same metadata field is specified in both places, the individual parameter
        takes precedence. For example, if you specify::

            upload_program(metadata={"name": "name1"}, name="name2")

        ``name2`` will be used as the program name.

        Args:
            data: Program data or path of the file containing program data to upload.
            metadata: Name of the program metadata file or metadata dictionary.
                A metadata file needs to be in the JSON format. The ``parameters``,
                ``return_values``, and ``interim_results`` should be defined as JSON Schema.
                See :file:`program/program_metadata_sample.json` for an example. The
                fields in metadata are explained below.

                * name: Name of the program. Required.
                * max_execution_time: Maximum execution time in seconds. Required.
                * description: Program description.
                * is_public: Whether the runtime program should be visible to the public.
                                    The default is ``False``.
                * spec: Specifications for backend characteristics and input parameters
                    required to run the program, interim results and final result.

                    * backend_requirements: Backend requirements.
                    * parameters: Program input parameters in JSON schema format.
                    * return_values: Program return values in JSON schema format.
                    * interim_results: Program interim results in JSON schema format.

        Returns:
            Program ID.

        Raises:
            IBMInputValueError: If required metadata is missing.
            RuntimeDuplicateProgramError: If a program with the same name already exists.
            IBMNotAuthorizedError: If you are not authorized to upload programs.
            QiskitRuntimeError: If the upload failed.
        """
        program_metadata = self._read_metadata(metadata=metadata)

        for req in ["name", "max_execution_time"]:
            if req not in program_metadata or not program_metadata[req]:
                raise IBMInputValueError(f"{req} is a required metadata field.")

        if "def main(" not in data:
            # This is the program file
            with open(data, "r") as file:
                data = file.read()

        try:
            program_data = to_base64_string(data)
            response = self._api_client.program_create(
                program_data=program_data, **program_metadata
            )
        except RequestsApiError as ex:
            if ex.status_code == 409:
                raise RuntimeDuplicateProgramError(
                    "Program with the same name already exists."
                ) from None
            if ex.status_code == 403:
                raise IBMNotAuthorizedError(
                    "You are not authorized to upload programs."
                ) from None
            raise QiskitRuntimeError(f"Failed to create program: {ex}") from None
        return response["id"]

    def _read_metadata(self, metadata: Optional[Union[Dict, str]] = None) -> Dict:
        """Read metadata.

        Args:
            metadata: Name of the program metadata file or metadata dictionary.

        Returns:
            Return metadata.
        """
        upd_metadata: dict = {}
        if metadata is not None:
            if isinstance(metadata, str):
                with open(metadata, "r") as file:
                    upd_metadata = json.load(file)
            else:
                upd_metadata = metadata
        # TODO validate metadata format
        metadata_keys = [
            "name",
            "max_execution_time",
            "description",
            "spec",
            "is_public",
        ]
        return {key: val for key, val in upd_metadata.items() if key in metadata_keys}

    def update_program(
        self,
        program_id: str,
        data: str = None,
        metadata: Optional[Union[Dict, str]] = None,
        name: str = None,
        description: str = None,
        max_execution_time: int = None,
        spec: Optional[Dict] = None,
    ) -> None:
        """Update a runtime program.

        Program metadata can be specified using the `metadata` parameter or
        individual parameters, such as `name` and `description`. If the
        same metadata field is specified in both places, the individual parameter
        takes precedence.

        Args:
            program_id: Program ID.
            data: Program data or path of the file containing program data to upload.
            metadata: Name of the program metadata file or metadata dictionary.
            name: New program name.
            description: New program description.
            max_execution_time: New maximum execution time.
            spec: New specifications for backend characteristics, input parameters,
                interim results and final result.

        Raises:
            RuntimeProgramNotFound: If the program doesn't exist.
            QiskitRuntimeError: If the request failed.
        """
        if not any([data, metadata, name, description, max_execution_time, spec]):
            warnings.warn(
                "None of the 'data', 'metadata', 'name', 'description', "
                "'max_execution_time', or 'spec' parameters is specified. "
                "No update is made."
            )
            return

        if data:
            if "def main(" not in data:
                # This is the program file
                with open(data, "r") as file:
                    data = file.read()
            data = to_base64_string(data)

        if metadata:
            metadata = self._read_metadata(metadata=metadata)
        combined_metadata = self._merge_metadata(
            metadata=metadata,
            name=name,
            description=description,
            max_execution_time=max_execution_time,
            spec=spec,
        )

        try:
            self._api_client.program_update(
                program_id, program_data=data, **combined_metadata
            )
        except RequestsApiError as ex:
            if ex.status_code == 404:
                raise RuntimeProgramNotFound(
                    f"Program not found: {ex.message}"
                ) from None
            raise QiskitRuntimeError(f"Failed to update program: {ex}") from None

        if program_id in self._programs:
            program = self._programs[program_id]
            program._refresh()

    def _merge_metadata(self, metadata: Optional[Dict] = None, **kwargs: Any) -> Dict:
        """Merge multiple copies of metadata.
        Args:
            metadata: Program metadata.
            **kwargs: Additional metadata fields to overwrite.
        Returns:
            Merged metadata.
        """
        merged = {}
        metadata = metadata or {}
        metadata_keys = ["name", "max_execution_time", "description", "spec"]
        for key in metadata_keys:
            if kwargs.get(key, None) is not None:
                merged[key] = kwargs[key]
            elif key in metadata.keys():
                merged[key] = metadata[key]
        return merged

    def delete_program(self, program_id: str) -> None:
        """Delete a runtime program.

        Args:
            program_id: Program ID.

        Raises:
            RuntimeProgramNotFound: If the program doesn't exist.
            QiskitRuntimeError: If the request failed.
        """
        try:
            self._api_client.program_delete(program_id=program_id)
        except RequestsApiError as ex:
            if ex.status_code == 404:
                raise RuntimeProgramNotFound(
                    f"Program not found: {ex.message}"
                ) from None
            raise QiskitRuntimeError(f"Failed to delete program: {ex}") from None

        if program_id in self._programs:
            del self._programs[program_id]

    def set_program_visibility(self, program_id: str, public: bool) -> None:
        """Sets a program's visibility.

        Args:
            program_id: Program ID.
            public: If ``True``, make the program visible to all.
                If ``False``, make the program visible to just your account.

        Raises:
            RuntimeJobNotFound: if program not found (404)
            QiskitRuntimeError: if update failed (401, 403)
        """
        try:
            self._api_client.set_program_visibility(program_id, public)
        except RequestsApiError as ex:
            if ex.status_code == 404:
                raise RuntimeJobNotFound(f"Program not found: {ex.message}") from None
            raise QiskitRuntimeError(
                f"Failed to set program visibility: {ex}"
            ) from None

        if program_id in self._programs:
            program = self._programs[program_id]
            program._is_public = public

    def job(self, job_id: str) -> RuntimeJob:
        """Retrieve a runtime job.

        Args:
            job_id: Job ID.

        Returns:
            Runtime job retrieved.

        Raises:
            RuntimeJobNotFound: If the job doesn't exist.
            QiskitRuntimeError: If the request failed.
        """
        try:
            response = self._api_client.job_get(job_id)
        except RequestsApiError as ex:
            if ex.status_code == 404:
                raise RuntimeJobNotFound(f"Job not found: {ex.message}") from None
            raise QiskitRuntimeError(f"Failed to delete job: {ex}") from None
        return self._decode_job(response)

    def jobs(
        self,
        limit: Optional[int] = 10,
        skip: int = 0,
        pending: bool = None,
        program_id: str = None,
        hub: str = None,
        group: str = None,
        project: str = None,
    ) -> List[RuntimeJob]:
        """Retrieve all runtime jobs, subject to optional filtering.

        Args:
            limit: Number of jobs to retrieve. ``None`` means no limit.
            skip: Starting index for the job retrieval.
            pending: Filter by job pending state. If ``True``, 'QUEUED' and 'RUNNING'
                jobs are included. If ``False``, 'DONE', 'CANCELLED' and 'ERROR' jobs
                are included.
            program_id: Filter by Program ID.
            hub: Filter by hub - hub, group, and project must all be specified.
            group: Filter by group - hub, group, and project must all be specified.
            project: Filter by project - hub, group, and project must all be specified.

        Returns:
            A list of runtime jobs.

        Raises:
            IBMInputValueError: If any but not all of the parameters ``hub``, ``group``
                and ``project`` are given.
        """
        if any([hub, group, project]) and not all([hub, group, project]):
            raise IBMInputValueError(
                "Hub, group and project "
                "parameters must all be specified. "
                'hub = "{}", group = "{}", project = "{}"'.format(hub, group, project)
            )
        job_responses = []  # type: List[Dict[str, Any]]
        current_page_limit = limit or 20
        offset = skip

        while True:
            jobs_response = self._api_client.jobs_get(
                limit=current_page_limit,
                skip=offset,
                pending=pending,
                program_id=program_id,
                hub=hub,
                group=group,
                project=project,
            )
            job_page = jobs_response["jobs"]
            # count is the total number of jobs that would be returned if
            # there was no limit or skip
            count = jobs_response["count"]

            job_responses += job_page

            if len(job_responses) == count - skip:
                # Stop if there are no more jobs returned by the server.
                break

            if limit:
                if len(job_responses) >= limit:
                    # Stop if we have reached the limit.
                    break
                current_page_limit = limit - len(job_responses)
            else:
                current_page_limit = 20

            offset += len(job_page)

        return [self._decode_job(job) for job in job_responses]

    def delete_job(self, job_id: str) -> None:
        """Delete a runtime job.

        Note that this operation cannot be reversed.

        Args:
            job_id: ID of the job to delete.

        Raises:
            RuntimeJobNotFound: If the job doesn't exist.
            QiskitRuntimeError: If the request failed.
        """
        try:
            self._api_client.job_delete(job_id)
        except RequestsApiError as ex:
            if ex.status_code == 404:
                raise RuntimeJobNotFound(f"Job not found: {ex.message}") from None
            raise QiskitRuntimeError(f"Failed to delete job: {ex}") from None

    def _decode_job(self, raw_data: Dict) -> RuntimeJob:
        """Decode job data received from the server.

        Args:
            raw_data: Raw job data received from the server.

        Returns:
            Decoded job data.
        """
        hub = raw_data["hub"]
        group = raw_data["group"]
        project = raw_data["project"]
        # Try to find the right backend
        try:
            backend = self.get_backend(
                raw_data["backend"], hub=hub, group=group, project=project
            )
        except (IBMProviderError, QiskitBackendNotFoundError):
            backend = ibm_backend.IBMRetiredBackend.from_name(
                backend_name=raw_data["backend"],
                service=self,
                credentials=Credentials(
                    token="", url="", hub=hub, group=group, project=project
                ),
                api=None,
            )

        params = raw_data.get("params", {})
        if isinstance(params, list):
            if len(params) > 0:
                params = params[0]
            else:
                params = {}
        if not isinstance(params, str):
            params = json.dumps(params)

        decoded = json.loads(params, cls=RuntimeDecoder)
        return RuntimeJob(
            backend=backend,
            api_client=self._api_client,
            credentials=self._default_hgp.credentials,
            job_id=raw_data["id"],
            program_id=raw_data.get("program", {}).get("id", ""),
            params=decoded,
            creation_date=raw_data.get("created", None),
        )

    def logout(self) -> None:
        """Clears authorization cache on the server.

        For better performance, the runtime server caches each user's
        authorization information. This method is used to force the server
        to clear its cache.

        Note:
            Invoke this method ONLY when your access level to the runtime
            service has changed - for example, the first time your account is
            given the authority to upload a program.
        """
        self._api_client.logout()

    def __repr__(self) -> str:
        return "<{}>".format(self.__class__.__name__)<|MERGE_RESOLUTION|>--- conflicted
+++ resolved
@@ -162,53 +162,25 @@
         self.account_credentials, account_preferences = self._resolve_credentials(
             token=token, locator=locator, **kwargs
         )
-<<<<<<< HEAD
+
         self._auth = auth
-
-        # Common attributes
-        self._backends: Dict[str, "ibm_backend.IBMBackend"] = {}
-        self._programs: Dict[str, RuntimeProgram] = {}
-
-        if auth == "cloud":
-            self._api_client = RuntimeClient(credentials=account_credentials)
-            self._credentials = account_credentials
-            return
-
-        self._hgps = self._initialize_hgps(
-            credentials=account_credentials
-        )
-        for hgp in self._hgps.values():
-            for name, backend in hgp.backends.items():
-                if name not in self._backends:
-                    self._backends[name] = backend
-
-        self._default_hgp = list(self._hgps.values())[0]
-        self._api_client = RuntimeClient(self._default_hgp.credentials)
-=======
         self._programs: Dict[str, RuntimeProgram] = {}
         self._backends: Dict[str, "ibm_backend.IBMBackend"] = {}
+
         if auth == "cloud":
             self._api_client = RuntimeClient(credentials=self.account_credentials)
             self._backends = self._discover_remote_backends()
+            return
         else:
-            self._initialize_hgps(
-                credentials=self.account_credentials, preferences=account_preferences
-            )
-            self._api_client = None
-            hgps = self._get_hgps()
-            for hgp in hgps:
+            self._hgps = self._initialize_hgps(
+                credentials=self.account_credentials
+            )
+            for hgp in self._hgps.values():
                 for name, backend in hgp.backends.items():
                     if name not in self._backends:
                         self._backends[name] = backend
-                if not self._api_client and hgp.has_service("runtime"):
-                    self._default_hgp = hgp
-                    self._api_client = RuntimeClient(self._default_hgp.credentials)
-                    self._access_token = self._default_hgp.credentials.access_token
-                    self._ws_url = self._default_hgp.credentials.runtime_url.replace(
-                        "https", "wss"
-                    )
-                    self._programs = {}
->>>>>>> 174a3037
+            self._default_hgp = list(self._hgps.values())[0]
+            self._api_client = RuntimeClient(self._default_hgp.credentials)
         self._discover_backends()
 
     def _resolve_credentials(
