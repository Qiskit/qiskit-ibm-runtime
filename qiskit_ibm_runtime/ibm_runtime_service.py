--- conflicted
+++ resolved
@@ -24,8 +24,8 @@
 from qiskit.circuit import QuantumCircuit
 from qiskit.providers.backend import BackendV1 as Backend
 from qiskit.providers.exceptions import QiskitBackendNotFoundError
+from qiskit.providers.models import PulseBackendConfiguration, QasmBackendConfiguration
 from qiskit.providers.providerutils import filter_backends
-from qiskit.providers.models import PulseBackendConfiguration, QasmBackendConfiguration
 from qiskit.transpiler import Layout
 
 from qiskit_ibm_runtime import runtime_job, ibm_backend  # pylint: disable=unused-import
@@ -141,7 +141,6 @@
             An instance of IBMRuntimeService.
         """
         super().__init__()
-<<<<<<< HEAD
 
         # TODO: add support for loading default account when optional parameters are not set
         #  i.e. fallback to environment variables
@@ -158,7 +157,7 @@
                 verify=verify,
             )
         )
-        account_credentials = Credentials(
+        self.account_credentials = Credentials(
             auth=self.account.auth,
             token=self.account.token,
             url=self.account.url,
@@ -166,49 +165,20 @@
             proxies=self.account.proxies,
             verify=self.account.verify,
         )
-
-        if self.account.auth == "cloud":
-            self._api_client = RuntimeClient(credentials=account_credentials)
-            self._programs: Dict[str, RuntimeProgram] = {}
-            return
-
-        self._initialize_hgps(credentials=account_credentials)
-        self._backends: Dict[str, "ibm_backend.IBMBackend"] = {}
-        self._api_client = None
-        hgps = self._get_hgps()
-        for hgp in hgps:
-            for backend_name, backend in hgp.backends.items():
-                if backend_name not in self._backends:
-                    self._backends[backend_name] = backend
-            if not self._api_client and hgp.has_service("runtime"):
-                self._default_hgp = hgp
-                self._api_client = RuntimeClient(self._default_hgp.credentials)
-                self._access_token = self._default_hgp.credentials.access_token
-                self._ws_url = self._default_hgp.credentials.runtime_url.replace(
-                    "https", "wss"
-                )
-                self._programs = {}
-        self._discover_backends()
-
-=======
-        self.account_credentials, account_preferences = self._resolve_credentials(
-            token=token, locator=locator, **kwargs
-        )
         self._programs: Dict[str, RuntimeProgram] = {}
         self._backends: Dict[str, "ibm_backend.IBMBackend"] = {}
+
         if auth == "cloud":
             self._api_client = RuntimeClient(credentials=self.account_credentials)
             self._backends = self._discover_remote_backends()
         else:
-            self._initialize_hgps(
-                credentials=self.account_credentials, preferences=account_preferences
-            )
+            self._initialize_hgps(credentials=self.account_credentials)
             self._api_client = None
             hgps = self._get_hgps()
             for hgp in hgps:
-                for name, backend in hgp.backends.items():
-                    if name not in self._backends:
-                        self._backends[name] = backend
+                for backend_name, backend in hgp.backends.items():
+                    if backend_name not in self._backends:
+                        self._backends[backend_name] = backend
                 if not self._api_client and hgp.has_service("runtime"):
                     self._default_hgp = hgp
                     self._api_client = RuntimeClient(self._default_hgp.credentials)
@@ -217,68 +187,8 @@
                         "https", "wss"
                     )
                     self._programs = {}
+
         self._discover_backends()
-
-    def _resolve_credentials(
-        self,
-        token: Optional[str] = None,
-        locator: Optional[str] = None,
-        **kwargs: Any,
-    ) -> Tuple[Credentials, Dict]:
-        """Resolve credentials after looking up env variables and credentials saved on disk
-
-        Args:
-            token: IBM Quantum token.
-            url: URL for the IBM Quantum authentication server.
-            **kwargs: Additional settings for the connection:
-
-                * proxies (dict): proxy configuration.
-                * verify (bool): verify the server's TLS certificate.
-
-        Returns:
-            Tuple of account_credentials, preferences
-
-        Raises:
-            IBMProviderCredentialsInvalidFormat: If the default hub/group/project saved on
-                disk could not be parsed.
-            IBMProviderCredentialsNotFound: If no IBM Quantum credentials can be found.
-            IBMProviderCredentialsInvalidToken: If the `token` is not a valid IBM Quantum token.
-            IBMProviderMultipleCredentialsFound: If multiple IBM Quantum credentials are found.
-        """
-        if token:
-            if not isinstance(token, str):
-                raise IBMProviderCredentialsInvalidToken(
-                    "Invalid IBM Quantum token "
-                    'found: "{}" of type {}.'.format(token, type(token))
-                )
-            url = (
-                locator
-                or os.getenv("QISKIT_IBM_RUNTIME_API_URL")
-                or QISKIT_IBM_RUNTIME_API_URL
-            )
-            account_credentials = Credentials(
-                token=token, url=url, auth_url=url, **kwargs
-            )
-            preferences: Optional[Dict] = {}
-        else:
-            # Check for valid credentials in env variables or qiskitrc file.
-            try:
-                saved_credentials, preferences = discover_credentials()
-            except HubGroupProjectIDInvalidStateError as ex:
-                raise IBMProviderCredentialsInvalidFormat(
-                    "Invalid hub/group/project data found {}".format(str(ex))
-                ) from ex
-            credentials_list = list(saved_credentials.values())
-            if not credentials_list:
-                raise IBMProviderCredentialsNotFound(
-                    "No IBM Quantum credentials found."
-                )
-            if len(credentials_list) > 1:
-                raise IBMProviderMultipleCredentialsFound(
-                    "Multiple IBM Quantum Experience credentials found."
-                )
-            account_credentials = credentials_list[0]
-        return account_credentials, preferences
 
     def _discover_remote_backends(self) -> Dict[str, "ibm_backend.IBMBackend"]:
         """Return the remote backends available for this service instance.
@@ -326,7 +236,6 @@
                 )
         return ret
 
->>>>>>> 174a3037
     def _initialize_hgps(
         self, credentials: Credentials, preferences: Optional[Dict] = None
     ) -> None:
