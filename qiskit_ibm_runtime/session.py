--- conflicted
+++ resolved
@@ -15,11 +15,7 @@
 from typing import Dict, Optional, Type, Union, Callable, Any
 from types import TracebackType
 from functools import wraps
-<<<<<<< HEAD
-from contextvars import ContextVar
 from threading import Lock
-=======
->>>>>>> ea7872bd
 
 from qiskit_ibm_provider.utils.converters import hms_to_seconds
 
