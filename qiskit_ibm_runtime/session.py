# This code is part of Qiskit.
#
# (C) Copyright IBM 2022.
#
# This code is licensed under the Apache License, Version 2.0. You may
# obtain a copy of this license in the LICENSE.txt file in the root directory
# of this source tree or at http://www.apache.org/licenses/LICENSE-2.0.
#
# Any modifications or derivative works of this code must retain this
# copyright notice, and modified files need to carry a notice indicating
# that they have been altered from the originals.

"""Qiskit Runtime flexible session."""

from typing import Dict, Optional, Type, Union, Callable, Any
from types import TracebackType
from functools import wraps
<<<<<<< HEAD
from threading import Lock
=======
>>>>>>> 88da3746

from qiskit_ibm_runtime import QiskitRuntimeService
from .runtime_job import RuntimeJob
from .utils.result_decoder import ResultDecoder
from .ibm_backend import IBMBackend
from .utils.default_session import set_cm_session
from .utils.deprecation import deprecate_arguments
from .utils.converters import hms_to_seconds


def _active_session(func):  # type: ignore
    """Decorator used to ensure the session is active."""

    @wraps(func)
    def _wrapper(self, *args, **kwargs):  # type: ignore
        if not self._active:
            raise RuntimeError("The session is closed.")
        return func(self, *args, **kwargs)

    return _wrapper


class Session:
    """Class for creating a flexible Qiskit Runtime session.

    A Qiskit Runtime ``session`` allows you to group a collection of iterative calls to
    the quantum computer. A session is started when the first job within the session
    is started. Subsequent jobs within the session are prioritized by the scheduler.
    Data used within a session, such as transpiled circuits, is also cached to avoid
    unnecessary overhead.

    You can open a Qiskit Runtime session using this ``Session`` class and submit jobs
    to one or more primitives.

    For example::

        from qiskit.circuit import QuantumCircuit, QuantumRegister, ClassicalRegister
        from qiskit_ibm_runtime import Sampler, Session, Options

        # Bell Circuit
        qr = QuantumRegister(2, name="qr")
        cr = ClassicalRegister(2, name="cr")
        qc = QuantumCircuit(qr, cr, name="bell")
        qc.h(qr[0])
        qc.cx(qr[0], qr[1])
        qc.measure(qr, cr)

<<<<<<< HEAD
        options = Options(optimization_level=1)
=======
        options = Options(optimization_level=3)
>>>>>>> 88da3746

        with Session(backend="ibmq_qasm_simulator") as session:
            sampler = Sampler(session=session, options=options)
            job = sampler.run(qc)
            print(f"Sampler job ID: {job.job_id()}")
            print(f"Sampler job result: {job.result()}")

    """

    def __init__(
        self,
        service: Optional[QiskitRuntimeService] = None,
        backend: Optional[Union[str, IBMBackend]] = None,
        max_time: Optional[Union[int, str]] = None,
    ):  # pylint: disable=line-too-long
        """Session constructor.

        Args:
            service: Optional instance of the ``QiskitRuntimeService`` class.
                If ``None``, the service associated with the backend, if known, is used.
                Otherwise ``QiskitRuntimeService()`` is used to initialize
                your default saved account.
            backend: Optional instance of :class:`qiskit_ibm_runtime.IBMBackend` class or
                string name of backend. An instance of :class:`qiskit_ibm_provider.IBMBackend` will not work.
                If not specified, a backend will be selected automatically (IBM Cloud channel only).

            max_time: (EXPERIMENTAL setting, can break between releases without warning)
                Maximum amount of time, a runtime session can be open before being
                forcibly closed. Can be specified as seconds (int) or a string like "2h 30m 40s".
                This value must be less than the
                `system imposed maximum
                <https://docs.quantum.ibm.com/run/max-execution-time>`_.

        Raises:
            ValueError: If an input value is invalid.
        """

        if service is None:
            if isinstance(backend, IBMBackend):
                self._service = backend.service
            else:
                self._service = (
                    QiskitRuntimeService()
                    if QiskitRuntimeService.global_service is None
                    else QiskitRuntimeService.global_service
                )
        else:
            self._service = service

        if self._service.channel == "ibm_quantum" and not backend:
            raise ValueError('"backend" is required for ``ibm_quantum`` channel.')

        self._instance = None

<<<<<<< HEAD
        self._setup_lock = Lock()
        self._session_id: Optional[str] = None
=======
>>>>>>> 88da3746
        self._active = True
        self._max_time = (
            max_time
            if max_time is None or isinstance(max_time, int)
            else hms_to_seconds(max_time, "Invalid max_time value: ")
        )

        if isinstance(backend, IBMBackend):
            self._instance = backend._instance
            sim_backend = backend.configuration().simulator
            backend = backend.name
        else:
            backend_obj = self._service.backend(backend)
            self._instance = backend_obj._instance
            sim_backend = backend_obj.configuration().simulator
        self._backend = backend

        if not sim_backend:
            self._session_id = self._create_session()
        else:
            self._session_id = None

    def _create_session(self) -> str:
        """Create a session."""
        session = self._service._api_client.create_session(
            self._backend, self._instance, self._max_time, self._service.channel
        )
        return session.get("id")

    @_active_session
    def run(
        self,
        program_id: str,
        inputs: Dict,
        options: Optional[Dict] = None,
        callback: Optional[Callable] = None,
        result_decoder: Optional[Type[ResultDecoder]] = None,
    ) -> RuntimeJob:
        """Run a program in the session.

        Args:
            program_id: Program ID.
            inputs: Program input parameters. These input values are passed
                to the runtime program.
            options: Runtime options that control the execution environment.
                See :class:`qiskit_ibm_runtime.RuntimeOptions` for all available options.
            callback: Callback function to be invoked for any interim results and final result.

        Returns:
            Submitted job.
        """

        options = options or {}

        if "instance" not in options:
            options["instance"] = self._instance

        options["backend"] = self._backend

<<<<<<< HEAD
        if not self._session_id:
            # Make sure only one thread can send the session starter job.
            self._setup_lock.acquire()
            # TODO: What happens if session max time != first job max time?
            # Use session max time if this is first job.
            options["session_time"] = self._max_time

        try:
            job = self._service.run(
                program_id=program_id,
                options=options,
                inputs=inputs,
                session_id=self._session_id,
                start_session=self._session_id is None,
                callback=callback,
                result_decoder=result_decoder,
            )

            if self._session_id is None:
                self._session_id = job.job_id()
        finally:
            if self._setup_lock.locked():
                self._setup_lock.release()
=======
        job = self._service.run(
            program_id=program_id,
            options=options,
            inputs=inputs,
            session_id=self._session_id,
            start_session=False,
            callback=callback,
            result_decoder=result_decoder,
        )
>>>>>>> 88da3746

        if self._backend is None:
            self._backend = job.backend().name

        return job

    def cancel(self) -> None:
        """Cancel all pending jobs in a session."""
        self._active = False
        if self._session_id:
            self._service._api_client.cancel_session(self._session_id)

    def close(self) -> None:
        """Close the session so new jobs will no longer be accepted, but existing
        queued or running jobs will run to completion. The session will be terminated once there
        are no more pending jobs."""
        self._active = False
        if self._session_id:
            self._service._api_client.close_session(self._session_id)

    def backend(self) -> Optional[str]:
        """Return backend for this session.

        Returns:
            Backend for this session. None if unknown.
        """
        return self._backend

    def status(self) -> Optional[str]:
        """Return current session status.

        Returns:
            The current status of the session, including:
            Pending: Session is created but not active.
            It will become active when the next job of this session is dequeued.
            In progress, accepting new jobs: session is active and accepting new jobs.
            In progress, not accepting new jobs: session is active and not accepting new jobs.
            Closed: max_time expired or session was explicitly closed.
            None: status details are not available.
        """
        details = self.details()
        if details:
            state = details["state"]
            accepting_jobs = details["accepting_jobs"]
            if state in ["open", "inactive"]:
                return "Pending"
            if state == "active" and accepting_jobs:
                return "In progress, accepting new jobs"
            if state == "active" and not accepting_jobs:
                return "In progress, not accepting new jobs"
            return state.capitalize()

        return None

    def details(self) -> Optional[Dict[str, Any]]:
        """Return session details.

        Returns:
            A dictionary with the sessions details, including:
            id: id of the session.
            backend_name: backend used for the session.
            interactive_timeout: The maximum idle time (in seconds) between jobs that
            is allowed to occur before the session is deactivated.
            max_time: Maximum allowed time (in seconds) for the session, subject to plan limits.
            active_timeout: The maximum time (in seconds) a session can stay active.
            state: State of the session - open, active, inactive, or closed.
            accepting_jobs: Whether or not the session is accepting jobs.
            last_job_started: Timestamp of when the last job in the session started.
            last_job_completed: Timestamp of when the last job in the session completed.
            started_at: Timestamp of when the session was started.
            closed_at: Timestamp of when the session was closed.
            activated_at: Timestamp of when the session state was changed to active.
        """
        if self._session_id:
            response = self._service._api_client.session_details(self._session_id)
            if response:
                return {
                    "id": response.get("id"),
                    "backend_name": response.get("backend_name"),
                    "interactive_timeout": response.get("interactive_ttl"),
                    "max_time": response.get("max_ttl"),
                    "active_timeout": response.get("active_ttl"),
                    "state": response.get("state"),
                    "accepting_jobs": response.get("accepting_jobs"),
                    "last_job_started": response.get("last_job_started"),
                    "last_job_completed": response.get("last_job_completed"),
                    "started_at": response.get("started_at"),
                    "closed_at": response.get("closed_at"),
                    "activated_at": response.get("activated_at"),
                }
        return None

    @property
    def session_id(self) -> Optional[str]:
        """Return the session ID.

        Returns:
<<<<<<< HEAD
            Session ID. None until a job is submitted.
=======
            Session ID. None if the backend is a simulator.
>>>>>>> 88da3746
        """
        return self._session_id

    @property
    def service(self) -> QiskitRuntimeService:
        """Return service associated with this session.

        Returns:
            :class:`qiskit_ibm_runtime.QiskitRuntimeService` associated with this session.
        """
        return self._service

    @classmethod
    def from_id(
        cls,
        session_id: str,
        service: Optional[QiskitRuntimeService] = None,
        backend: Optional[Union[str, IBMBackend]] = None,
    ) -> "Session":
        """Construct a Session object with a given session_id

        Args:
            session_id: the id of the session to be created. This must be an already
                existing session id.
            service: instance of the ``QiskitRuntimeService`` class.
            backend: instance of :class:`qiskit_ibm_runtime.IBMBackend` class or
                string name of backend.

        Returns:
            A new Session with the given ``session_id``

        """
        if backend:
            deprecate_arguments("backend", "0.15.0", "Sessions do not support multiple backends.")

        session = cls(service, backend)
        session._session_id = session_id
        return session

    def __enter__(self) -> "Session":
        set_cm_session(self)
        return self

    def __exit__(
        self,
        exc_type: Optional[Type[BaseException]],
        exc_val: Optional[BaseException],
        exc_tb: Optional[TracebackType],
    ) -> None:
        set_cm_session(None)
        self.close()<|MERGE_RESOLUTION|>--- conflicted
+++ resolved
@@ -15,10 +15,6 @@
 from typing import Dict, Optional, Type, Union, Callable, Any
 from types import TracebackType
 from functools import wraps
-<<<<<<< HEAD
-from threading import Lock
-=======
->>>>>>> 88da3746
 
 from qiskit_ibm_runtime import QiskitRuntimeService
 from .runtime_job import RuntimeJob
@@ -66,11 +62,7 @@
         qc.cx(qr[0], qr[1])
         qc.measure(qr, cr)
 
-<<<<<<< HEAD
         options = Options(optimization_level=1)
-=======
-        options = Options(optimization_level=3)
->>>>>>> 88da3746
 
         with Session(backend="ibmq_qasm_simulator") as session:
             sampler = Sampler(session=session, options=options)
@@ -125,11 +117,6 @@
 
         self._instance = None
 
-<<<<<<< HEAD
-        self._setup_lock = Lock()
-        self._session_id: Optional[str] = None
-=======
->>>>>>> 88da3746
         self._active = True
         self._max_time = (
             max_time
@@ -189,31 +176,6 @@
 
         options["backend"] = self._backend
 
-<<<<<<< HEAD
-        if not self._session_id:
-            # Make sure only one thread can send the session starter job.
-            self._setup_lock.acquire()
-            # TODO: What happens if session max time != first job max time?
-            # Use session max time if this is first job.
-            options["session_time"] = self._max_time
-
-        try:
-            job = self._service.run(
-                program_id=program_id,
-                options=options,
-                inputs=inputs,
-                session_id=self._session_id,
-                start_session=self._session_id is None,
-                callback=callback,
-                result_decoder=result_decoder,
-            )
-
-            if self._session_id is None:
-                self._session_id = job.job_id()
-        finally:
-            if self._setup_lock.locked():
-                self._setup_lock.release()
-=======
         job = self._service.run(
             program_id=program_id,
             options=options,
@@ -223,7 +185,6 @@
             callback=callback,
             result_decoder=result_decoder,
         )
->>>>>>> 88da3746
 
         if self._backend is None:
             self._backend = job.backend().name
@@ -321,11 +282,7 @@
         """Return the session ID.
 
         Returns:
-<<<<<<< HEAD
-            Session ID. None until a job is submitted.
-=======
             Session ID. None if the backend is a simulator.
->>>>>>> 88da3746
         """
         return self._session_id
 
