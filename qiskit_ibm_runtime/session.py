--- conflicted
+++ resolved
@@ -16,11 +16,6 @@
 from types import TracebackType
 from functools import wraps
 from threading import Lock
-<<<<<<< HEAD
-
-from qiskit_ibm_provider.utils.converters import hms_to_seconds
-=======
->>>>>>> 7548cfaa
 
 from qiskit_ibm_runtime import QiskitRuntimeService
 from .runtime_job import RuntimeJob
@@ -28,10 +23,7 @@
 from .ibm_backend import IBMBackend
 from .utils.default_session import set_cm_session
 from .utils.deprecation import deprecate_arguments
-<<<<<<< HEAD
-=======
 from .utils.converters import hms_to_seconds
->>>>>>> 7548cfaa
 
 
 def _active_session(func):  # type: ignore
