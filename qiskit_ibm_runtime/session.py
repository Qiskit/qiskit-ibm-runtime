# This code is part of Qiskit.
#
# (C) Copyright IBM 2022.
#
# This code is licensed under the Apache License, Version 2.0. You may
# obtain a copy of this license in the LICENSE.txt file in the root directory
# of this source tree or at http://www.apache.org/licenses/LICENSE-2.0.
#
# Any modifications or derivative works of this code must retain this
# copyright notice, and modified files need to carry a notice indicating
# that they have been altered from the originals.

"""Qiskit Runtime flexible session."""

from __future__ import annotations

from typing import Dict, Optional, Type, Union, Callable, Any
from types import TracebackType
from functools import wraps
import warnings

from qiskit.providers.backend import BackendV1, BackendV2

from qiskit_ibm_runtime import QiskitRuntimeService
from .exceptions import IBMInputValueError
from .runtime_job import RuntimeJob
from .runtime_job_v2 import RuntimeJobV2
from .utils.result_decoder import ResultDecoder
from .ibm_backend import IBMBackend
from .utils.default_session import set_cm_session
from .utils.deprecation import issue_deprecation_msg
from .utils.converters import hms_to_seconds
from .fake_provider.local_service import QiskitRuntimeLocalService


def _active_session(func):  # type: ignore
    """Decorator used to ensure the session is active."""

    @wraps(func)
    def _wrapper(self, *args, **kwargs):  # type: ignore
        if not self._active:
            raise RuntimeError("The session is closed.")
        return func(self, *args, **kwargs)

    return _wrapper


class Session:
    """Class for creating a Qiskit Runtime session.

    A Qiskit Runtime ``session`` allows you to group a collection of iterative calls to
    the quantum computer. A session is started when the first job within the session
    is started. Subsequent jobs within the session are prioritized by the scheduler.

    You can open a Qiskit Runtime session using this ``Session`` class and submit jobs
    to one or more primitives.

    For example::

        from qiskit.circuit import QuantumCircuit, QuantumRegister, ClassicalRegister
        from qiskit.transpiler.preset_passmanagers import generate_preset_pass_manager
        from qiskit_ibm_runtime import Session, SamplerV2 as Sampler

        service = QiskitRuntimeService()
        backend = service.least_busy(operational=True, simulator=False)

        # Bell Circuit
        qr = QuantumRegister(2, name="qr")
        cr = ClassicalRegister(2, name="cr")
        qc = QuantumCircuit(qr, cr, name="bell")
        qc.h(qr[0])
        qc.cx(qr[0], qr[1])
        qc.measure(qr, cr)

        pm = generate_preset_pass_manager(backend=backend, optimization_level=1)
        isa_circuit = pm.run(qc)

        with Session(backend=backend) as session:
            sampler = Sampler(session=session)
            job = sampler.run([isa_circuit])
            pub_result = job.result()[0]
            print(f"Sampler job ID: {job.job_id()}")
            print(f"Counts: {pub_result.data.cr.get_counts()}")
    """

    def __init__(
        self,
        service: Optional[QiskitRuntimeService] = None,
        backend: Optional[Union[str, BackendV1, BackendV2]] = None,
        max_time: Optional[Union[int, str]] = None,
    ):  # pylint: disable=line-too-long
        """Session constructor.

        Args:
            service: Optional instance of the ``QiskitRuntimeService`` class.
                If ``None``, the service associated with the backend, if known, is used.
                Otherwise ``QiskitRuntimeService()`` is used to initialize
                your default saved account.
            backend: Optional instance of ``Backend`` class or string name of backend.
                If not specified, a backend will be selected automatically (IBM Cloud channel only).

            max_time:
                Maximum amount of time, a runtime session can be open before being
                forcibly closed. Can be specified as seconds (int) or a string like "2h 30m 40s".
                This value must be less than the
                `system imposed maximum
                <https://docs.quantum.ibm.com/run/max-execution-time>`_.

        Raises:
            ValueError: If an input value is invalid.
        """
        self._service: Optional[QiskitRuntimeService | QiskitRuntimeLocalService] = None
        self._backend: Optional[BackendV1 | BackendV2] = None
        self._instance = None
        self._active = True
        self._session_id = None

        self._service = service
        if isinstance(backend, IBMBackend):
            self._service = self._service or backend.service
            self._backend = backend
        elif isinstance(backend, (BackendV1, BackendV2)):
            self._service = QiskitRuntimeLocalService()
            self._backend = backend
        else:
            if not self._service:
                self._service = (
                    QiskitRuntimeService()
                    if QiskitRuntimeService.global_service is None
                    else QiskitRuntimeService.global_service
                )
            if isinstance(backend, str):
                self._backend = self._service.backend(backend)
            elif backend is None:
                if self._service.channel == "ibm_quantum":
                    raise ValueError('"backend" is required for ``ibm_quantum`` channel.')
                issue_deprecation_msg(
                    "Not providing a backend is deprecated",
                    "0.21.0",
                    "Passing in a backend will be required, please provide a backend.",
                )
            else:
                raise ValueError(f"Invalid backend type {type(backend)}")

        self._max_time = (
            max_time
            if max_time is None or isinstance(max_time, int)
            else hms_to_seconds(max_time, "Invalid max_time value: ")
        )

        if isinstance(self._backend, IBMBackend):
            self._instance = self._backend._instance
            if not self._backend.configuration().simulator:
                self._session_id = self._create_session()

        if not self._session_id:
            warnings.warn(
                "Session is not supported in local testing mode or when using a simulator."
            )

    def _create_session(self) -> Optional[str]:
        """Create a session."""
<<<<<<< HEAD
        session = self._service._api_client.create_session(
            self._backend, self._instance, self._max_time, self._service.channel, "dedicated"
        )
        return session.get("id")
=======
        if isinstance(self._service, QiskitRuntimeService):
            session = self._service._api_client.create_session(
                self.backend(), self._instance, self._max_time, self._service.channel
            )
            return session.get("id")
        return None
>>>>>>> 9fc853b0

    @_active_session
    def run(
        self,
        program_id: str,
        inputs: Dict,
        options: Optional[Dict] = None,
        callback: Optional[Callable] = None,
        result_decoder: Optional[Type[ResultDecoder]] = None,
    ) -> Union[RuntimeJob, RuntimeJobV2]:
        """Run a program in the session.

        Args:
            program_id: Program ID.
            inputs: Program input parameters. These input values are passed
                to the runtime program.
            options: Runtime options that control the execution environment.
                See :class:`qiskit_ibm_runtime.RuntimeOptions` for all available options.
            callback: Callback function to be invoked for any interim results and final result.

        Returns:
            Submitted job.
        """

        options = options or {}

        if "instance" not in options:
            options["instance"] = self._instance

        options["backend"] = self._backend

        if isinstance(self._service, QiskitRuntimeService):
            job = self._service.run(
                program_id=program_id,  # type: ignore[arg-type]
                options=options,
                inputs=inputs,
                session_id=self._session_id,
                start_session=False,
                callback=callback,
                result_decoder=result_decoder,
            )

            if self._backend is None:
                self._backend = job.backend()
        else:
            job = self._service.run(  # type: ignore[call-arg]
                program_id=program_id,  # type: ignore[arg-type]
                options=options,
                inputs=inputs,
            )

        return job

    def cancel(self) -> None:
        """Cancel all pending jobs in a session."""
        self._active = False
        if self._session_id and isinstance(self._service, QiskitRuntimeService):
            self._service._api_client.cancel_session(self._session_id)

    def close(self) -> None:
        """Close the session so new jobs will no longer be accepted, but existing
        queued or running jobs will run to completion. The session will be terminated once there
        are no more pending jobs."""
        self._active = False
        if self._session_id and isinstance(self._service, QiskitRuntimeService):
            self._service._api_client.close_session(self._session_id)

    def backend(self) -> Optional[str]:
        """Return backend for this session.

        Returns:
            Backend for this session. None if unknown.
        """
        if self._backend:
            return self._backend.name if self._backend.version == 2 else self._backend.name()
        return None

    def status(self) -> Optional[str]:
        """Return current session status.

        Returns:
            Session status as a string.

            * ``Pending``: Session is created but not active.
              It will become active when the next job of this session is dequeued.
            * ``In progress, accepting new jobs``: session is active and accepting new jobs.
            * ``In progress, not accepting new jobs``: session is active and not accepting new jobs.
            * ``Closed``: max_time expired or session was explicitly closed.
            * ``None``: status details are not available.
        """
        details = self.details()
        if details:
            state = details["state"]
            accepting_jobs = details["accepting_jobs"]
            if state in ["open", "inactive"]:
                return "Pending"
            if state == "active" and accepting_jobs:
                return "In progress, accepting new jobs"
            if state == "active" and not accepting_jobs:
                return "In progress, not accepting new jobs"
            return state.capitalize()

        return None

    def details(self) -> Optional[Dict[str, Any]]:
        """Return session details.

        Returns:
<<<<<<< HEAD
            A dictionary with the sessions details, including:
            id: id of the session.
            backend_name: backend used for the session.
            interactive_timeout: The maximum idle time (in seconds) between jobs that
            is allowed to occur before the session is deactivated.
            max_time: Maximum allowed time (in seconds) for the session, subject to plan limits.
            active_timeout: The maximum time (in seconds) a session can stay active.
            state: State of the session - open, active, inactive, or closed.
            accepting_jobs: Whether or not the session is accepting jobs.
            last_job_started: Timestamp of when the last job in the session started.
            last_job_completed: Timestamp of when the last job in the session completed.
            started_at: Timestamp of when the session was started.
            closed_at: Timestamp of when the session was closed.
            activated_at: Timestamp of when the session state was changed to active.
            mode: The mode the session was created in.
=======
            A dictionary with the sessions details.

            * ``id``: id of the session.
            * ``backend_name``: backend used for the session.
            * ``interactive_timeout``: The maximum idle time (in seconds) between jobs that
              is allowed to occur before the session is deactivated.
            * ``max_time``: Maximum allowed time (in seconds) for the session, subject to plan limits.
            * ``active_timeout``: The maximum time (in seconds) a session can stay active.
            * ``state``: State of the session - open, active, inactive, or closed.
            * ``accepting_jobs``: Whether or not the session is accepting jobs.
            * ``last_job_started``: Timestamp of when the last job in the session started.
            * ``last_job_completed``: Timestamp of when the last job in the session completed.
            * ``started_at``: Timestamp of when the session was started.
            * ``closed_at``: Timestamp of when the session was closed.
            * ``activated_at``: Timestamp of when the session state was changed to active.
            * ``mode``: Execution mode of the session.
            * ``usage_time``: The usage time, in seconds, of this Session or Batch.
              Usage is defined as the time a quantum system is committed to complete a job.
>>>>>>> 9fc853b0
        """
        if self._session_id and isinstance(self._service, QiskitRuntimeService):
            response = self._service._api_client.session_details(self._session_id)
            if response:
                return {
                    "id": response.get("id"),
                    "backend_name": response.get("backend_name"),
                    "interactive_timeout": response.get("interactive_ttl"),
                    "max_time": response.get("max_ttl"),
                    "active_timeout": response.get("active_ttl"),
                    "state": response.get("state"),
                    "accepting_jobs": response.get("accepting_jobs"),
                    "last_job_started": response.get("last_job_started"),
                    "last_job_completed": response.get("last_job_completed"),
                    "started_at": response.get("started_at"),
                    "closed_at": response.get("closed_at"),
                    "activated_at": response.get("activated_at"),
                    "mode": response.get("mode"),
<<<<<<< HEAD
=======
                    "usage_time": response.get("elapsed_time"),
>>>>>>> 9fc853b0
                }
        return None

    @property
    def session_id(self) -> Optional[str]:
        """Return the session ID.

        Returns:
            Session ID. None if the backend is a simulator.
        """
        return self._session_id

    @property
    def service(self) -> QiskitRuntimeService:
        """Return service associated with this session.

        Returns:
            :class:`qiskit_ibm_runtime.QiskitRuntimeService` associated with this session.
        """
        return self._service

    @classmethod
    def from_id(
        cls,
        session_id: str,
        service: Optional[QiskitRuntimeService] = None,
    ) -> "Session":
        """Construct a Session object with a given session_id

        Args:
            session_id: the id of the session to be created. This must be an already
                existing session id.
            service: instance of the ``QiskitRuntimeService`` class.
                If ``None``, ``QiskitRuntimeService()`` is used to initialize your default saved account.

         Raises:
            IBMInputValueError: If given `session_id` does not exist.

        Returns:
            A new Session with the given ``session_id``

        """
        if not service:
            warnings.warn(
                (
                    "The `service` parameter will be required in a future release no sooner than "
                    "3 months after the release of qiskit-ibm-runtime 0.23.0 ."
                ),
                DeprecationWarning,
                stacklevel=2,
            )
            service = QiskitRuntimeService()

        response = service._api_client.session_details(session_id)
        backend = response.get("backend_name")
        mode = response.get("mode")
        class_name = "dedicated" if cls.__name__.lower() == "session" else cls.__name__.lower()
        if mode != class_name:
            raise IBMInputValueError(
                f"Input ID {session_id} has execution mode {mode} instead of {class_name}."
            )

        session = cls(service, backend)
        session._session_id = session_id
        return session

    def __enter__(self) -> "Session":
        set_cm_session(self)
        return self

    def __exit__(
        self,
        exc_type: Optional[Type[BaseException]],
        exc_val: Optional[BaseException],
        exc_tb: Optional[TracebackType],
    ) -> None:
        set_cm_session(None)
        self.close()<|MERGE_RESOLUTION|>--- conflicted
+++ resolved
@@ -160,19 +160,10 @@
 
     def _create_session(self) -> Optional[str]:
         """Create a session."""
-<<<<<<< HEAD
         session = self._service._api_client.create_session(
             self._backend, self._instance, self._max_time, self._service.channel, "dedicated"
         )
         return session.get("id")
-=======
-        if isinstance(self._service, QiskitRuntimeService):
-            session = self._service._api_client.create_session(
-                self.backend(), self._instance, self._max_time, self._service.channel
-            )
-            return session.get("id")
-        return None
->>>>>>> 9fc853b0
 
     @_active_session
     def run(
@@ -281,23 +272,6 @@
         """Return session details.
 
         Returns:
-<<<<<<< HEAD
-            A dictionary with the sessions details, including:
-            id: id of the session.
-            backend_name: backend used for the session.
-            interactive_timeout: The maximum idle time (in seconds) between jobs that
-            is allowed to occur before the session is deactivated.
-            max_time: Maximum allowed time (in seconds) for the session, subject to plan limits.
-            active_timeout: The maximum time (in seconds) a session can stay active.
-            state: State of the session - open, active, inactive, or closed.
-            accepting_jobs: Whether or not the session is accepting jobs.
-            last_job_started: Timestamp of when the last job in the session started.
-            last_job_completed: Timestamp of when the last job in the session completed.
-            started_at: Timestamp of when the session was started.
-            closed_at: Timestamp of when the session was closed.
-            activated_at: Timestamp of when the session state was changed to active.
-            mode: The mode the session was created in.
-=======
             A dictionary with the sessions details.
 
             * ``id``: id of the session.
@@ -316,7 +290,6 @@
             * ``mode``: Execution mode of the session.
             * ``usage_time``: The usage time, in seconds, of this Session or Batch.
               Usage is defined as the time a quantum system is committed to complete a job.
->>>>>>> 9fc853b0
         """
         if self._session_id and isinstance(self._service, QiskitRuntimeService):
             response = self._service._api_client.session_details(self._session_id)
@@ -335,10 +308,7 @@
                     "closed_at": response.get("closed_at"),
                     "activated_at": response.get("activated_at"),
                     "mode": response.get("mode"),
-<<<<<<< HEAD
-=======
                     "usage_time": response.get("elapsed_time"),
->>>>>>> 9fc853b0
                 }
         return None
 
