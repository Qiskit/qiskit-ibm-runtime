--- conflicted
+++ resolved
@@ -287,12 +287,9 @@
             started_at: Timestamp of when the session was started.
             closed_at: Timestamp of when the session was closed.
             activated_at: Timestamp of when the session state was changed to active.
-<<<<<<< HEAD
-            mode: Execution mode of the session
-=======
+            mode: Execution mode of the session.
             usage_time: The usage time, in seconds, of this Session or Batch.
             Usage is defined as the time a quantum system is committed to complete a job.
->>>>>>> 64f6e661
         """
         if self._session_id and isinstance(self._service, QiskitRuntimeService):
             response = self._service._api_client.session_details(self._session_id)
@@ -310,11 +307,8 @@
                     "started_at": response.get("started_at"),
                     "closed_at": response.get("closed_at"),
                     "activated_at": response.get("activated_at"),
-<<<<<<< HEAD
                     "mode": response.get("mode"),
-=======
                     "usage_time": response.get("elapsed_time"),
->>>>>>> 64f6e661
                 }
         return None
 
