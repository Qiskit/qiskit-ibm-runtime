--- conflicted
+++ resolved
@@ -17,13 +17,8 @@
 from functools import wraps
 from threading import Lock
 
-<<<<<<< HEAD
-from qiskit_ibm_provider.utils.converters import hms_to_seconds
-
 from . import qiskit_runtime_service  # pylint: disable=cyclic-import
-=======
 from qiskit_ibm_runtime import QiskitRuntimeService
->>>>>>> bbfcb4f6
 from .runtime_job import RuntimeJob
 from .utils.result_decoder import ResultDecoder
 from . import ibm_backend
