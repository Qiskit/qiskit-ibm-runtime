# This code is part of Qiskit.
#
# (C) Copyright IBM 2022.
#
# This code is licensed under the Apache License, Version 2.0. You may
# obtain a copy of this license in the LICENSE.txt file in the root directory
# of this source tree or at http://www.apache.org/licenses/LICENSE-2.0.
#
# Any modifications or derivative works of this code must retain this
# copyright notice, and modified files need to carry a notice indicating
# that they have been altered from the originals.

"""Sampler primitive."""

from __future__ import annotations
import os
from typing import Dict, Optional, Sequence, Any, Union, Iterable
import logging
import warnings

from qiskit.circuit import QuantumCircuit
from qiskit.primitives import BaseSampler
from qiskit.primitives.base import BaseSamplerV2
from qiskit.primitives.containers.sampler_pub import SamplerPub, SamplerPubLike

from .options import Options
from .runtime_job import RuntimeJob
from .ibm_backend import IBMBackend
from .base_primitive import BasePrimitiveV1, BasePrimitiveV2

# pylint: disable=unused-import,cyclic-import
from .session import Session
from .utils.qctrl import validate as qctrl_validate
from .options import SamplerOptions

logger = logging.getLogger(__name__)


class Sampler:
    """Base type for Sampler."""

    version = 0


class SamplerV2(BasePrimitiveV2[SamplerOptions], Sampler, BaseSamplerV2):
    """Class for interacting with Qiskit Runtime Sampler primitive service.

    This class supports version 2 of the Sampler interface, which uses different
    input and output formats than version 1.

    Qiskit Runtime Sampler primitive returns the sampled result according to the
    specified output type. For example, it returns a bitstring for each shot
    if measurement level 2 (bits) is requested.

    The :meth:`run` method can be used to submit circuits and parameters to the Sampler primitive.
    """

    _options_class = SamplerOptions

    version = 2

    def __init__(
        self,
        backend: Optional[Union[str, IBMBackend]] = None,
        session: Optional[Union[Session, str, IBMBackend]] = None,
        options: Optional[Union[Dict, SamplerOptions]] = None,
    ):
        """Initializes the Sampler primitive.

        Args:
            backend: Backend to run the primitive. This can be a backend name or an :class:`IBMBackend`
                instance. If a name is specified, the default account (e.g. ``QiskitRuntimeService()``)
                is used.

            session: Session in which to call the primitive.

                If both ``session`` and ``backend`` are specified, ``session`` takes precedence.
                If neither is specified, and the primitive is created inside a
                :class:`qiskit_ibm_runtime.Session` context manager, then the session is used.
                Otherwise if IBM Cloud channel is used, a default backend is selected.

            options: Primitive options, see :class:`Options` for detailed description.
                The ``backend`` keyword is still supported but is deprecated.

        Raises:
            NotImplementedError: If "q-ctrl" channel strategy is used.
        """
        self.options: SamplerOptions
        BaseSamplerV2.__init__(self)
        Sampler.__init__(self)
        BasePrimitiveV2.__init__(self, backend=backend, session=session, options=options)

        if self._service._channel_strategy == "q-ctrl":
            raise NotImplementedError("SamplerV2 is not supported with q-ctrl channel strategy.")

    def run(self, pubs: Iterable[SamplerPubLike], *, shots: int | None = None) -> RuntimeJob:
        """Submit a request to the estimator primitive.

        Args:
            pubs: An iterable of pub-like objects. For example, a list of circuits
                  or tuples ``(circuit, parameter_values)``.
            shots: The total number of shots to sample for each sampler pub that does
                   not specify its own shots. If ``None``, the primitive's default
                   shots value will be used, which can vary by implementation.

        Returns:
            Submitted job.
            The result of the job is an instance of
            :class:`qiskit.primitives.containers.PrimitiveResult`.

        Raises:
            ValueError: Invalid arguments are given.
        """
        coerced_pubs = [SamplerPub.coerce(pub, shots) for pub in pubs]

        if any(len(pub.circuit.cregs) == 0 for pub in coerced_pubs):
            warnings.warn(
                "One of your circuits has no output classical registers and so the result "
                "will be empty. Did you mean to add measurement instructions?",
                UserWarning,
            )

        return self._run(coerced_pubs)  # type: ignore[arg-type]

    def _validate_options(self, options: dict) -> None:
        """Validate that program inputs (options) are valid

        Raises:
            ValidationError: if validation fails.
        """
        pass

    @classmethod
    def _program_id(cls) -> str:
        """Return the program ID."""
        return "sampler"


class SamplerV1(BasePrimitiveV1, Sampler, BaseSampler):
    """Class for interacting with Qiskit Runtime Sampler primitive service.

    Qiskit Runtime Sampler primitive service calculates quasi-probability distribution
    of bitstrings from quantum circuits.

    The :meth:`run` method can be used to submit circuits and parameters to the Sampler primitive.

    You are encouraged to use :class:`~qiskit_ibm_runtime.Session` to open a session,
    during which you can invoke one or more primitives. Jobs submitted within a session
    are prioritized by the scheduler, and data is cached for efficiency.

    Example::

        from qiskit.circuit import QuantumCircuit, QuantumRegister, ClassicalRegister
        from qiskit_ibm_runtime import QiskitRuntimeService, Session, Sampler

        service = QiskitRuntimeService(channel="ibm_cloud")
<<<<<<< HEAD
        quantum_register = QuantumRegister(2, name="qr")
        classical_register = ClassicalRegister(2, name="cr")
        bell = QuantumCircuit(quantum_register, classical_register, name="bell")
        bell.h(quantum_register[0])
        bell.cx(quantum_register[0], quantum_register[1])
        bell.measure(quantum_register, classical_register)
=======

        # Bell Circuit
        qr = QuantumRegister(2, name="qr")
        cr = ClassicalRegister(2, name="cr")
        qc = QuantumCircuit(qr, cr, name="bell")
        qc.h(qr[0])
        qc.cx(qr[0], qr[1])
        qc.measure(qr, cr)
>>>>>>> ee086b0b

        with Session(service, backend="ibmq_qasm_simulator") as session:
            sampler = Sampler(session=session)

            job = sampler.run(qc, shots=1024)
            print(f"Job ID: {job.job_id()}")
            print(f"Job result: {job.result()}")

            # You can run more jobs inside the session
    """

    _options_class = Options

    def __init__(
        self,
        backend: Optional[Union[str, IBMBackend]] = None,
        session: Optional[Union[Session, str, IBMBackend]] = None,
        options: Optional[Union[Dict, Options]] = None,
    ):
        """Initializes the Sampler primitive.

        Args:
            backend: Backend to run the primitive. This can be a backend name or an :class:`IBMBackend`
                instance. If a name is specified, the default account (e.g. ``QiskitRuntimeService()``)
                is used.

            session: Session in which to call the primitive.

                If both ``session`` and ``backend`` are specified, ``session`` takes precedence.
                If neither is specified, and the primitive is created inside a
                :class:`qiskit_ibm_runtime.Session` context manager, then the session is used.
                Otherwise if IBM Cloud channel is used, a default backend is selected.

            options: Primitive options, see :class:`Options` for detailed description.
                The ``backend`` keyword is still supported but is deprecated.
        """
        # `self._options` in this class is a Dict.
        # The base class, however, uses a `_run_options` which is an instance of
        # qiskit.providers.Options. We largely ignore this _run_options because we use
        # a nested dictionary to categorize options.
        BaseSampler.__init__(self)
        Sampler.__init__(self)
        BasePrimitiveV1.__init__(self, backend=backend, session=session, options=options)

    def run(  # pylint: disable=arguments-differ
        self,
        circuits: QuantumCircuit | Sequence[QuantumCircuit],
        parameter_values: Sequence[float] | Sequence[Sequence[float]] | None = None,
        **kwargs: Any,
    ) -> RuntimeJob:
        """Submit a request to the sampler primitive.

        Args:
            circuits: A (parameterized) :class:`~qiskit.circuit.QuantumCircuit` or
                a list of (parameterized) :class:`~qiskit.circuit.QuantumCircuit`.
            parameter_values: Concrete parameters to be bound.
            **kwargs: Individual options to overwrite the default primitive options.
                These include the runtime options in :class:`qiskit_ibm_runtime.RuntimeOptions`.

        Returns:
            Submitted job.
            The result of the job is an instance of :class:`qiskit.primitives.SamplerResult`.

        Raises:
            ValueError: Invalid arguments are given.
        """
        # To bypass base class merging of options.
        user_kwargs = {"_user_kwargs": kwargs}
        return super().run(
            circuits=circuits,
            parameter_values=parameter_values,
            **user_kwargs,
        )

    def _run(  # pylint: disable=arguments-differ
        self,
        circuits: Sequence[QuantumCircuit],
        parameter_values: Sequence[Sequence[float]],
        **kwargs: Any,
    ) -> RuntimeJob:
        """Submit a request to the sampler primitive.

        Args:
            circuits: A (parameterized) :class:`~qiskit.circuit.QuantumCircuit` or
                a list of (parameterized) :class:`~qiskit.circuit.QuantumCircuit`.
            parameter_values: An optional list of concrete parameters to be bound.
            **kwargs: Individual options to overwrite the default primitive options.
                These include the runtime options in :class:`qiskit_ibm_runtime.RuntimeOptions`.

        Returns:
            Submitted job.
        """
        inputs = {
            "circuits": circuits,
            "parameters": [circ.parameters for circ in circuits],
            "parameter_values": parameter_values,
        }
        return self._run_primitive(
            primitive_inputs=inputs, user_kwargs=kwargs.get("_user_kwargs", {})
        )

    def _validate_options(self, options: dict) -> None:
        """Validate that program inputs (options) are valid
        Raises:
            ValueError: if resilience_level is out of the allowed range.
        """
        if os.getenv("QISKIT_RUNTIME_SKIP_OPTIONS_VALIDATION"):
            return

        if self._service._channel_strategy == "q-ctrl":
            qctrl_validate(options)
            return

        valid_levels = list(range(Options._MAX_RESILIENCE_LEVEL_SAMPLER + 1))
        if options.get("resilience_level") and not options.get("resilience_level") in valid_levels:
            raise ValueError(
                f"resilience_level {options.get('resilience_level')} is not a valid value."
                f"It can only take the values {valid_levels} in Sampler."
            )
        Options.validate_options(options)

    @classmethod
    def _program_id(cls) -> str:
        """Return the program ID."""
        return "sampler"<|MERGE_RESOLUTION|>--- conflicted
+++ resolved
@@ -154,14 +154,6 @@
         from qiskit_ibm_runtime import QiskitRuntimeService, Session, Sampler
 
         service = QiskitRuntimeService(channel="ibm_cloud")
-<<<<<<< HEAD
-        quantum_register = QuantumRegister(2, name="qr")
-        classical_register = ClassicalRegister(2, name="cr")
-        bell = QuantumCircuit(quantum_register, classical_register, name="bell")
-        bell.h(quantum_register[0])
-        bell.cx(quantum_register[0], quantum_register[1])
-        bell.measure(quantum_register, classical_register)
-=======
 
         # Bell Circuit
         qr = QuantumRegister(2, name="qr")
@@ -170,7 +162,6 @@
         qc.h(qr[0])
         qc.cx(qr[0], qr[1])
         qc.measure(qr, cr)
->>>>>>> ee086b0b
 
         with Session(service, backend="ibmq_qasm_simulator") as session:
             sampler = Sampler(session=session)
