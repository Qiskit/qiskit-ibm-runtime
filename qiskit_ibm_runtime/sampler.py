# This code is part of Qiskit.
#
# (C) Copyright IBM 2022.
#
# This code is licensed under the Apache License, Version 2.0. You may
# obtain a copy of this license in the LICENSE.txt file in the root directory
# of this source tree or at http://www.apache.org/licenses/LICENSE-2.0.
#
# Any modifications or derivative works of this code must retain this
# copyright notice, and modified files need to carry a notice indicating
# that they have been altered from the originals.

"""Sampler primitive."""

from __future__ import annotations
from typing import Dict, Iterable, Optional, Sequence, Any, Union
import copy

from qiskit.circuit import QuantumCircuit, Parameter
<<<<<<< HEAD
=======
from qiskit.circuit.parametertable import ParameterView
from qiskit.result import QuasiDistribution
>>>>>>> 874740f8

# TODO import BaseSampler and SamplerResult from terra once released
from .qiskit.primitives import BaseSampler, SamplerResult
from .qiskit_runtime_service import QiskitRuntimeService
from .options import Options
from .utils.sampler_result_decoder import SamplerResultDecoder
from .runtime_job import RuntimeJob
from .ibm_backend import IBMBackend
from .session import get_default_session
from .utils.deprecation import deprecate_arguments, issue_deprecation_msg
from .utils.utils import convert_quasi_dists

# pylint: disable=unused-import,cyclic-import
from .session import Session


class Sampler(BaseSampler):
    """Class for interacting with Qiskit Runtime Sampler primitive service.

    Qiskit Runtime Sampler primitive service calculates probabilities or quasi-probabilities
    of bitstrings from quantum circuits.

    The :meth:`run` method can be used to submit circuits and parameters to the Sampler primitive.

    You are encourage to use :class:`~qiskit_ibm_runtime.Session` to open a session,
    during which you can invoke one or more primitive programs. Jobs sumitted within a session
    are prioritized by the scheduler, and data is cached for efficiency.

    Example::

        from qiskit.test.reference_circuits import ReferenceCircuits
        from qiskit_ibm_runtime import QiskitRuntimeService, Session, Sampler

        service = QiskitRuntimeService(channel="ibm_cloud")
        bell = ReferenceCircuits.bell()

        with Session(service) as session:
            sampler = Sampler(session=session)
            sampler.options.resilience_level = 1

            job = sampler.run(bell)
            print(f"Job ID: {job.job_id()}")
            print(f"Job result: {job.result()}")
    """

    _PROGRAM_ID = "sampler"

    def __init__(
        self,
        circuits: Optional[Union[QuantumCircuit, Iterable[QuantumCircuit]]] = None,
        parameters: Optional[Iterable[Iterable[Parameter]]] = None,
        service: Optional[QiskitRuntimeService] = None,
        session: Optional[Union[Session, str, IBMBackend]] = None,
        options: Optional[Union[Dict, Options]] = None,
        skip_transpilation: Optional[bool] = False,
    ):
        """Initializes the Sampler primitive.

        Args:
            circuits: (DEPRECATED) A (parameterized) :class:`~qiskit.circuit.QuantumCircuit` or
                a list of (parameterized) :class:`~qiskit.circuit.QuantumCircuit`.

            parameters: (DEPRECATED) A list of parameters of the quantum circuits
                (:class:`~qiskit.circuit.parametertable.ParameterView` or
                a list of :class:`~qiskit.circuit.Parameter`)

            service: (DEPRECATED) Optional instance of
                :class:`qiskit_ibm_runtime.QiskitRuntimeService` class,
                defaults to `QiskitRuntimeService()` which tries to initialize your default
                saved account.

            session: Session in which to call the primitive. If an instance of
                :class:`qiskit_ibm_runtime.IBMBackend` class or
                string name of a backend is specified, a new session is created for
                that backend. If ``None``, a new session is created using the default
                saved account and a default backend (IBM Cloud channel only).

            options: Primitive options, see :class:`Options` for detailed description.
                The ``backend`` keyword is still supported but is deprecated.

            skip_transpilation (DEPRECATED): Transpilation is skipped if set to True. False by default.
                Ignored ``skip_transpilation`` is also specified in ``options``.
        """
        super().__init__(
            circuits=circuits,
            parameters=parameters,
        )

        if skip_transpilation:
            deprecate_arguments(
                "skip_transpilation",
                "0.7",
                "Instead, use the skip_transpilation keyword argument in transpilation_settings.",
            )
        if service:
            deprecate_arguments(
                "service", "0.7", "Please use the session parameter instead."
            )

        backend = None
        self._session: Session = None

        if options is None:
            self.options = Options()
        elif isinstance(options, Options):
            self.options = copy.deepcopy(options)
            skip_transpilation = self.options.transpilation.skip_transpilation
        else:
            backend = options.pop("backend", None)
            if backend is not None:
                issue_deprecation_msg(
                    msg="The 'backend' key in 'options' has been deprecated",
                    version="0.7",
                    remedy="Please pass the backend when opening a session.",
                )
            self.options = Options._from_dict(options)
            skip_transpilation = options.get("transpilation", {}).get(
                "skip_transpilation", False
            )
        self.options.transpilation.skip_transpilation = skip_transpilation

        self._initial_inputs = {"circuits": circuits, "parameters": parameters}
        if isinstance(session, Session):
            self._session = session
        else:
            backend = session or backend
            self._session = get_default_session(service, backend)

    def run(
        self,
        circuits: QuantumCircuit | Sequence[QuantumCircuit],
        parameter_values: Sequence[float] | Sequence[Sequence[float]] | None = None,
        parameters: Sequence[Parameter] | Sequence[Sequence[Parameter]] | None = None,
        **kwargs: Any,
    ) -> RuntimeJob:
        """Submit a request to the sampler primitive program.

        Args:
            circuits: A (parameterized) :class:`~qiskit.circuit.QuantumCircuit` or
                a list of (parameterized) :class:`~qiskit.circuit.QuantumCircuit`.
            parameter_values: Concrete parameters to be bound.
            parameters: Parameters of each of the quantum circuits.
                Defaults to ``[circ.parameters for circ in circuits]``.
            **kwargs: Individual options to overwrite the default primitive options.

        Returns:
            Submitted job.

        Raises:
            QiskitError: Invalid arguments are given.
        """
        if not isinstance(circuits, Sequence):
            circuits = [circuits]
        if (
            parameter_values is not None
            and len(parameter_values) > 1
            and not isinstance(parameter_values[0], Sequence)
        ):
            parameter_values = [parameter_values]  # type: ignore[assignment]
        if (
            parameters is not None
            and len(parameters) > 1
            and not isinstance(parameters[0], Sequence)
        ):
            parameters = [parameters]

        return super().run(
            circuits=circuits,
            parameter_values=parameter_values,
            parameters=parameters,
            **kwargs,
        )

    def _run(
        self,
        circuits: Sequence[QuantumCircuit],
        parameter_values: Sequence[Sequence[float]],
        parameters: Sequence[ParameterView],
        **kwargs: Any,
    ) -> RuntimeJob:
        """Submit a request to the sampler primitive program.

        Args:
            circuits: A (parameterized) :class:`~qiskit.circuit.QuantumCircuit` or
                a list of (parameterized) :class:`~qiskit.circuit.QuantumCircuit`.

            parameter_values: An optional list of concrete parameters to be bound.

            parameters: A list of parameters of the quantum circuits
                (:class:`~qiskit.circuit.parametertable.ParameterView` or
                a list of :class:`~qiskit.circuit.Parameter`).
                Defaults to ``[circ.parameters for circ in circuits]``.

            **kwargs: Individual options to overwrite the default primitive options.

        Returns:
            Submitted job.
        """
        inputs = {
            "circuits": circuits,
            "parameters": parameters,
            "circuit_indices": list(range(len(circuits))),
            "parameter_values": parameter_values,
        }
        combined = self.options._merge_options(kwargs)
        inputs.update(Options._get_program_inputs(combined))

        return self._session.run(
            program_id=self._PROGRAM_ID,
            inputs=inputs,
            options=Options._get_runtime_options(combined),
            result_decoder=SamplerResultDecoder,
        )

    def __call__(
        self,
        circuits: Sequence[int | QuantumCircuit],
        parameter_values: Sequence[Sequence[float]] | None = None,
        **run_options: Any,
    ) -> SamplerResult:
        issue_deprecation_msg(
            msg="Calling a Sampler instance directly has been deprecated ",
            version="0.7",
            remedy="Please use qiskit_ibm_runtime.Session and Sampler.run() instead.",
        )
        return super().__call__(circuits, parameter_values, **run_options)

    def _call(
        self,
        circuits: Sequence[int],
        parameter_values: Optional[
            Union[Sequence[float], Sequence[Sequence[float]]]
        ] = None,
        **run_options: Any,
    ) -> SamplerResult:
        """Calculates probabilities or quasi-probabilities for given inputs in a runtime session.

        Args:
            circuits: A list of circuit indices.
            parameter_values: An optional list of concrete parameters to be bound.
            **run_options: A collection of kwargs passed to `backend.run()`.

                shots: Number of repetitions of each circuit, for sampling.
                qubit_lo_freq: List of default qubit LO frequencies in Hz.
                meas_lo_freq: List of default measurement LO frequencies in Hz.
                schedule_los: Experiment LO configurations, frequencies are given in Hz.
                rep_delay: Delay between programs in seconds. Only supported on certain
                    backends (if ``backend.configuration().dynamic_reprate_enabled=True``).
                init_qubits: Whether to reset the qubits to the ground state for each shot.
                use_measure_esp: Whether to use excited state promoted (ESP) readout for measurements
                    which are the terminal instruction to a qubit. ESP readout can offer higher fidelity
                    than standard measurement sequences.

        Returns:
            An instance of :class:`qiskit.primitives.SamplerResult`.
        """

        inputs = {
            "circuits": self._initial_inputs["circuits"],
            "parameters": self._initial_inputs["parameters"],
            "circuit_indices": circuits,
            "parameter_values": parameter_values,
        }
        combined = self.options._merge_options(run_options)
        inputs.update(Options._get_program_inputs(combined))

        raw_result = self._session.run(
            program_id=self._PROGRAM_ID,
            inputs=inputs,
            options=Options._get_runtime_options(combined),
        ).result()
<<<<<<< HEAD
        quasi_dists = convert_quasi_dists(raw_result)
        return SamplerResult(
            quasi_dists=quasi_dists,
            metadata=raw_result.metadata,
=======

        return SamplerResult(
            quasi_dists=raw_result["quasi_dists"],
            metadata=raw_result["metadata"],
>>>>>>> 874740f8
        )

    def close(self) -> None:
        """Close the session and free resources"""
        self._session.close()

    @property
    def session(self) -> Session:
        """Return session used by this primitive.

        Returns:
            Session used by this primitive.
        """
<<<<<<< HEAD
        return self._session
=======
        return self._session


class SamplerResultDecoder(ResultDecoder):
    """Class used to decode sampler results."""

    @classmethod
    def decode(cls, raw_result: str) -> SamplerResult:
        """Convert the result to SamplerResult."""
        decoded: Dict = super().decode(raw_result)
        quasi_dists = []
        for quasi, meta in zip(decoded["quasi_dists"], decoded["metadata"]):
            shots = meta.get("shots", float("inf"))
            overhead = meta.get("readout_mitigation_overhead", 1.0)

            # M3 mitigation overhead is gamma^2
            # https://github.com/Qiskit-Partners/mthree/blob/423d7e83a12491c59c9f58af46b75891bc622949/mthree/mitigation.py#L457
            #
            # QuasiDistribution stddev_upper_bound is gamma / sqrt(shots)
            # https://github.com/Qiskit/qiskit-terra/blob/ff267b5de8b83aef86e2c9ac6c7f918f58500505/qiskit/result/mitigation/local_readout_mitigator.py#L288
            stddev = sqrt(overhead / shots)
            quasi_dists.append(
                QuasiDistribution(quasi, shots=shots, stddev_upper_bound=stddev)
            )
        return SamplerResult(
            quasi_dists=quasi_dists,
            metadata=decoded["metadata"],
        )
>>>>>>> 874740f8
<|MERGE_RESOLUTION|>--- conflicted
+++ resolved
@@ -17,11 +17,7 @@
 import copy
 
 from qiskit.circuit import QuantumCircuit, Parameter
-<<<<<<< HEAD
-=======
 from qiskit.circuit.parametertable import ParameterView
-from qiskit.result import QuasiDistribution
->>>>>>> 874740f8
 
 # TODO import BaseSampler and SamplerResult from terra once released
 from .qiskit.primitives import BaseSampler, SamplerResult
@@ -293,17 +289,10 @@
             inputs=inputs,
             options=Options._get_runtime_options(combined),
         ).result()
-<<<<<<< HEAD
-        quasi_dists = convert_quasi_dists(raw_result)
-        return SamplerResult(
-            quasi_dists=quasi_dists,
-            metadata=raw_result.metadata,
-=======
 
         return SamplerResult(
             quasi_dists=raw_result["quasi_dists"],
             metadata=raw_result["metadata"],
->>>>>>> 874740f8
         )
 
     def close(self) -> None:
@@ -317,35 +306,4 @@
         Returns:
             Session used by this primitive.
         """
-<<<<<<< HEAD
-        return self._session
-=======
-        return self._session
-
-
-class SamplerResultDecoder(ResultDecoder):
-    """Class used to decode sampler results."""
-
-    @classmethod
-    def decode(cls, raw_result: str) -> SamplerResult:
-        """Convert the result to SamplerResult."""
-        decoded: Dict = super().decode(raw_result)
-        quasi_dists = []
-        for quasi, meta in zip(decoded["quasi_dists"], decoded["metadata"]):
-            shots = meta.get("shots", float("inf"))
-            overhead = meta.get("readout_mitigation_overhead", 1.0)
-
-            # M3 mitigation overhead is gamma^2
-            # https://github.com/Qiskit-Partners/mthree/blob/423d7e83a12491c59c9f58af46b75891bc622949/mthree/mitigation.py#L457
-            #
-            # QuasiDistribution stddev_upper_bound is gamma / sqrt(shots)
-            # https://github.com/Qiskit/qiskit-terra/blob/ff267b5de8b83aef86e2c9ac6c7f918f58500505/qiskit/result/mitigation/local_readout_mitigator.py#L288
-            stddev = sqrt(overhead / shots)
-            quasi_dists.append(
-                QuasiDistribution(quasi, shots=shots, stddev_upper_bound=stddev)
-            )
-        return SamplerResult(
-            quasi_dists=quasi_dists,
-            metadata=decoded["metadata"],
-        )
->>>>>>> 874740f8
+        return self._session