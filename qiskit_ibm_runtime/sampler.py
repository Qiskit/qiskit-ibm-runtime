--- conflicted
+++ resolved
@@ -278,15 +278,6 @@
             "parameter_values": parameter_values,
         }
         combined = Options._merge_options(self._options, kwargs.get("_user_kwargs", {}))
-<<<<<<< HEAD
-        if combined.get("resilience_level") and not combined.get(
-            "resilience_level"
-        ) in [0, 1]:
-            raise ValueError(
-                "resilience level can only take the values [0, 1] in Sampler"
-            )
-
-=======
         if self._session.backend():
             backend_obj = self._session.service.backend(self._session.backend())
             combined = set_default_error_levels(
@@ -295,10 +286,12 @@
                 Options._DEFAULT_OPTIMIZATION_LEVEL,
                 Options._DEFAULT_RESILIENCE_LEVEL,
             )
->>>>>>> 78511cfa
         logger.info("Submitting job using options %s", combined)
+        if combined.get("resilience_level") and not combined.get(
+             "resilience_level"
+         ) in [0, 1]:
+             raise ValueError("resilience level can only take the values [0, 1] in Sampler")
         inputs.update(Options._get_program_inputs(combined))
-
         return self._session.run(
             program_id=self._PROGRAM_ID,
             inputs=inputs,
