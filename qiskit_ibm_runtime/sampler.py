--- conflicted
+++ resolved
@@ -18,11 +18,7 @@
 import copy
 
 from qiskit.circuit import QuantumCircuit, Parameter
-<<<<<<< HEAD
 from qiskit.result import QuasiDistribution
-import qiskit_ibm_runtime.session as session_pkg
-=======
->>>>>>> af308cae
 
 # TODO import BaseSampler and SamplerResult from terra once released
 from .qiskit.primitives import BaseSampler, SamplerResult
