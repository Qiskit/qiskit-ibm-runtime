# This code is part of Qiskit.
#
# (C) Copyright IBM 2022.
#
# This code is licensed under the Apache License, Version 2.0. You may
# obtain a copy of this license in the LICENSE.txt file in the root directory
# of this source tree or at http://www.apache.org/licenses/LICENSE-2.0.
#
# Any modifications or derivative works of this code must retain this
# copyright notice, and modified files need to carry a notice indicating
# that they have been altered from the originals.

"""Sampler primitive."""

from __future__ import annotations
from typing import Dict, Iterable, Optional, Sequence, Any, Union
import copy
<<<<<<< HEAD
from dataclasses import asdict
=======
import json
>>>>>>> b9b0f90a

from qiskit.circuit import QuantumCircuit, Parameter
from qiskit.providers.options import Options as TerraOptions

# TODO import BaseSampler and SamplerResult from terra once released
from .qiskit.primitives import BaseSampler, SamplerResult
from .qiskit.primitives.utils import _circuit_key
from .qiskit_runtime_service import QiskitRuntimeService
from .options import Options
from .utils.sampler_result_decoder import SamplerResultDecoder
from .utils.json import RuntimeEncoder
from .utils.utils import _hash
from .runtime_job import RuntimeJob
from .ibm_backend import IBMBackend
from .session import get_default_session
from .utils.deprecation import (
    deprecate_arguments,
    issue_deprecation_msg,
    deprecate_function,
)

# pylint: disable=unused-import,cyclic-import
from .session import Session


class Sampler(BaseSampler):
    """Class for interacting with Qiskit Runtime Sampler primitive service.

    Qiskit Runtime Sampler primitive service calculates probabilities or quasi-probabilities
    of bitstrings from quantum circuits.

    The :meth:`run` method can be used to submit circuits and parameters to the Sampler primitive.

    You are encourage to use :class:`~qiskit_ibm_runtime.Session` to open a session,
    during which you can invoke one or more primitive programs. Jobs sumitted within a session
    are prioritized by the scheduler, and data is cached for efficiency.

    Example::

        from qiskit.test.reference_circuits import ReferenceCircuits
        from qiskit_ibm_runtime import QiskitRuntimeService, Session, Sampler

        service = QiskitRuntimeService(channel="ibm_cloud")
        bell = ReferenceCircuits.bell()

        with Session(service) as session:
            sampler = Sampler(session=session)
            sampler.options.resilience_level = 1

            job = sampler.run(bell)
            print(f"Job ID: {job.job_id()}")
            print(f"Job result: {job.result()}")
    """

    _PROGRAM_ID = "sampler"

    def __init__(
        self,
        circuits: Optional[Union[QuantumCircuit, Iterable[QuantumCircuit]]] = None,
        parameters: Optional[Iterable[Iterable[Parameter]]] = None,
        service: Optional[QiskitRuntimeService] = None,
        session: Optional[Union[Session, str, IBMBackend]] = None,
        options: Optional[Union[Dict, Options]] = None,
        skip_transpilation: Optional[bool] = False,
    ):
        """Initializes the Sampler primitive.

        Args:
            circuits: (DEPRECATED) A (parameterized) :class:`~qiskit.circuit.QuantumCircuit` or
                a list of (parameterized) :class:`~qiskit.circuit.QuantumCircuit`.

            parameters: (DEPRECATED) A list of parameters of the quantum circuits
                (:class:`~qiskit.circuit.parametertable.ParameterView` or
                a list of :class:`~qiskit.circuit.Parameter`)

            service: (DEPRECATED) Optional instance of
                :class:`qiskit_ibm_runtime.QiskitRuntimeService` class,
                defaults to `QiskitRuntimeService()` which tries to initialize your default
                saved account.

            session: Session in which to call the primitive.

                * If an instance of :class:`qiskit_ibm_runtime.IBMBackend` class or
                  string name of a backend is specified, a new session is created for
                  that backend, unless a default session for the same backend
                  and channel already exists.

                * If ``None``, a new session is created using the default saved
                  account and a default backend (IBM Cloud channel only), unless
                  a default session already exists.

            options: Primitive options, see :class:`Options` for detailed description.
                The ``backend`` keyword is still supported but is deprecated.

            skip_transpilation (DEPRECATED): Transpilation is skipped if set to True. False by default.
                Ignored ``skip_transpilation`` is also specified in ``options``.
        """
        super().__init__(
            circuits=circuits,
            parameters=parameters,
        )

        if skip_transpilation:
            deprecate_arguments(
                "skip_transpilation",
                "0.7",
                "Instead, use the skip_transpilation keyword argument in transpilation_settings.",
            )
        if service:
            deprecate_arguments(
                "service", "0.7", "Please use the session parameter instead."
            )

        backend = None
        self._session: Session = None

        if options is None:
            self._options = Options()
        elif isinstance(options, Options):
            self._options = copy.deepcopy(options)
            skip_transpilation = (
                self._options.transpilation.skip_transpilation  # type: ignore[union-attr]
            )
        else:
            backend = options.pop("backend", None)
            if backend is not None:
                issue_deprecation_msg(
                    msg="The 'backend' key in 'options' has been deprecated",
                    version="0.7",
                    remedy="Please pass the backend when opening a session.",
                )
            self._options = Options._from_dict(options)
            skip_transpilation = options.get("transpilation", {}).get(
                "skip_transpilation", False
            )
        self._options.transpilation.skip_transpilation = (  # type: ignore[union-attr]
            skip_transpilation
        )

        self._initial_inputs = {"circuits": circuits, "parameters": parameters}
        if isinstance(session, Session):
            self._session = session
        else:
            backend = session or backend
            self._session = get_default_session(service, backend)

        self._first_run = True
        self._circuits_map = {}
        if self.circuits:
            for circuit in self.circuits:
                circuit_id = _hash(
                    json.dumps(_circuit_key(circuit), cls=RuntimeEncoder)
                )
                if circuit_id not in self._session._circuits_map:
                    self._circuits_map[circuit_id] = circuit
                    self._session._circuits_map[circuit_id] = circuit

    def run(  # pylint: disable=arguments-differ
        self,
        circuits: QuantumCircuit | Sequence[QuantumCircuit],
        parameter_values: Sequence[float] | Sequence[Sequence[float]] | None = None,
        **kwargs: Any,
    ) -> RuntimeJob:
        """Submit a request to the sampler primitive program.

        Args:
            circuits: A (parameterized) :class:`~qiskit.circuit.QuantumCircuit` or
                a list of (parameterized) :class:`~qiskit.circuit.QuantumCircuit`.
            parameter_values: Concrete parameters to be bound.
<<<<<<< HEAD
            callback: Callback function to be invoked for any interim results and final result.
                The callback function will receive 2 positional parameters:

                    1. Job ID
                    2. Job result.
            kwargs: Individual options to overwrite the default primitive options.
=======
            **kwargs: Individual options to overwrite the default primitive options.
>>>>>>> b9b0f90a

        Returns:
            Submitted job.
            The result of the job is an instance of :class:`qiskit.primitives.SamplerResult`.

        Raises:
            ValueError: Invalid arguments are given.
        """
        return super().run(
            circuits=circuits,
            parameter_values=parameter_values,
            **kwargs,
        )

    def _run(  # pylint: disable=arguments-differ
        self,
        circuits: Sequence[QuantumCircuit],
        parameter_values: Sequence[Sequence[float]],
        **kwargs: Any,
    ) -> RuntimeJob:
        """Submit a request to the sampler primitive program.

        Args:
            circuits: A (parameterized) :class:`~qiskit.circuit.QuantumCircuit` or
                a list of (parameterized) :class:`~qiskit.circuit.QuantumCircuit`.
            parameter_values: An optional list of concrete parameters to be bound.
            **kwargs: Individual options to overwrite the default primitive options.

        Returns:
            Submitted job.
        """
        circuits_map = {}
        circuit_ids = []
        for circuit in circuits:
            circuit_id = _hash(json.dumps(_circuit_key(circuit), cls=RuntimeEncoder))
            circuit_ids.append(circuit_id)
            if circuit_id in self._session._circuits_map:
                continue
            self._session._circuits_map[circuit_id] = circuit
            circuits_map[circuit_id] = circuit

        if self._first_run:
            self._first_run = False
            circuits_map.update(self._circuits_map)

        inputs = {
            "circuits": circuits_map,
            "parameters": [circ.parameters for circ in circuits],
            "circuit_ids": circuit_ids,
            "parameter_values": parameter_values,
        }
        combined = self.options._merge_options(kwargs)
        inputs.update(Options._get_program_inputs(combined))

        return self._session.run(
            program_id=self._PROGRAM_ID,
            inputs=inputs,
            options=Options._get_runtime_options(combined),
            callback=combined.get("environment", {}).get("callback", None),
            result_decoder=SamplerResultDecoder,
        )

    def _call(
        self,
        circuits: Sequence[int],
        parameter_values: Optional[
            Union[Sequence[float], Sequence[Sequence[float]]]
        ] = None,
        **run_options: Any,
    ) -> SamplerResult:
        """Calculates probabilities or quasi-probabilities for given inputs in a runtime session.

        Args:
            circuits: A list of circuit indices.
            parameter_values: An optional list of concrete parameters to be bound.
            **run_options: A collection of kwargs passed to `backend.run()`.

                shots: Number of repetitions of each circuit, for sampling.
                qubit_lo_freq: List of default qubit LO frequencies in Hz.
                meas_lo_freq: List of default measurement LO frequencies in Hz.
                schedule_los: Experiment LO configurations, frequencies are given in Hz.
                rep_delay: Delay between programs in seconds. Only supported on certain
                    backends (if ``backend.configuration().dynamic_reprate_enabled=True``).
                init_qubits: Whether to reset the qubits to the ground state for each shot.
                use_measure_esp: Whether to use excited state promoted (ESP) readout for measurements
                    which are the terminal instruction to a qubit. ESP readout can offer higher fidelity
                    than standard measurement sequences.

        Returns:
            An instance of :class:`qiskit.primitives.SamplerResult`.
        """

        inputs = {
            "circuits": self._initial_inputs["circuits"],
            "parameters": self._initial_inputs["parameters"],
            "circuit_indices": circuits,
            "parameter_values": parameter_values,
        }
        combined = self.options._merge_options(run_options)
        inputs.update(Options._get_program_inputs(combined))

        raw_result = self._session.run(
            program_id=self._PROGRAM_ID,
            inputs=inputs,
            options=Options._get_runtime_options(combined),
        ).result()

        return raw_result

    @deprecate_function(
        deprecated="close",
        version="0.7",
        remedy="Use qiskit_ibm_runtime.Session.close() instead",
    )
    def close(self) -> None:
        """Close the session and free resources"""
        self._session.close()

    @property
    def session(self) -> Session:
        """Return session used by this primitive.

        Returns:
            Session used by this primitive.
        """
        return self._session

    @property
    def options(self) -> TerraOptions:
        """Return options values for the sampler.

        Returns:
            options
        """
        return TerraOptions(**asdict(self._options))

    def set_options(self, **fields):
        """Set options values for the sampler.

        Args:
            **fields: The fields to update the options
        """
        self._options = Options._from_dict(self._options._merge_options(fields))<|MERGE_RESOLUTION|>--- conflicted
+++ resolved
@@ -15,11 +15,8 @@
 from __future__ import annotations
 from typing import Dict, Iterable, Optional, Sequence, Any, Union
 import copy
-<<<<<<< HEAD
+import json
 from dataclasses import asdict
-=======
-import json
->>>>>>> b9b0f90a
 
 from qiskit.circuit import QuantumCircuit, Parameter
 from qiskit.providers.options import Options as TerraOptions
@@ -189,16 +186,7 @@
             circuits: A (parameterized) :class:`~qiskit.circuit.QuantumCircuit` or
                 a list of (parameterized) :class:`~qiskit.circuit.QuantumCircuit`.
             parameter_values: Concrete parameters to be bound.
-<<<<<<< HEAD
-            callback: Callback function to be invoked for any interim results and final result.
-                The callback function will receive 2 positional parameters:
-
-                    1. Job ID
-                    2. Job result.
-            kwargs: Individual options to overwrite the default primitive options.
-=======
             **kwargs: Individual options to overwrite the default primitive options.
->>>>>>> b9b0f90a
 
         Returns:
             Submitted job.
