--- conflicted
+++ resolved
@@ -120,13 +120,10 @@
         parameters: Optional[Iterable[Iterable[Parameter]]] = None,
         service: Optional[QiskitRuntimeService] = None,
         options: Optional[Dict] = None,
-<<<<<<< HEAD
-        max_time: Optional[Union[int, str]] = None,
-=======
         skip_transpilation: Optional[bool] = False,
         transpilation_settings: Optional[Dict] = None,
         resilience_settings: Optional[Dict] = None,
->>>>>>> d305d18e
+        max_time: Optional[Union[int, str]] = None,
     ):
         """Initializes the Sampler primitive.
 
@@ -153,9 +150,6 @@
                 * log_level: logging level to set in the execution environment. The valid
                     log levels are: ``DEBUG``, ``INFO``, ``WARNING``, ``ERROR``, and ``CRITICAL``.
                     The default level is ``WARNING``.
-            max_time: (EXPERIMENTAL setting, can break between releases without warning)
-                Maximum amount of time, a runtime session can be open before being
-                forcibly closed. Can be specified as seconds (int) or a string like "2h 30m 40s".
 
             skip_transpilation: Transpilation is skipped if set to True. False by default.
 
@@ -191,6 +185,10 @@
                     * 2: heavy resilience
                     * 3: even heavier resilience
                     If ``None``, level 0 will be chosen as default.
+
+            max_time: (EXPERIMENTAL setting, can break between releases without warning)
+                Maximum amount of time, a runtime session can be open before being
+                forcibly closed. Can be specified as seconds (int) or a string like "2h 30m 40s".
 
         Raises:
             IBMInputValueError: If an input value is invalid.
