# This code is part of Qiskit.
#
# (C) Copyright IBM 2022.
#
# This code is licensed under the Apache License, Version 2.0. You may
# obtain a copy of this license in the LICENSE.txt file in the root directory
# of this source tree or at http://www.apache.org/licenses/LICENSE-2.0.
#
# Any modifications or derivative works of this code must retain this
# copyright notice, and modified files need to carry a notice indicating
# that they have been altered from the originals.

"""Sampler primitive."""

from __future__ import annotations
import os
from typing import Dict, Optional, Sequence, Any, Union, Iterable
import logging
import warnings

from qiskit.circuit import QuantumCircuit
from qiskit.primitives import BaseSampler
from qiskit.primitives.base import BaseSamplerV2
from qiskit.primitives.containers.sampler_pub import SamplerPub, SamplerPubLike

from .options import Options
from .runtime_job import RuntimeJob
from .ibm_backend import IBMBackend
from .base_primitive import BasePrimitiveV1, BasePrimitiveV2

# pylint: disable=unused-import,cyclic-import
from .session import Session
from .utils.qctrl import validate as qctrl_validate
from .options import SamplerOptions

logger = logging.getLogger(__name__)


class Sampler:
    """Base type for Sampler."""

    version = 0


class SamplerV2(BasePrimitiveV2[SamplerOptions], Sampler, BaseSamplerV2):
    """Class for interacting with Qiskit Runtime Sampler primitive service.

    This class supports version 2 of the Sampler interface, which uses different
    input and output formats than version 1.

    Qiskit Runtime Sampler primitive returns the sampled result according to the
    specified output type. For example, it returns a bitstring for each shot
    if measurement level 2 (bits) is requested.

    The :meth:`run` method can be used to submit circuits and parameters to the Sampler primitive.
    """

    _options_class = SamplerOptions

    version = 2

    def __init__(
        self,
        backend: Optional[Union[str, IBMBackend]] = None,
        session: Optional[Union[Session, str, IBMBackend]] = None,
        options: Optional[Union[Dict, SamplerOptions]] = None,
    ):
        """Initializes the Sampler primitive.

        Args:
            backend: Backend to run the primitive. This can be a backend name or an :class:`IBMBackend`
                instance. If a name is specified, the default account (e.g. ``QiskitRuntimeService()``)
                is used.

            session: Session in which to call the primitive.

                If both ``session`` and ``backend`` are specified, ``session`` takes precedence.
                If neither is specified, and the primitive is created inside a
                :class:`qiskit_ibm_runtime.Session` context manager, then the session is used.
                Otherwise if IBM Cloud channel is used, a default backend is selected.

            options: Primitive options, see :class:`Options` for detailed description.
                The ``backend`` keyword is still supported but is deprecated.

        Raises:
            NotImplementedError: If "q-ctrl" channel strategy is used.
        """
        self.options: SamplerOptions
        BaseSamplerV2.__init__(self)
        Sampler.__init__(self)
        BasePrimitiveV2.__init__(self, backend=backend, session=session, options=options)

<<<<<<< HEAD
        # if self._service._channel_strategy == "q-ctrl":
        #     raise NotImplementedError("SamplerV2 is not supported with q-ctrl channel strategy.")
=======
        if self._service._channel_strategy == "q-ctrl":
            raise NotImplementedError("SamplerV2 is not supported with q-ctrl channel strategy.")
>>>>>>> 499dbac8

    def run(self, pubs: Iterable[SamplerPubLike], *, shots: int | None = None) -> RuntimeJob:
        """Submit a request to the estimator primitive.

        Args:
            pubs: An iterable of pub-like objects. For example, a list of circuits
                  or tuples ``(circuit, parameter_values)``.
            shots: The total number of shots to sample for each sampler pub that does
                   not specify its own shots. If ``None``, the primitive's default
                   shots value will be used, which can vary by implementation.

        Returns:
            Submitted job.
            The result of the job is an instance of
            :class:`qiskit.primitives.containers.PrimitiveResult`.

        Raises:
            ValueError: Invalid arguments are given.
        """
        coerced_pubs = [SamplerPub.coerce(pub, shots) for pub in pubs]

        if any(len(pub.circuit.cregs) == 0 for pub in coerced_pubs):
            warnings.warn(
                "One of your circuits has no output classical registers and so the result "
                "will be empty. Did you mean to add measurement instructions?",
                UserWarning,
            )

        return self._run(coerced_pubs)  # type: ignore[arg-type]

    def _validate_options(self, options: dict) -> None:
        """Validate that program inputs (options) are valid

        Raises:
            ValidationError: if validation fails.
        """
        pass

    @classmethod
    def _program_id(cls) -> str:
        """Return the program ID."""
        return "sampler"


class SamplerV1(BasePrimitiveV1, Sampler, BaseSampler):
    """Class for interacting with Qiskit Runtime Sampler primitive service.

    Qiskit Runtime Sampler primitive service calculates quasi-probability distribution
    of bitstrings from quantum circuits.

    The :meth:`run` method can be used to submit circuits and parameters to the Sampler primitive.

    You are encouraged to use :class:`~qiskit_ibm_runtime.Session` to open a session,
    during which you can invoke one or more primitives. Jobs submitted within a session
    are prioritized by the scheduler, and data is cached for efficiency.

    Example::

        from qiskit.circuit import QuantumCircuit, QuantumRegister, ClassicalRegister
        from qiskit_ibm_runtime import QiskitRuntimeService, Session, Sampler

        service = QiskitRuntimeService(channel="ibm_cloud")
        quantum_register = QuantumRegister(2, name="qr")
        classical_register = ClassicalRegister(2, name="cr")
        bell = QuantumCircuit(quantum_register, classical_register, name="bell")
        bell.h(quantum_register[0])
        bell.cx(quantum_register[0], quantum_register[1])
        bell.measure(quantum_register, classical_register)

        with Session(service, backend="ibmq_qasm_simulator") as session:
            sampler = Sampler(session=session)

            job = sampler.run(bell, shots=1024)
            print(f"Job ID: {job.job_id()}")
            print(f"Job result: {job.result()}")

            # You can run more jobs inside the session
    """

    _options_class = Options

    def __init__(
        self,
        backend: Optional[Union[str, IBMBackend]] = None,
        session: Optional[Union[Session, str, IBMBackend]] = None,
        options: Optional[Union[Dict, Options]] = None,
    ):
        """Initializes the Sampler primitive.

        Args:
            backend: Backend to run the primitive. This can be a backend name or an :class:`IBMBackend`
                instance. If a name is specified, the default account (e.g. ``QiskitRuntimeService()``)
                is used.

            session: Session in which to call the primitive.

                If both ``session`` and ``backend`` are specified, ``session`` takes precedence.
                If neither is specified, and the primitive is created inside a
                :class:`qiskit_ibm_runtime.Session` context manager, then the session is used.
                Otherwise if IBM Cloud channel is used, a default backend is selected.

            options: Primitive options, see :class:`Options` for detailed description.
                The ``backend`` keyword is still supported but is deprecated.
        """
        # `self._options` in this class is a Dict.
        # The base class, however, uses a `_run_options` which is an instance of
        # qiskit.providers.Options. We largely ignore this _run_options because we use
        # a nested dictionary to categorize options.
        BaseSampler.__init__(self)
        Sampler.__init__(self)
        BasePrimitiveV1.__init__(self, backend=backend, session=session, options=options)

    def run(  # pylint: disable=arguments-differ
        self,
        circuits: QuantumCircuit | Sequence[QuantumCircuit],
        parameter_values: Sequence[float] | Sequence[Sequence[float]] | None = None,
        **kwargs: Any,
    ) -> RuntimeJob:
        """Submit a request to the sampler primitive.

        Args:
            circuits: A (parameterized) :class:`~qiskit.circuit.QuantumCircuit` or
                a list of (parameterized) :class:`~qiskit.circuit.QuantumCircuit`.
            parameter_values: Concrete parameters to be bound.
            **kwargs: Individual options to overwrite the default primitive options.
                These include the runtime options in :class:`qiskit_ibm_runtime.RuntimeOptions`.

        Returns:
            Submitted job.
            The result of the job is an instance of :class:`qiskit.primitives.SamplerResult`.

        Raises:
            ValueError: Invalid arguments are given.
        """
        # To bypass base class merging of options.
        user_kwargs = {"_user_kwargs": kwargs}
        return super().run(
            circuits=circuits,
            parameter_values=parameter_values,
            **user_kwargs,
        )

    def _run(  # pylint: disable=arguments-differ
        self,
        circuits: Sequence[QuantumCircuit],
        parameter_values: Sequence[Sequence[float]],
        **kwargs: Any,
    ) -> RuntimeJob:
        """Submit a request to the sampler primitive.

        Args:
            circuits: A (parameterized) :class:`~qiskit.circuit.QuantumCircuit` or
                a list of (parameterized) :class:`~qiskit.circuit.QuantumCircuit`.
            parameter_values: An optional list of concrete parameters to be bound.
            **kwargs: Individual options to overwrite the default primitive options.
                These include the runtime options in :class:`qiskit_ibm_runtime.RuntimeOptions`.

        Returns:
            Submitted job.
        """
        inputs = {
            "circuits": circuits,
            "parameters": [circ.parameters for circ in circuits],
            "parameter_values": parameter_values,
        }
        return self._run_primitive(
            primitive_inputs=inputs, user_kwargs=kwargs.get("_user_kwargs", {})
        )

    def _validate_options(self, options: dict) -> None:
        """Validate that program inputs (options) are valid
        Raises:
            ValueError: if resilience_level is out of the allowed range.
        """
        if os.getenv("QISKIT_RUNTIME_SKIP_OPTIONS_VALIDATION"):
            return

        if self._service._channel_strategy == "q-ctrl":
            qctrl_validate(options)
            return

        valid_levels = list(range(Options._MAX_RESILIENCE_LEVEL_SAMPLER + 1))
        if options.get("resilience_level") and not options.get("resilience_level") in valid_levels:
            raise ValueError(
                f"resilience_level {options.get('resilience_level')} is not a valid value."
                f"It can only take the values {valid_levels} in Sampler."
            )
        Options.validate_options(options)

    @classmethod
    def _program_id(cls) -> str:
        """Return the program ID."""
        return "sampler"<|MERGE_RESOLUTION|>--- conflicted
+++ resolved
@@ -90,13 +90,8 @@
         Sampler.__init__(self)
         BasePrimitiveV2.__init__(self, backend=backend, session=session, options=options)
 
-<<<<<<< HEAD
-        # if self._service._channel_strategy == "q-ctrl":
-        #     raise NotImplementedError("SamplerV2 is not supported with q-ctrl channel strategy.")
-=======
         if self._service._channel_strategy == "q-ctrl":
             raise NotImplementedError("SamplerV2 is not supported with q-ctrl channel strategy.")
->>>>>>> 499dbac8
 
     def run(self, pubs: Iterable[SamplerPubLike], *, shots: int | None = None) -> RuntimeJob:
         """Submit a request to the estimator primitive.
