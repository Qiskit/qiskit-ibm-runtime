# This code is part of Qiskit.
#
# (C) Copyright IBM 2022.
#
# This code is licensed under the Apache License, Version 2.0. You may
# obtain a copy of this license in the LICENSE.txt file in the root directory
# of this source tree or at http://www.apache.org/licenses/LICENSE-2.0.
#
# Any modifications or derivative works of this code must retain this
# copyright notice, and modified files need to carry a notice indicating
# that they have been altered from the originals.

"""Sampler primitive."""

<<<<<<< HEAD
from math import sqrt
=======
from __future__ import annotations
>>>>>>> a8ae6fde
from typing import Dict, Iterable, Optional, Sequence, Any, Union
import copy

from qiskit.circuit import QuantumCircuit, Parameter
<<<<<<< HEAD
from qiskit.result import QuasiDistribution
=======
import qiskit_ibm_runtime.session as session_pkg
>>>>>>> a8ae6fde

# TODO import BaseSampler and SamplerResult from terra once released
from .qiskit.primitives import BaseSampler, SamplerResult
from .qiskit_runtime_service import QiskitRuntimeService
from .options import Options
from .runtime_options import RuntimeOptions
from .program.result_decoder import ResultDecoder
from .runtime_job import RuntimeJob
from .utils.deprecation import deprecate_arguments, issue_deprecation_msg

# pylint: disable=unused-import,cyclic-import
from .session import Session


class Sampler(BaseSampler):
    """Class for interacting with Qiskit Runtime Sampler primitive service.

    Qiskit Runtime Sampler primitive service calculates probabilities or quasi-probabilities
    of bitstrings from quantum circuits.

    The :meth:`run` method can be used to submit circuits and parameters to the Sampler primitive.

    You are encourage to use :class:`~qiskit_ibm_runtime.Session` to open a session,
    during which you can invoke one or more primitive programs. Jobs sumitted within a session
    are prioritized by the scheduler, and data is cached for efficiency.

    Example::

        from qiskit.test.reference_circuits import ReferenceCircuits
        from qiskit_ibm_runtime import QiskitRuntimeService, Session, Sampler

        service = QiskitRuntimeService(channel="ibm_cloud")
        bell = ReferenceCircuits.bell()

        with Session(service) as session:
            sampler = Sampler(session=session)
            sampler.options.resilience_level = 1

            job = sampler.run(bell)
            print(f"Job ID: {job.job_id}")
            print(f"Job result: {job.result()}")
    """

    _PROGRAM_ID = "sampler"

    def __init__(
        self,
        circuits: Optional[Union[QuantumCircuit, Iterable[QuantumCircuit]]] = None,
        parameters: Optional[Iterable[Iterable[Parameter]]] = None,
        service: Optional[QiskitRuntimeService] = None,
        session: Optional[Session] = None,
        options: Optional[Union[Dict, RuntimeOptions, Options]] = None,
        skip_transpilation: Optional[bool] = False,
    ):
        """Initializes the Sampler primitive.

        Args:
            circuits: (DEPRECATED) A (parameterized) :class:`~qiskit.circuit.QuantumCircuit` or
                a list of (parameterized) :class:`~qiskit.circuit.QuantumCircuit`.

            parameters: (DEPRECATED) A list of parameters of the quantum circuits
                (:class:`~qiskit.circuit.parametertable.ParameterView` or
                a list of :class:`~qiskit.circuit.Parameter`)

            service: (DEPRECATED) Optional instance of
                :class:`qiskit_ibm_runtime.QiskitRuntimeService` class,
                defaults to `QiskitRuntimeService()` which tries to initialize your default
                saved account.

            session: Session in which to call the sampler primitive. If ``None``, a new session
                is created using the default saved account.

            options: Primitive options, see :class:`Options` for detailed description.

            skip_transpilation (DEPRECATED): Transpilation is skipped if set to True. False by default.
                Ignored ``skip_transpilation`` is also specified in ``options``.
        """
        # TODO: Fix base classes once done
        super().__init__(
            circuits=circuits,
            parameters=parameters,
        )

        # TODO: Remove deprecation warnings if done in base class
        if circuits or parameters:
            deprecate_arguments(
                "circuits and parameters",
                "0.7",
                f"You can instead specify these inputs using the {self.__class__.__name__}.run method.",
            )
        if skip_transpilation:
            deprecate_arguments(
                "skip_transpilation",
                "0.7",
                "Instead, use the skip_transpilation keyword argument in transpilation_settings.",
            )
        if service:
            deprecate_arguments(
                "service", "0.7", "Please use the session parameter instead."
            )

        if options is None:
            self.options = Options()
        elif isinstance(options, Options):
            self.options = copy.deepcopy(options)
            skip_transpilation = self.options.transpilation.skip_transpilation
        elif isinstance(options, RuntimeOptions):
            self.options = options._to_new_options()
        else:
            self.options = Options._from_dict(options)
            skip_transpilation = options.get("transpilation", {}).get(
                "skip_transpilation", False
            )
        self.options.transpilation.skip_transpilation = skip_transpilation

        self._initial_inputs = {"circuits": circuits, "parameters": parameters}
        if session:
            self._session = session
        else:
            if (
                session_pkg._DEFAULT_SESSION is None
                or not session_pkg._DEFAULT_SESSION._active
            ):
                session_pkg._DEFAULT_SESSION = Session(service=service)
            self._session = session_pkg._DEFAULT_SESSION

    def run(
        self,
        circuits: Union[QuantumCircuit, Sequence[QuantumCircuit]],
        parameter_values: Sequence[Sequence[float]] | None = None,
        parameters: Sequence[Sequence[Parameter]] | None = None,
        **kwargs: Any,
    ) -> RuntimeJob:
        """Submit a request to the sampler primitive program.

        Args:
            circuits: A (parameterized) :class:`~qiskit.circuit.QuantumCircuit` or
                a list of (parameterized) :class:`~qiskit.circuit.QuantumCircuit`.

            parameter_values: An optional list of concrete parameters to be bound.

            parameters: A list of parameters of the quantum circuits
                (:class:`~qiskit.circuit.parametertable.ParameterView` or
                a list of :class:`~qiskit.circuit.Parameter`).
                Defaults to ``[circ.parameters for circ in circuits]``.

            **kwargs: Individual options to overwrite the default primitive options.

        Returns:
            Submitted job.

        Raises:
            ValueError: If the input values are invalid.
        """
        if isinstance(circuits, Iterable) and not all(
            isinstance(inst, QuantumCircuit) for inst in circuits
        ):
            raise ValueError(
                "The circuits parameter has to be instances of QuantumCircuit."
            )

        circ_count = 1 if isinstance(circuits, QuantumCircuit) else len(circuits)

        inputs = {
            "circuits": circuits,
            "parameters": parameters,
            "circuit_indices": list(range(circ_count)),
            "parameter_values": parameter_values,
        }
        combined = self.options._merge_options(kwargs)
        inputs.update(Options._get_program_inputs(combined))

        return self._session.run(
            program_id=self._PROGRAM_ID,
            inputs=inputs,
            options=Options._get_runtime_options(combined),
            result_decoder=SamplerResultDecoder,
        )

    def __call__(
        self,
        circuits: Sequence[int | QuantumCircuit],
        parameter_values: Sequence[Sequence[float]] | None = None,
        **run_options: Any,
    ) -> SamplerResult:
        issue_deprecation_msg(
            msg="Calling a Sampler instance directly has been deprecated ",
            version="0.7",
            remedy="Please use qiskit_ibm_runtime.Session and Sampler.run() instead.",
        )
        return super().__call__(circuits, parameter_values, **run_options)

    def _call(
        self,
        circuits: Sequence[int],
        parameter_values: Optional[
            Union[Sequence[float], Sequence[Sequence[float]]]
        ] = None,
        **run_options: Any,
    ) -> SamplerResult:
        """Calculates probabilities or quasi-probabilities for given inputs in a runtime session.

        Args:
            circuits: A list of circuit indices.
            parameter_values: An optional list of concrete parameters to be bound.
            **run_options: A collection of kwargs passed to `backend.run()`.

                shots: Number of repetitions of each circuit, for sampling.
                qubit_lo_freq: List of default qubit LO frequencies in Hz.
                meas_lo_freq: List of default measurement LO frequencies in Hz.
                schedule_los: Experiment LO configurations, frequencies are given in Hz.
                rep_delay: Delay between programs in seconds. Only supported on certain
                    backends (if ``backend.configuration().dynamic_reprate_enabled=True``).
                init_qubits: Whether to reset the qubits to the ground state for each shot.
                use_measure_esp: Whether to use excited state promoted (ESP) readout for measurements
                    which are the terminal instruction to a qubit. ESP readout can offer higher fidelity
                    than standard measurement sequences.

        Returns:
            An instance of :class:`qiskit.primitives.SamplerResult`.
        """
<<<<<<< HEAD
        self._session.write(
            circuit_indices=circuits,
            parameter_values=parameter_values,
            run_options=run_options,
        )
        raw_result = self._session.read()
        quasi_dists = []
        for quasi, meta in zip(raw_result["quasi_dists"], raw_result["metadata"]):
            shots = meta.get("shots", None)
            overhead = meta.get("readout_mitigation_overhead", None)

            if shots is None or shots == 0 or overhead is None:
                stddev = None
            else:
                # M3 mitigation overhead is gamma^2
                # https://github.com/Qiskit-Partners/mthree/blob/423d7e83a12491c59c9f58af46b75891bc622949/mthree/mitigation.py#L457
                #
                # QuasiDistribution stddev_upper_bound is gamma / sqrt(shots)
                # https://github.com/Qiskit/qiskit-terra/blob/ff267b5de8b83aef86e2c9ac6c7f918f58500505/qiskit/result/mitigation/local_readout_mitigator.py#L288
                stddev = sqrt(overhead / shots)
            quasi_dists.append(
                QuasiDistribution(quasi, shots=shots, stddev_upper_bound=stddev)
            )
        return SamplerResult(
            quasi_dists=quasi_dists,
            metadata=raw_result["metadata"],
        )
=======

        inputs = {
            "circuits": self._initial_inputs["circuits"],
            "parameters": self._initial_inputs["parameters"],
            "circuit_indices": circuits,
            "parameter_values": parameter_values,
        }
        combined = self.options._merge_options(run_options)
        inputs.update(Options._get_program_inputs(combined))

        return self._session.run(
            program_id=self._PROGRAM_ID,
            inputs=inputs,
            options=Options._get_runtime_options(combined),
            result_decoder=SamplerResultDecoder,
        ).result()
>>>>>>> a8ae6fde

    def close(self) -> None:
        """Close the session and free resources"""
        self._session.close()

    @property
    def session(self) -> Session:
        """Return session used by this primitive.

        Returns:
            Session used by this primitive.
        """
        return self._session


class SamplerResultDecoder(ResultDecoder):
    """Class used to decode sampler results."""

    @classmethod
    def decode(cls, raw_result: str) -> SamplerResult:
        """Convert the result to SamplerResult."""
        decoded: Dict = super().decode(raw_result)
        return SamplerResult(
            quasi_dists=decoded["quasi_dists"],
            metadata=decoded["metadata"],
        )<|MERGE_RESOLUTION|>--- conflicted
+++ resolved
@@ -12,20 +12,14 @@
 
 """Sampler primitive."""
 
-<<<<<<< HEAD
+from __future__ import annotations
 from math import sqrt
-=======
-from __future__ import annotations
->>>>>>> a8ae6fde
 from typing import Dict, Iterable, Optional, Sequence, Any, Union
 import copy
 
 from qiskit.circuit import QuantumCircuit, Parameter
-<<<<<<< HEAD
 from qiskit.result import QuasiDistribution
-=======
 import qiskit_ibm_runtime.session as session_pkg
->>>>>>> a8ae6fde
 
 # TODO import BaseSampler and SamplerResult from terra once released
 from .qiskit.primitives import BaseSampler, SamplerResult
@@ -247,13 +241,22 @@
         Returns:
             An instance of :class:`qiskit.primitives.SamplerResult`.
         """
-<<<<<<< HEAD
-        self._session.write(
-            circuit_indices=circuits,
-            parameter_values=parameter_values,
-            run_options=run_options,
-        )
-        raw_result = self._session.read()
+
+        inputs = {
+            "circuits": self._initial_inputs["circuits"],
+            "parameters": self._initial_inputs["parameters"],
+            "circuit_indices": circuits,
+            "parameter_values": parameter_values,
+        }
+        combined = self.options._merge_options(run_options)
+        inputs.update(Options._get_program_inputs(combined))
+
+        raw_result = self._session.run(
+            program_id=self._PROGRAM_ID,
+            inputs=inputs,
+            options=Options._get_runtime_options(combined),
+            result_decoder=SamplerResultDecoder,
+        ).result()
         quasi_dists = []
         for quasi, meta in zip(raw_result["quasi_dists"], raw_result["metadata"]):
             shots = meta.get("shots", None)
@@ -275,24 +278,6 @@
             quasi_dists=quasi_dists,
             metadata=raw_result["metadata"],
         )
-=======
-
-        inputs = {
-            "circuits": self._initial_inputs["circuits"],
-            "parameters": self._initial_inputs["parameters"],
-            "circuit_indices": circuits,
-            "parameter_values": parameter_values,
-        }
-        combined = self.options._merge_options(run_options)
-        inputs.update(Options._get_program_inputs(combined))
-
-        return self._session.run(
-            program_id=self._PROGRAM_ID,
-            inputs=inputs,
-            options=Options._get_runtime_options(combined),
-            result_decoder=SamplerResultDecoder,
-        ).result()
->>>>>>> a8ae6fde
 
     def close(self) -> None:
         """Close the session and free resources"""
