--- conflicted
+++ resolved
@@ -33,11 +33,8 @@
     validate_no_dd_with_dynamic_circuits,
     validate_isa_circuits,
     validate_job_tags,
-<<<<<<< HEAD
     validate_rzz_pubs,
-=======
     validate_no_param_expressions_gen3_runtime,
->>>>>>> af083a46
 )
 
 from .json import RuntimeEncoder, RuntimeDecoder, to_base64_string
