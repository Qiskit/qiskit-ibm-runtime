# This code is part of Qiskit.
#
# (C) Copyright IBM 2021.
#
# This code is licensed under the Apache License, Version 2.0. You may
# obtain a copy of this license in the LICENSE.txt file in the root directory
# of this source tree or at http://www.apache.org/licenses/LICENSE-2.0.
#
# Any modifications or derivative works of this code must retain this
# copyright notice, and modified files need to carry a notice indicating
# that they have been altered from the originals.
# pylint: disable=method-hidden
# pylint: disable=too-many-return-statements

"""Utility functions for the runtime service."""

import base64
import copy
import functools
import importlib
import inspect
import io
import json
import re
import warnings
import zlib
from datetime import date
from typing import Any, Callable, Dict, List, Union, Tuple

import dateutil.parser
import numpy as np

try:
    import scipy.sparse

    HAS_SCIPY = True
except ImportError:
    HAS_SCIPY = False

try:
    import qiskit_aer

    HAS_AER = True
except ImportError:
    HAS_AER = False

from qiskit.circuit import (
    Instruction,
    Parameter,
    ParameterExpression,
    ParameterVector,
    QuantumCircuit,
    QuantumRegister,
)
from qiskit.circuit.parametertable import ParameterView
from qiskit.result import Result
from qiskit.version import __version__ as _terra_version_string
from qiskit.utils import optionals
from qiskit.qpy import (
    _write_parameter_expression,
    _read_parameter_expression,
    _read_parameter_expression_v3,
    load,
    dump,
)
from qiskit.qpy.binary_io.value import _write_parameter, _read_parameter
<<<<<<< HEAD
from qiskit.primitives.containers.bindings_array import BindingsArray
from qiskit.primitives.containers.observables_array import ObservablesArray
from qiskit.primitives.containers import (
    BitArray,
    DataBin,
    make_data_bin,
    PubResult,
    PrimitiveResult,
)
from qiskit.primitives.containers.estimator_pub import EstimatorPub
from qiskit.primitives.containers.sampler_pub import SamplerPub
=======
>>>>>>> ee086b0b

_TERRA_VERSION = tuple(
    int(x) for x in re.match(r"\d+\.\d+\.\d", _terra_version_string).group(0).split(".")[:3]
)


def to_base64_string(data: str) -> str:
    """Convert string to base64 string.

    Args:
        data: string to convert

    Returns:
        data as base64 string
    """
    return base64.b64encode(data.encode("utf-8")).decode("utf-8")


def _serialize_and_encode(
    data: Any, serializer: Callable, compress: bool = True, **kwargs: Any
) -> str:
    """Serialize the input data and return the encoded string.

    Args:
        data: Data to be serialized.
        serializer: Function used to serialize data.
        compress: Whether to compress the serialized data.
        kwargs: Keyword arguments to pass to the serializer.

    Returns:
        String representation.
    """
    with io.BytesIO() as buff:
        serializer(buff, data, **kwargs)
        buff.seek(0)
        serialized_data = buff.read()

    if compress:
        serialized_data = zlib.compress(serialized_data)
    return base64.standard_b64encode(serialized_data).decode("utf-8")


def _decode_and_deserialize(data: str, deserializer: Callable, decompress: bool = True) -> Any:
    """Decode and deserialize input data.

    Args:
        data: Data to be deserialized.
        deserializer: Function used to deserialize data.
        decompress: Whether to decompress.

    Returns:
        Deserialized data.
    """
    buff = io.BytesIO()
    decoded = base64.standard_b64decode(data)
    if decompress:
        decoded = zlib.decompress(decoded)

    with io.BytesIO() as buff:
        buff.write(decoded)
        buff.seek(0)
        return deserializer(buff)


def _deserialize_from_settings(mod_name: str, class_name: str, settings: Dict) -> Any:
    """Deserialize an object from its settings.

    Args:
        mod_name: Name of the module.
        class_name: Name of the class.
        settings: Object settings.

    Returns:
        Deserialized object.

    Raises:
        ValueError: If unable to find the class.
    """
    mod = importlib.import_module(mod_name)
    for name, clz in inspect.getmembers(mod, inspect.isclass):
        if name == class_name:
            return clz(**settings)
    raise ValueError(f"Unable to find class {class_name} in module {mod_name}")


def _set_int_keys_flag(obj: Dict) -> Union[Dict, List]:
    """Recursively sets '__int_keys__' flag if dictionary uses integer keys

    Args:
        obj: dictionary

    Returns:
        obj with the '__int_keys__' flag set if dictionary uses integer key
    """
    if isinstance(obj, dict):
        for k, val in list(obj.items()):
            if isinstance(k, int):
                obj["__int_keys__"] = True
            _set_int_keys_flag(val)
    return obj


def _cast_strings_keys_to_int(obj: Dict) -> Dict:
    """Casts string to int keys in dictionary when '__int_keys__' flag is set

    Args:
        obj: dictionary

    Returns:
        obj with string keys cast to int keys and '__int_keys__' flags removed
    """
    if isinstance(obj, dict):
        int_keys: List[int] = []
        for k, val in list(obj.items()):
            if "__int_keys__" in obj:
                try:
                    int_keys.append(int(k))
                except ValueError:
                    pass
            _cast_strings_keys_to_int(val)
        while len(int_keys) > 0:
            key = int_keys.pop()
            obj[key] = obj[str(key)]
            obj.pop(str(key))
        if "__int_keys__" in obj:
            del obj["__int_keys__"]
    return obj


class RuntimeEncoder(json.JSONEncoder):
    """JSON Encoder used by runtime service."""

    def default(self, obj: Any) -> Any:  # pylint: disable=arguments-differ
        if isinstance(obj, date):
            return {"__type__": "datetime", "__value__": obj.isoformat()}
        if isinstance(obj, complex):
            return {"__type__": "complex", "__value__": [obj.real, obj.imag]}
        if isinstance(obj, np.ndarray):
            if obj.dtype == object:
                return {"__type__": "ndarray", "__value__": obj.tolist()}
            value = _serialize_and_encode(obj, np.save, allow_pickle=False)
            return {"__type__": "ndarray", "__value__": value}
        if isinstance(obj, np.int64):
            return obj.item()
        if isinstance(obj, set):
            return {"__type__": "set", "__value__": list(obj)}
        if isinstance(obj, Result):
            return {"__type__": "Result", "__value__": obj.to_dict()}
        if hasattr(obj, "to_json"):
            return {"__type__": "to_json", "__value__": obj.to_json()}
        if isinstance(obj, QuantumCircuit):
            kwargs: Dict[str, object] = {"use_symengine": bool(optionals.HAS_SYMENGINE)}
            if _TERRA_VERSION[0] >= 1:
                # NOTE: This can be updated only after the server side has
                # updated to a newer qiskit version.
                kwargs["version"] = 10
            value = _serialize_and_encode(
                data=obj,
                serializer=lambda buff, data: dump(
                    data, buff, RuntimeEncoder, **kwargs
                ),  # type: ignore[no-untyped-call]
            )
            return {"__type__": "QuantumCircuit", "__value__": value}
        if isinstance(obj, Parameter):
            value = _serialize_and_encode(
                data=obj,
                serializer=_write_parameter,
                compress=False,
            )
            return {"__type__": "Parameter", "__value__": value}
        if isinstance(obj, ParameterExpression):
            value = _serialize_and_encode(
                data=obj,
                serializer=_write_parameter_expression,
                compress=False,
                use_symengine=bool(optionals.HAS_SYMENGINE),
            )
            return {"__type__": "ParameterExpression", "__value__": value}
        if isinstance(obj, ParameterView):
            return obj.data
        if isinstance(obj, Instruction):
            kwargs = {"use_symengine": bool(optionals.HAS_SYMENGINE)}
            if _TERRA_VERSION[0] >= 1:
                # NOTE: This can be updated only after the server side has
                # updated to a newer qiskit version.
                kwargs["version"] = 10
            # Append instruction to empty circuit
            quantum_register = QuantumRegister(obj.num_qubits)
            quantum_circuit = QuantumCircuit(quantum_register)
            quantum_circuit.append(obj, quantum_register)
            value = _serialize_and_encode(
                data=quantum_circuit,
                serializer=lambda buff, data: dump(
                    data, buff, **kwargs
                ),  # type: ignore[no-untyped-call]
            )
            return {"__type__": "Instruction", "__value__": value}
        if isinstance(obj, ObservablesArray):
            return {"__type__": "ObservablesArray", "__value__": obj.tolist()}
        if isinstance(obj, BindingsArray):
            out_val = {"shape": obj.shape}
            encoded_data = {}
            for key, val in obj.data.items():
                encoded_data[json.dumps(key, cls=RuntimeEncoder)] = val
            out_val["data"] = encoded_data
            return {"__type__": "BindingsArray", "__value__": out_val}
        if isinstance(obj, BitArray):
            out_val = {"array": obj.array, "num_bits": obj.num_bits}
            return {"__type__": "BitArray", "__value__": out_val}
        if isinstance(obj, DataBin):
            out_val = {
                "field_names": obj._FIELDS,
                "field_types": [str(field_type) for field_type in obj._FIELD_TYPES],
                "shape": obj._SHAPE,
                "fields": {field_name: getattr(obj, field_name) for field_name in obj._FIELDS},
            }
            return {"__type__": "DataBin", "__value__": out_val}
        if isinstance(obj, EstimatorPub):
            return (
                obj.circuit,
                obj.observables.tolist(),
                obj.parameter_values.as_array(obj.circuit.parameters),
                obj.precision,
            )
        if isinstance(obj, SamplerPub):
            return (
                obj.circuit,
                obj.parameter_values.as_array(obj.circuit.parameters),
                obj.shots,
            )
        if isinstance(obj, PubResult):
            out_val = {"data": obj.data, "metadata": obj.metadata}
            return {"__type__": "PubResult", "__value__": out_val}
        if isinstance(obj, PrimitiveResult):
            out_val = {"pub_results": obj._pub_results, "metadata": obj.metadata}
            return {"__type__": "PrimitiveResult", "__value__": out_val}
        if HAS_AER and isinstance(obj, qiskit_aer.noise.NoiseModel):
            return {"__type__": "NoiseModel", "__value__": obj.to_dict()}
        if hasattr(obj, "settings"):
            return {
                "__type__": "settings",
                "__module__": obj.__class__.__module__,
                "__class__": obj.__class__.__name__,
                "__value__": _set_int_keys_flag(copy.deepcopy(obj.settings)),
            }
        if callable(obj):
            warnings.warn(f"Callable {obj} is not JSON serializable and will be set to None.")
            return None
        if HAS_SCIPY and isinstance(obj, scipy.sparse.spmatrix):
            value = _serialize_and_encode(obj, scipy.sparse.save_npz, compress=False)
            return {"__type__": "spmatrix", "__value__": value}
        return super().default(obj)


class RuntimeDecoder(json.JSONDecoder):
    """JSON Decoder used by runtime service."""

    def __init__(self, *args: Any, **kwargs: Any):
        super().__init__(object_hook=self.object_hook, *args, **kwargs)
        self.__parameter_vectors: Dict[str, Tuple[ParameterVector, set]] = {}
        self.__read_parameter_expression = (
            functools.partial(
                _read_parameter_expression_v3,
                vectors=self.__parameter_vectors,
            )
            if _TERRA_VERSION >= (0, 19, 1)
            else _read_parameter_expression
        )

    def object_hook(self, obj: Any) -> Any:
        """Called to decode object."""
        if "__type__" in obj:
            obj_type = obj["__type__"]
            obj_val = obj["__value__"]

            if obj_type == "datetime":
                return dateutil.parser.parse(obj_val)
            if obj_type == "complex":
                return obj_val[0] + 1j * obj_val[1]
            if obj_type == "ndarray":
                if isinstance(obj_val, list):
                    return np.array(obj_val)
                return _decode_and_deserialize(obj_val, np.load)
            if obj_type == "set":
                return set(obj_val)
            if obj_type == "QuantumCircuit":
                return _decode_and_deserialize(obj_val, load)[0]
            if obj_type == "Parameter":
                return _decode_and_deserialize(obj_val, _read_parameter, False)
            if obj_type == "ParameterExpression":
                return _decode_and_deserialize(
                    obj_val, self.__read_parameter_expression, False  # type: ignore[arg-type]
                )
            if obj_type == "Instruction":
                # Standalone instructions are encoded as the sole instruction in a QPY serialized circuit
                # to deserialize load qpy circuit and return first instruction object in that circuit.
                circuit = _decode_and_deserialize(obj_val, load)[0]
                return circuit.data[0][0]
            if obj_type == "settings":
                return _deserialize_from_settings(
                    mod_name=obj["__module__"],
                    class_name=obj["__class__"],
                    settings=_cast_strings_keys_to_int(obj_val),
                )
            if obj_type == "Result":
                return Result.from_dict(obj_val)
            if obj_type == "spmatrix":
                return _decode_and_deserialize(obj_val, scipy.sparse.load_npz, False)
            if obj_type == "ObservablesArray":
                return ObservablesArray(obj_val)
            if obj_type == "BindingsArray":
                ba_kwargs = {"shape": obj_val.get("shape", None)}
                data = obj_val.get("data", None)
                if isinstance(data, dict):
                    decoded_data = {}
                    for key, val in data.items():
                        # Convert to tuple or it can't be a key
                        decoded_key = tuple(json.loads(key, cls=RuntimeDecoder))
                        decoded_data[decoded_key] = val
                    ba_kwargs["data"] = decoded_data
                elif data:
                    raise ValueError(f"Unexpected data type {type(data)} in BindingsArray.")
                return BindingsArray(**ba_kwargs)
            if obj_type == "BitArray":
                return BitArray(**obj_val)
            if obj_type == "DataBin":
                field_names = obj_val["field_names"]
                field_types = [
                    globals().get(field_type, field_type) for field_type in obj_val["field_types"]
                ]
                shape = obj_val["shape"]
                if shape is not None and isinstance(shape, list):
                    shape = tuple(shape)
                data_bin_cls = make_data_bin(zip(field_names, field_types), shape=shape)
                return data_bin_cls(**obj_val["fields"])
            if obj_type == "PubResult":
                return PubResult(**obj_val)
            if obj_type == "PrimitiveResult":
                return PrimitiveResult(**obj_val)
            if obj_type == "to_json":
                return obj_val
            if obj_type == "NoiseModel":
                if HAS_AER:
                    return qiskit_aer.noise.NoiseModel.from_dict(obj_val)
                warnings.warn("Qiskit Aer is needed to restore noise model.")
                return obj_val
        return obj<|MERGE_RESOLUTION|>--- conflicted
+++ resolved
@@ -63,21 +63,9 @@
     load,
     dump,
 )
-from qiskit.qpy.binary_io.value import _write_parameter, _read_parameter
-<<<<<<< HEAD
-from qiskit.primitives.containers.bindings_array import BindingsArray
-from qiskit.primitives.containers.observables_array import ObservablesArray
-from qiskit.primitives.containers import (
-    BitArray,
-    DataBin,
-    make_data_bin,
-    PubResult,
-    PrimitiveResult,
-)
 from qiskit.primitives.containers.estimator_pub import EstimatorPub
 from qiskit.primitives.containers.sampler_pub import SamplerPub
-=======
->>>>>>> ee086b0b
+from qiskit.qpy.binary_io.value import _write_parameter, _read_parameter
 
 _TERRA_VERSION = tuple(
     int(x) for x in re.match(r"\d+\.\d+\.\d", _terra_version_string).group(0).split(".")[:3]
