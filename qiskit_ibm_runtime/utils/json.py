--- conflicted
+++ resolved
@@ -24,11 +24,8 @@
 import warnings
 import zlib
 from datetime import date
-<<<<<<< HEAD
-from typing import Any, Callable, Dict, List, Union, Tuple, get_args
-=======
-from typing import Any, Callable, Dict, List, Union
->>>>>>> c17031a9
+
+from typing import Any, Callable, Dict, List, Union, get_args
 
 import dateutil.parser
 import numpy as np
