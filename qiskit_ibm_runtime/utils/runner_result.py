# This code is part of Qiskit.
#
# (C) Copyright IBM 2021.
#
# This code is licensed under the Apache License, Version 2.0. You may
# obtain a copy of this license in the LICENSE.txt file in the root directory
# of this source tree or at http://www.apache.org/licenses/LICENSE-2.0.
#
# Any modifications or derivative works of this code must retain this
# copyright notice, and modified files need to carry a notice indicating
# that they have been altered from the originals.

"""Circuit-runner result class"""

from typing import List, Union
import json

from qiskit.result import Result, QuasiDistribution
from qiskit.result.postprocess import _hex_to_bin
from qiskit.exceptions import QiskitError

from ..program import ResultDecoder


class RunnerResult(Result, ResultDecoder):
    """Result class for Qiskit Runtime program circuit-runner."""

    @classmethod
    def decode(cls, data: str) -> "RunnerResult":
        """Decoding for results from Qiskit runtime jobs."""
        return cls.from_dict(json.loads(data))

    def get_quasiprobabilities(
        self, experiment: Union[int, List] = None
    ) -> Union[QuasiDistribution, List[QuasiDistribution]]:
        """Get quasiprobabilites associated with one or more experiments.

        Parameters:
            experiment: Indices of experiments to grab quasi-probability distribution from.

        Returns:
            A single distribution or a list of distributions.

        Raises:
            QiskitError: If experiment result doesn't contain quasi-probability distribution.
        """
        if experiment is None:
            exp_keys = range(len(self.results))
        else:
            exp_keys = [experiment]  # type: ignore[assignment]

        dict_list = []
        for key in exp_keys:
            if "quasiprobabilities" in self.data(key).keys():
                shots = self.results[key].shots
                hex_quasi = self.results[key].data.quasiprobabilities
                bit_lenth = len(self.results[key].header.final_measurement_mapping)
                quasi = {}
                for hkey, val in hex_quasi.items():
                    quasi[_hex_to_bin(hkey).zfill(bit_lenth)] = val

                out = QuasiDistribution(quasi, shots)
                out.shots = shots
                dict_list.append(out)
            else:
<<<<<<< HEAD
                raise QiskitError('No quasiprobabilities for experiment "{}"'.format(repr(key)))
=======
                raise QiskitError(
                    'No quasi-probability distribution for experiment "{}"'.format(
                        repr(key)
                    )
                )
>>>>>>> fbad4546

        # Return first item of dict_list if size is 1
        if len(dict_list) == 1:
            return dict_list[0]
        else:
            return dict_list<|MERGE_RESOLUTION|>--- conflicted
+++ resolved
@@ -63,15 +63,9 @@
                 out.shots = shots
                 dict_list.append(out)
             else:
-<<<<<<< HEAD
-                raise QiskitError('No quasiprobabilities for experiment "{}"'.format(repr(key)))
-=======
-                raise QiskitError(
-                    'No quasi-probability distribution for experiment "{}"'.format(
-                        repr(key)
-                    )
+                raise qiskiterror(
+                    'no quasi-probability distribution for experiment "{}"'.format(repr(key))
                 )
->>>>>>> fbad4546
 
         # Return first item of dict_list if size is 1
         if len(dict_list) == 1:
