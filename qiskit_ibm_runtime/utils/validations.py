--- conflicted
+++ resolved
@@ -19,15 +19,12 @@
 from qiskit.transpiler import Target
 from qiskit.primitives.containers.sampler_pub import SamplerPub
 from qiskit.primitives.containers.estimator_pub import EstimatorPub
-<<<<<<< HEAD
-from qiskit_ibm_runtime.utils.utils import is_isa_circuit, are_circuits_dynamic, is_rzz_pub
-=======
 from qiskit_ibm_runtime.utils.utils import (
     is_isa_circuit,
     are_circuits_dynamic,
+    is_rzz_pub,
     has_param_expressions,
 )
->>>>>>> af083a46
 from qiskit_ibm_runtime.exceptions import IBMInputValueError
 
 
