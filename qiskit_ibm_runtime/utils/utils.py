# This code is part of Qiskit.
#
# (C) Copyright IBM 2021.
#
# This code is licensed under the Apache License, Version 2.0. You may
# obtain a copy of this license in the LICENSE.txt file in the root directory
# of this source tree or at http://www.apache.org/licenses/LICENSE-2.0.
#
# Any modifications or derivative works of this code must retain this
# copyright notice, and modified files need to carry a notice indicating
# that they have been altered from the originals.

"""General utility functions."""

from __future__ import annotations
import copy
import keyword
import logging
import os
import re
from queue import Queue
from threading import Condition
from typing import List, Optional, Any, Dict, Union, Tuple
from urllib.parse import urlparse
import numpy as np

import requests
from ibm_cloud_sdk_core.authenticators import (  # pylint: disable=import-error
    IAMAuthenticator,
)
from ibm_platform_services import ResourceControllerV2  # pylint: disable=import-error
<<<<<<< HEAD
from qiskit.circuit import QuantumCircuit, ControlFlowOp, ParameterExpression
from qiskit.circuit.delay import Delay
from qiskit.circuit.gate import Instruction
from qiskit.circuit.library.standard_gates import (
    RZGate,
    U1Gate,
    PhaseGate,
)
=======
from qiskit.circuit import QuantumCircuit, ControlFlowOp, ParameterExpression, Parameter
>>>>>>> eeb5b4c0
from qiskit.transpiler import Target
from qiskit.providers.backend import BackendV1, BackendV2
from .deprecation import deprecate_function


def is_simulator(backend: BackendV1 | BackendV2) -> bool:
    """Return true if the backend is a simulator.

    Args:
        backend: Backend to check.

    Returns:
        True if backend is a simulator.
    """
    if hasattr(backend, "configuration"):
        return getattr(backend.configuration(), "simulator", False)
    return getattr(backend, "simulator", False)


def _is_isa_circuit_helper(circuit: QuantumCircuit, target: Target, qubit_map: Dict) -> str:
    """
    A section of is_isa_circuit, separated to allow recursive calls
    within blocks of conditional operations.
    """
    for instruction in circuit.data:
        operation = instruction.operation

        name = operation.name
        qargs = tuple(qubit_map[bit] for bit in instruction.qubits)
        if (
            not target.instruction_supported(name, qargs)
            and name != "barrier"
            and not circuit.has_calibration_for(instruction)
        ):
            return (
                f"The instruction {name} on qubits {qargs} is not supported by the target system."
            )

        # rzz gate is calibrated only for the range [0, pi/2].
        # We allow an angle value of a bit more than pi/2, to compensate floating point rounding
        # errors (beyond pi/2 does not trigger an error down the stack, only may become less
        # accurate).
        if (
            name == "rzz"
            and not isinstance((param := instruction.operation.params[0]), ParameterExpression)
            and (param < 0.0 or param > 1.001 * np.pi / 2)
        ):
            return (
                f"The instruction {name} on qubits {qargs} is supported only for angles in the "
                f"range [0, pi/2], but an angle of {param} has been provided."
            )

        if isinstance(operation, ControlFlowOp):
            for sub_circ in operation.blocks:
                inner_map = {
                    inner: qubit_map[outer]
                    for outer, inner in zip(instruction.qubits, sub_circ.qubits)
                }
                sub_string = _is_isa_circuit_helper(sub_circ, target, inner_map)
                if sub_string:
                    return sub_string

    return ""


def is_isa_circuit(circuit: QuantumCircuit, target: Target) -> str:
    """Checks if the circuit is an ISA circuit, meaning that it has a layout and that it
    only uses instructions that exist in the target.

    Args:
        circuit: A single QuantumCircuit
        target: The backend target

    Returns:
        Message on why the circuit is not an ISA circuit, if applicable.
    """
    if circuit.num_qubits > target.num_qubits:
        return (
            f"The circuit has {circuit.num_qubits} qubits "
            f"but the target system requires {target.num_qubits} qubits."
        )

    qubit_map = {qubit: index for index, qubit in enumerate(circuit.qubits)}
    return _is_isa_circuit_helper(circuit, target, qubit_map)


def are_circuits_dynamic(circuits: List[QuantumCircuit], qasm_default: bool = True) -> bool:
    """Checks if the input circuits are dynamic."""
    for circuit in circuits:
        if isinstance(circuit, str):
            return qasm_default  # currently do not verify QASM inputs
        for inst in circuit:
            if (
                isinstance(inst.operation, ControlFlowOp)
                or getattr(inst.operation, "condition", None) is not None
            ):
                return True
    return False


<<<<<<< HEAD
def is_fractional_gate(gate: Instruction) -> bool:
    """Test if a gate is considered fractional by IBM

    Fractional gates produce a rotation based on a continuous input parameter
    and require a non-zero gate duration. The latter distinction excludes gates
    like ``RZGate`` which can be implemented in software with no duration. The
    fractional gate definition is based on the current IBM compiler system
    which currently can not use fractional gates and dynamic circuit
    instructions in the same job. In that sense, this function is really
    testing if a gate is currently incompatible with dynamic circuit
    instructions for IBM's compiler.

    Args:
        gate: The instruction to test for status as a fractional gate

    Returns:
        True if the gate is a fractional gate
    """
    # In IBM architecture these gates are virtual-Z and delay,
    # which don't change control parameter with its gate parameter.
    exclude_list = (RZGate, PhaseGate, U1Gate, Delay)
    return len(gate.params) > 0 and not isinstance(gate, exclude_list)
=======
def has_param_expressions(circuits: List[QuantumCircuit]) -> bool:
    """Checks if the input circuits contain `ParameterExpression`s"""
    for circuit in circuits:
        for instruction in circuit.data:
            for p in instruction.operation.params:
                if isinstance(p, ParameterExpression) and not isinstance(p, Parameter):
                    return True
    return False
>>>>>>> eeb5b4c0


def get_iam_api_url(cloud_url: str) -> str:
    """Computes the IAM API URL for the given IBM Cloud URL."""
    parsed_url = urlparse(cloud_url)
    return f"{parsed_url.scheme}://iam.{parsed_url.hostname}"


def get_resource_controller_api_url(cloud_url: str) -> str:
    """Computes the Resource Controller API URL for the given IBM Cloud URL."""
    parsed_url = urlparse(cloud_url)
    return f"{parsed_url.scheme}://resource-controller.{parsed_url.hostname}"


def resolve_crn(channel: str, url: str, instance: str, token: str) -> List[str]:
    """Resolves the Cloud Resource Name (CRN) for the given cloud account."""
    if channel != "ibm_cloud":
        raise ValueError("CRN value can only be resolved for cloud accounts.")

    if is_crn(instance):
        # no need to resolve CRN value by name
        return [instance]
    else:
        with requests.Session() as session:
            # resolve CRN value based on the provided service name
            authenticator = IAMAuthenticator(token, url=get_iam_api_url(url))
            client = ResourceControllerV2(authenticator=authenticator)
            client.set_service_url(get_resource_controller_api_url(url))
            client.set_http_client(session)
            list_response = client.list_resource_instances(name=instance)
            result = list_response.get_result()
            row_count = result["rows_count"]
            if row_count == 0:
                return []
            else:
                return list(map(lambda resource: resource["crn"], result["resources"]))


def is_crn(locator: str) -> bool:
    """Check if a given value is a CRN (Cloud Resource Name).

    Args:
        locator: The value to check.

    Returns:
        Whether the input is a CRN.
    """
    return isinstance(locator, str) and locator.startswith("crn:")


@deprecate_function(
    "get_runtime_api_base_url()",
    "0.30.0",
    "Please use default_runtime_url_resolver() instead.",
    stacklevel=1,
)
def get_runtime_api_base_url(
    url: str, instance: str, private_endpoint: Optional[bool] = False
) -> str:
    """Computes the Runtime API base URL based on the provided input parameters."""
    return default_runtime_url_resolver(url, instance, private_endpoint=private_endpoint)


def default_runtime_url_resolver(url: str, instance: str, private_endpoint: bool = False) -> str:
    """Computes the Runtime API base URL based on the provided input parameters.

    Args:
        url: The URL.
        instance: The instance.
        private_endpoint: Connect to private API URL.

    Returns:
        Runtime API base URL
    """

    # ibm_quantum: no need to resolve runtime API URL
    api_host = url

    # cloud: compute runtime API URL based on crn and URL
    if is_crn(instance) and not _is_experimental_runtime_url(url):
        parsed_url = urlparse(url)
        if private_endpoint:
            api_host = (
                f"{parsed_url.scheme}://private.{_location_from_crn(instance)}"
                f".quantum-computing.{parsed_url.hostname}"
            )
        else:
            api_host = (
                f"{parsed_url.scheme}://{_location_from_crn(instance)}"
                f".quantum-computing.{parsed_url.hostname}"
            )

    return api_host


def _is_experimental_runtime_url(url: str) -> bool:
    """Checks if the provided url points to an experimental runtime cluster.
    This type of URLs is used for internal development purposes only.

    Args:
        url: The URL.
    """
    return isinstance(url, str) and "experimental" in url


def _location_from_crn(crn: str) -> str:
    """Computes the location from a given CRN.

    Args:
        crn: A CRN (format: https://cloud.ibm.com/docs/account?topic=account-crn#format-crn)

    Returns:
        The location.
    """
    pattern = "(.*?):(.*?):(.*?):(.*?):(.*?):(.*?):.*"
    return re.search(pattern, crn).group(6)


def to_python_identifier(name: str) -> str:
    """Convert a name to a valid Python identifier.

    Args:
        name: Name to be converted.

    Returns:
        Name that is a valid Python identifier.
    """
    # Python identifiers can only contain alphanumeric characters
    # and underscores and cannot start with a digit.
    pattern = re.compile(r"\W|^(?=\d)", re.ASCII)
    if not name.isidentifier():
        name = re.sub(pattern, "_", name)

    # Convert to snake case
    name = re.sub("((?<=[a-z0-9])[A-Z]|(?!^)(?<!_)[A-Z](?=[a-z]))", r"_\1", name).lower()

    while keyword.iskeyword(name):
        name += "_"

    return name


def setup_logger(logger: logging.Logger) -> None:
    """Setup the logger for the runtime modules with the appropriate level.

    It involves:
        * Use the `QISKIT_IBM_RUNTIME_LOG_LEVEL` environment variable to
          determine the log level to use for the runtime modules. If an invalid
          level is set, the log level defaults to ``WARNING``. The valid log levels
          are ``DEBUG``, ``INFO``, ``WARNING``, ``ERROR``, and ``CRITICAL``
          (case-insensitive). If the environment variable is not set, then the parent
          logger's level is used, which also defaults to `WARNING`.
        * Use the `QISKIT_IBM_RUNTIME_LOG_FILE` environment variable to specify the
          filename to use when logging messages. If a log file is specified, the log
          messages will not be logged to the screen. If a log file is not specified,
          the log messages will only be logged to the screen and not to a file.
    """
    log_level = os.getenv("QISKIT_IBM_RUNTIME_LOG_LEVEL", "")
    log_file = os.getenv("QISKIT_IBM_RUNTIME_LOG_FILE", "")

    # Setup the formatter for the log messages.
    log_fmt = "%(module)s.%(funcName)s:%(levelname)s:%(asctime)s: %(message)s"
    formatter = logging.Formatter(log_fmt)

    # Set propagate to `False` since handlers are to be attached.
    logger.propagate = False

    # Log messages to a file (if specified), otherwise log to the screen (default).
    if log_file:
        # Setup the file handler.
        file_handler = logging.FileHandler(log_file)
        file_handler.setFormatter(formatter)
        logger.addHandler(file_handler)
    else:
        # Setup the stream handler, for logging to console, with the given format.
        stream_handler = logging.StreamHandler()
        stream_handler.setFormatter(formatter)
        logger.addHandler(stream_handler)

    # Set the logging level after formatting, if specified.
    if log_level:
        # Default to `WARNING` if the specified level is not valid.
        level = logging.getLevelName(log_level.upper())
        if not isinstance(level, int):
            logger.warning(
                '"%s" is not a valid log level. The valid log levels are: '
                "`DEBUG`, `INFO`, `WARNING`, `ERROR`, and `CRITICAL`.",
                log_level,
            )
            level = logging.WARNING
        logger.debug('The logger is being set to level "%s"', level)
        logger.setLevel(level)


def filter_data(data: Dict[str, Any]) -> Dict[str, Any]:
    """Return the data with certain fields filtered.

    Data to be filtered out includes hub/group/project information.

    Args:
        data: Original data to be filtered.

    Returns:
        Filtered data.
    """
    if not isinstance(data, dict):
        return data

    data_to_filter = copy.deepcopy(data)
    keys_to_filter = ["hubInfo"]
    _filter_value(data_to_filter, keys_to_filter)  # type: ignore[arg-type]
    return data_to_filter


def _filter_value(data: Dict[str, Any], filter_keys: List[Union[str, Tuple[str, str]]]) -> None:
    """Recursive function to filter out the values of the input keys.

    Args:
        data: Data to be filtered
        filter_keys: A list of keys whose values are to be filtered out. Each
            item in the list can be a string or a tuple. A tuple indicates nested
            keys, such as ``{'backend': {'name': ...}}`` and must have a length
            of 2.
    """
    for key, value in data.items():
        for filter_key in filter_keys:
            if isinstance(filter_key, str) and key == filter_key:
                data[key] = "..."
            elif key == filter_key[0] and filter_key[1] in value:
                data[filter_key[0]][filter_key[1]] = "..."
            elif isinstance(value, dict):
                _filter_value(value, filter_keys)


class RefreshQueue(Queue):
    """A queue that replaces the oldest item with the new item being added when full.

    A FIFO queue with a bounded size. Once the queue is full, when a new item
    is being added, the oldest item on the queue is discarded to make space for
    the new item.
    """

    def __init__(self, maxsize: int):
        """RefreshQueue constructor.

        Args:
            maxsize: Maximum size of the queue.
        """
        self.condition = Condition()
        super().__init__(maxsize=maxsize)

    def put(self, item: Any) -> None:  # type: ignore[override]
        """Put `item` into the queue.

        If the queue is full, the oldest item is replaced by `item`.

        Args:
            item: Item to put into the queue.
        """
        # pylint: disable=arguments-differ

        with self.condition:
            if self.full():
                super().get(block=False)
            super().put(item, block=False)
            self.condition.notify()

    def get(self, block: bool = True, timeout: Optional[float] = None) -> Any:
        """Remove and return an item from the queue.

        Args:
            block: If ``True``, block if necessary until an item is available.
            timeout: Block at most `timeout` seconds before raising the
                ``queue.Empty`` exception if no item was available. If
                ``None``, block indefinitely until an item is available.

        Returns:
            An item from the queue.

        Raises:
            queue.Empty: If `block` is ``False`` and no item is available, or
                if `block` is ``True`` and no item is available before `timeout`
                is reached.
        """
        with self.condition:
            if block and self.empty():
                self.condition.wait(timeout)
            return super().get(block=False)

    def notify_all(self) -> None:
        """Wake up all threads waiting for items on the queued."""
        with self.condition:
            self.condition.notify_all()


class CallableStr(str):
    """A callable string."""

    def __call__(self) -> str:
        return self<|MERGE_RESOLUTION|>--- conflicted
+++ resolved
@@ -29,8 +29,7 @@
     IAMAuthenticator,
 )
 from ibm_platform_services import ResourceControllerV2  # pylint: disable=import-error
-<<<<<<< HEAD
-from qiskit.circuit import QuantumCircuit, ControlFlowOp, ParameterExpression
+from qiskit.circuit import QuantumCircuit, ControlFlowOp, ParameterExpression, Parameter
 from qiskit.circuit.delay import Delay
 from qiskit.circuit.gate import Instruction
 from qiskit.circuit.library.standard_gates import (
@@ -38,9 +37,6 @@
     U1Gate,
     PhaseGate,
 )
-=======
-from qiskit.circuit import QuantumCircuit, ControlFlowOp, ParameterExpression, Parameter
->>>>>>> eeb5b4c0
 from qiskit.transpiler import Target
 from qiskit.providers.backend import BackendV1, BackendV2
 from .deprecation import deprecate_function
@@ -141,7 +137,6 @@
     return False
 
 
-<<<<<<< HEAD
 def is_fractional_gate(gate: Instruction) -> bool:
     """Test if a gate is considered fractional by IBM
 
@@ -164,7 +159,8 @@
     # which don't change control parameter with its gate parameter.
     exclude_list = (RZGate, PhaseGate, U1Gate, Delay)
     return len(gate.params) > 0 and not isinstance(gate, exclude_list)
-=======
+
+
 def has_param_expressions(circuits: List[QuantumCircuit]) -> bool:
     """Checks if the input circuits contain `ParameterExpression`s"""
     for circuit in circuits:
@@ -173,7 +169,6 @@
                 if isinstance(p, ParameterExpression) and not isinstance(p, Parameter):
                     return True
     return False
->>>>>>> eeb5b4c0
 
 
 def get_iam_api_url(cloud_url: str) -> str:
