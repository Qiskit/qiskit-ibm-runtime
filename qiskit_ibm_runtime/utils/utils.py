--- conflicted
+++ resolved
@@ -30,9 +30,6 @@
     IAMAuthenticator,
 )
 from ibm_platform_services import ResourceControllerV2  # pylint: disable=import-error
-<<<<<<< HEAD
-from qiskit.circuit import QuantumCircuit, ControlFlowOp, Parameter, ParameterExpression
-=======
 from qiskit.circuit import QuantumCircuit, ControlFlowOp, ParameterExpression, Parameter
 from qiskit.circuit.delay import Delay
 from qiskit.circuit.gate import Instruction
@@ -41,7 +38,6 @@
     U1Gate,
     PhaseGate,
 )
->>>>>>> af083a46
 from qiskit.transpiler import Target
 from qiskit.providers.backend import BackendV1, BackendV2
 from qiskit.primitives.containers.estimator_pub import EstimatorPub
