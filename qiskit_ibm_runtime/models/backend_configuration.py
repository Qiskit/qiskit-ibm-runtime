# This code is part of Qiskit.
#
# (C) Copyright IBM 2017, 2018.
#
# This code is licensed under the Apache License, Version 2.0. You may
# obtain a copy of this license in the LICENSE.txt file in the root directory
# of this source tree or at http://www.apache.org/licenses/LICENSE-2.0.
#
# Any modifications or derivative works of this code must retain this
# copyright notice, and modified files need to carry a notice indicating
# that they have been altered from the originals.


"""Backend Configuration Classes."""
import datetime
import copy
from typing import Dict, List, Any, TypeVar, Type

from qiskit.exceptions import QiskitError
<<<<<<< HEAD
from qiskit.providers.exceptions import BackendConfigurationError
from qiskit.pulse.channels import (
    AcquireChannel,
    Channel,
    ControlChannel,
    DriveChannel,
    MeasureChannel,
)
=======
>>>>>>> 1fee3d6a

GateConfigT = TypeVar("GateConfigT", bound="GateConfig")
UchannelLOT = TypeVar("UchannelLOT", bound="UchannelLO")  # pylint: disable=[invalid-name]
QasmBackendConfigurationT = TypeVar("QasmBackendConfigurationT", bound="QasmBackendConfiguration")


class GateConfig:
    """Class representing a Gate Configuration

    Attributes:
        name: the gate name as it will be referred to in OpenQASM.
        parameters: variable names for the gate parameters (if any).
        qasm_def: definition of this gate in terms of OpenQASM 2 primitives U
                  and CX.
    """

    def __init__(
        self,
        name: str,
        parameters: List[str],
        qasm_def: str,
        coupling_map: list = None,
        latency_map: list = None,
        conditional: bool = None,
        description: str = None,
    ):
        """Initialize a GateConfig object

        Args:
            name (str): the gate name as it will be referred to in OpenQASM.
            parameters (list): variable names for the gate parameters (if any)
                               as a list of strings.
            qasm_def (str): definition of this gate in terms of OpenQASM 2 primitives U and CX.
            coupling_map (list): An optional coupling map for the gate. In
                the form of a list of lists of integers representing the qubit
                groupings which are coupled by this gate.
            latency_map (list): An optional map of latency for the gate. In the
                the form of a list of lists of integers of either 0 or 1
                representing an array of dimension
                len(coupling_map) X n_registers that specifies the register
                latency (1: fast, 0: slow) conditional operations on the gate
            conditional (bool): Optionally specify whether this gate supports
                conditional operations (true/false). If this is not specified,
                then the gate inherits the conditional property of the backend.
            description (str): Description of the gate operation
        """

        self.name = name
        self.parameters = parameters
        self.qasm_def = qasm_def
        # coupling_map with length 0 is invalid
        if coupling_map:
            self.coupling_map = coupling_map
        # latency_map with length 0 is invalid
        if latency_map:
            self.latency_map = latency_map
        if conditional is not None:
            self.conditional = conditional
        if description is not None:
            self.description = description

    @classmethod
    def from_dict(cls: Type[GateConfigT], data: Dict[str, Any]) -> GateConfigT:
        """Create a new GateConfig object from a dictionary.

        Args:
            data (dict): A dictionary representing the GateConfig to create.
                         It will be in the same format as output by
                         :func:`to_dict`.

        Returns:
            GateConfig: The GateConfig from the input dictionary.
        """
        return cls(**data)

    def to_dict(self) -> Dict[str, Any]:
        """Return a dictionary format representation of the GateConfig.

        Returns:
            dict: The dictionary form of the GateConfig.
        """
        out_dict: Dict[str, Any] = {
            "name": self.name,
            "parameters": self.parameters,
            "qasm_def": self.qasm_def,
        }
        if hasattr(self, "coupling_map"):
            out_dict["coupling_map"] = self.coupling_map
        if hasattr(self, "latency_map"):
            out_dict["latency_map"] = self.latency_map
        if hasattr(self, "conditional"):
            out_dict["conditional"] = self.conditional
        if hasattr(self, "description"):
            out_dict["description"] = self.description
        return out_dict

    def __eq__(self, other: Any) -> bool:
        if isinstance(other, GateConfig):
            if self.to_dict() == other.to_dict():
                return True
        return False

    def __repr__(self) -> str:
        out_str = f"GateConfig({self.name}, {self.parameters}, {self.qasm_def}"
        for i in ["coupling_map", "latency_map", "conditional", "description"]:
            if hasattr(self, i):
                out_str += ", " + repr(getattr(self, i))
        out_str += ")"
        return out_str


class UchannelLO:
    """Class representing a U Channel LO

    Attributes:
        q: Qubit that scale corresponds too.
        scale: Scale factor for qubit frequency.
    """

    def __init__(self, q: int, scale: complex) -> None:
        """Initialize a UchannelLOSchema object

        Args:
            q (int): Qubit that scale corresponds too. Must be >= 0.
            scale (complex): Scale factor for qubit frequency.

        Raises:
            QiskitError: If q is < 0
        """
        if q < 0:
            raise QiskitError("q must be >=0")
        self.q = q
        self.scale = scale

    @classmethod
    def from_dict(cls: Type[UchannelLOT], data: Dict[str, Any]) -> UchannelLOT:
        """Create a new UchannelLO object from a dictionary.

        Args:
            data (dict): A dictionary representing the UChannelLO to
                create. It will be in the same format as output by
                :func:`to_dict`.

        Returns:
            UchannelLO: The UchannelLO from the input dictionary.
        """
        return cls(**data)

    def to_dict(self) -> Dict[str, Any]:
        """Return a dictionary format representation of the UChannelLO.

        Returns:
            dict: The dictionary form of the UChannelLO.
        """
        out_dict: Dict[str, Any] = {
            "q": self.q,
            "scale": self.scale,
        }
        return out_dict

    def __eq__(self, other: Any) -> bool:
        if isinstance(other, UchannelLO):
            if self.to_dict() == other.to_dict():
                return True
        return False

    def __repr__(self) -> str:
        return f"UchannelLO({self.q}, {self.scale})"


class QasmBackendConfiguration:
    """Class representing an OpenQASM 2.0 Backend Configuration.

    Attributes:
        backend_name: backend name.
        backend_version: backend version in the form X.Y.Z.
        n_qubits: number of qubits.
        basis_gates: list of basis gates names on the backend.
        gates: list of basis gates on the backend.
        local: backend is local or remote.
        simulator: backend is a simulator.
        conditional: backend supports conditional operations.
        open_pulse: backend supports open pulse.
        memory: backend supports memory.
        max_shots: maximum number of shots supported.
    """

    _data: Dict[Any, Any] = {}

    def __init__(
        self,
        backend_name: str,
        backend_version: str,
        n_qubits: int,
        basis_gates: list,
        gates: list,
        local: bool,
        simulator: bool,
        conditional: bool,
        open_pulse: bool,
        memory: bool,
        max_shots: int,
        coupling_map: list,
        meas_levels: List[int] = None,
        meas_kernels: List[str] = None,
        discriminators: List[str] = None,
        meas_map: list = None,
        supported_instructions: List[str] = None,
        dynamic_reprate_enabled: bool = False,
        rep_delay_range: List[float] = None,
        default_rep_delay: float = None,
        max_experiments: int = None,
        sample_name: str = None,
        n_registers: int = None,
        register_map: list = None,
        configurable: bool = None,
        credits_required: bool = None,
        online_date: datetime.datetime = None,
        display_name: str = None,
        description: str = None,
        tags: list = None,
        dt: float = None,
        dtm: float = None,
        processor_type: dict = None,
        parametric_pulses: list = None,
        **kwargs: Any,
    ):
        """Initialize a QasmBackendConfiguration Object

        Args:
            backend_name (str): The backend name
            backend_version (str): The backend version in the form X.Y.Z
            n_qubits (int): the number of qubits for the backend
            basis_gates (list): The list of strings for the basis gates of the
                backends
            gates (list): The list of GateConfig objects for the basis gates of
                the backend
            local (bool): True if the backend is local or False if remote
            simulator (bool): True if the backend is a simulator
            conditional (bool): True if the backend supports conditional
                operations
            open_pulse (bool): True if the backend supports OpenPulse
            memory (bool): True if the backend supports memory
            max_shots (DEPRECATED) (int): The maximum number of shots allowed on the backend
            coupling_map (list): The coupling map for the device
            meas_levels: Supported measurement levels.
            meas_kernels: Supported measurement kernels.
            discriminators: Supported discriminators.
            meas_map (list): Grouping of measurement which are multiplexed
            supported_instructions (List[str]): Instructions supported by the backend.
            dynamic_reprate_enabled (bool): whether delay between programs can be set dynamically
                (ie via ``rep_delay``). Defaults to False.
            rep_delay_range (List[float]): 2d list defining supported range of repetition
                delays for backend in μs. First entry is lower end of the range, second entry is
                higher end of the range. Optional, but will be specified when
                ``dynamic_reprate_enabled=True``.
            default_rep_delay (float): Value of ``rep_delay`` if not specified by user and
                ``dynamic_reprate_enabled=True``.
            max_experiments (DEPRECATED) (int): The maximum number of experiments per job
            sample_name (str): Sample name for the backend
            n_registers (int): Number of register slots available for feedback
                (if conditional is True)
            register_map (list): An array of dimension n_qubits X
                n_registers that specifies whether a qubit can store a
                measurement in a certain register slot.
            configurable (bool): True if the backend is configurable, if the
                backend is a simulator
            credits_required (bool): True if backend requires credits to run a
                job.
            online_date (datetime.datetime): The date that the device went online
            display_name (str): Alternate name field for the backend
            description (str): A description for the backend
            tags (list): A list of string tags to describe the backend
            dt (float): Qubit drive channel timestep in nanoseconds.
            dtm (float): Measurement drive channel timestep in nanoseconds.
            processor_type (dict): Processor type for this backend. A dictionary of the
                form ``{"family": <str>, "revision": <str>, segment: <str>}`` such as
                ``{"family": "Canary", "revision": "1.0", segment: "A"}``.

                - family: Processor family of this backend.
                - revision: Revision version of this processor.
                - segment: Segment this processor belongs to within a larger chip.
            parametric_pulses (list): A list of pulse shapes which are supported on the backend.
                For example: ``['gaussian', 'constant']``

            **kwargs: optional fields
        """
        self._data = {}

        self.backend_name = backend_name
        self.backend_version = backend_version
        self.n_qubits = n_qubits
        self.basis_gates = basis_gates
        self.gates = gates
        self.local = local
        self.simulator = simulator
        self.conditional = conditional
        self.open_pulse = open_pulse
        self.memory = memory
        self.max_shots = max_shots
        self.coupling_map = coupling_map
        self.meas_levels = meas_levels
        self.meas_kernels = meas_kernels
        self.discriminators = discriminators
        if meas_map is not None:
            self.meas_map = meas_map
        if supported_instructions:
            self.supported_instructions = supported_instructions

        self.dynamic_reprate_enabled = dynamic_reprate_enabled
        if rep_delay_range:
            self.rep_delay_range = [_rd * 1e-6 for _rd in rep_delay_range]  # convert to sec
        if default_rep_delay is not None:
            self.default_rep_delay = default_rep_delay * 1e-6  # convert to sec

        # max_experiments must be >=1
        if max_experiments:
            self.max_experiments = max_experiments
        if sample_name is not None:
            self.sample_name = sample_name
        # n_registers must be >=1
        if n_registers:
            self.n_registers = 1
        # register_map must have at least 1 entry
        if register_map:
            self.register_map = register_map
        if configurable is not None:
            self.configurable = configurable
        if credits_required is not None:
            self.credits_required = credits_required
        if online_date is not None:
            self.online_date = online_date
        if display_name is not None:
            self.display_name = display_name
        if description is not None:
            self.description = description
        if tags is not None:
            self.tags = tags
        # Add pulse properties here because some backends do not
        # fit within the Qasm / Pulse backend partitioning in Qiskit
        if dt is not None:
            self.dt = dt * 1e-9
        if dtm is not None:
            self.dtm = dtm * 1e-9
        if processor_type is not None:
            self.processor_type = processor_type
        if parametric_pulses is not None:
            self.parametric_pulses = parametric_pulses

        # convert lo range from GHz to Hz
        if "qubit_lo_range" in kwargs:
            kwargs["qubit_lo_range"] = [
                [min_range * 1e9, max_range * 1e9]
                for (min_range, max_range) in kwargs["qubit_lo_range"]
            ]

        if "meas_lo_range" in kwargs:
            kwargs["meas_lo_range"] = [
                [min_range * 1e9, max_range * 1e9]
                for (min_range, max_range) in kwargs["meas_lo_range"]
            ]

        # convert rep_times from μs to sec
        if "rep_times" in kwargs:
            kwargs["rep_times"] = [_rt * 1e-6 for _rt in kwargs["rep_times"]]

        self._data.update(kwargs)

    def __getattr__(self, name: str) -> Any:
        try:
            return self._data[name]
        except KeyError as ex:
            raise AttributeError(f"Attribute {name} is not defined") from ex

    @classmethod
    def from_dict(
        cls: Type[QasmBackendConfigurationT], data: Dict[str, Any]
    ) -> QasmBackendConfigurationT:
        """Create a new GateConfig object from a dictionary.

        Args:
            data (dict): A dictionary representing the GateConfig to create.
                         It will be in the same format as output by
                         :func:`to_dict`.
        Returns:
            GateConfig: The GateConfig from the input dictionary.
        """
        in_data: Dict[str, Any] = copy.copy(data)
        gates = [GateConfig.from_dict(x) for x in in_data.pop("gates")]
        in_data["gates"] = gates
        return cls(**in_data)

    def to_dict(self) -> Dict[str, Any]:
        """Return a dictionary format representation of the GateConfig.

        Returns:
            dict: The dictionary form of the GateConfig.
        """
        out_dict: Dict[str, Any] = {
            "backend_name": self.backend_name,
            "backend_version": self.backend_version,
            "n_qubits": self.n_qubits,
            "basis_gates": self.basis_gates,
            "gates": [x.to_dict() for x in self.gates],
            "local": self.local,
            "simulator": self.simulator,
            "conditional": self.conditional,
            "open_pulse": self.open_pulse,
            "memory": self.memory,
            "max_shots": self.max_shots,
            "coupling_map": self.coupling_map,
            "dynamic_reprate_enabled": self.dynamic_reprate_enabled,
            "meas_levels": self.meas_levels,
            "meas_kernels": self.meas_kernels,
            "discriminators": self.discriminators,
        }
        if hasattr(self, "meas_map"):
            out_dict["meas_map"] = self.meas_map

        if hasattr(self, "supported_instructions"):
            out_dict["supported_instructions"] = self.supported_instructions

        if hasattr(self, "rep_delay_range"):
            out_dict["rep_delay_range"] = [_rd * 1e6 for _rd in self.rep_delay_range]
        if hasattr(self, "default_rep_delay"):
            out_dict["default_rep_delay"] = self.default_rep_delay * 1e6

        for kwarg in [
            "max_experiments",
            "sample_name",
            "n_registers",
            "register_map",
            "configurable",
            "credits_required",
            "online_date",
            "display_name",
            "description",
            "tags",
            "dt",
            "dtm",
            "processor_type",
            "parametric_pulses",
        ]:
            if hasattr(self, kwarg):
                out_dict[kwarg] = getattr(self, kwarg)

        out_dict.update(self._data)

        if "dt" in out_dict:
            out_dict["dt"] *= 1e9
        if "dtm" in out_dict:
            out_dict["dtm"] *= 1e9

        # Use GHz in dict
        if "qubit_lo_range" in out_dict:
            out_dict["qubit_lo_range"] = [
                [min_range * 1e-9, max_range * 1e-9]
                for (min_range, max_range) in out_dict["qubit_lo_range"]
            ]

        if "meas_lo_range" in out_dict:
            out_dict["meas_lo_range"] = [
                [min_range * 1e-9, max_range * 1e-9]
                for (min_range, max_range) in out_dict["meas_lo_range"]
            ]

        return out_dict

    @property
    def num_qubits(self) -> int:
        """Returns the number of qubits.

        In future, `n_qubits` should be replaced in favor of `num_qubits` for consistent use
        throughout Qiskit. Until this is properly refactored, this property serves as intermediate
        solution.
        """
        return self.n_qubits

    def __eq__(self, other: Any) -> bool:
        if isinstance(other, QasmBackendConfiguration):
            if self.to_dict() == other.to_dict():
                return True
        return False

    def __contains__(self, item: str) -> bool:
        return item in self.__dict__


class BackendConfiguration(QasmBackendConfiguration):
    """Backwards compat shim representing an abstract backend configuration."""

    pass<|MERGE_RESOLUTION|>--- conflicted
+++ resolved
@@ -17,17 +17,6 @@
 from typing import Dict, List, Any, TypeVar, Type
 
 from qiskit.exceptions import QiskitError
-<<<<<<< HEAD
-from qiskit.providers.exceptions import BackendConfigurationError
-from qiskit.pulse.channels import (
-    AcquireChannel,
-    Channel,
-    ControlChannel,
-    DriveChannel,
-    MeasureChannel,
-)
-=======
->>>>>>> 1fee3d6a
 
 GateConfigT = TypeVar("GateConfigT", bound="GateConfig")
 UchannelLOT = TypeVar("UchannelLOT", bound="UchannelLO")  # pylint: disable=[invalid-name]
