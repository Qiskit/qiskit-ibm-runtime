# This code is part of Qiskit.
#
# (C) Copyright IBM 2021.
#
# This code is licensed under the Apache License, Version 2.0. You may
# obtain a copy of this license in the LICENSE.txt file in the root directory
# of this source tree or at http://www.apache.org/licenses/LICENSE-2.0.
#
# Any modifications or derivative works of this code must retain this
# copyright notice, and modified files need to carry a notice indicating
# that they have been altered from the originals.

"""Account management related classes and functions."""

import os
from typing import Optional, Dict
<<<<<<< HEAD
=======

from ..proxies import ProxyConfiguration
>>>>>>> 88da3746

from ..proxies import ProxyConfiguration
from .exceptions import AccountNotFoundError
from .account import Account, ChannelType
from .storage import save_config, read_config, delete_config

_DEFAULT_ACCOUNT_CONFIG_JSON_FILE = os.path.join(
    os.path.expanduser("~"), ".qiskit", "qiskit-ibm.json"
)
_DEFAULT_ACCOUNT_NAME = "default"
_DEFAULT_ACCOUNT_NAME_IBM_QUANTUM = "default-ibm-quantum"
_DEFAULT_ACCOUNT_NAME_IBM_CLOUD = "default-ibm-cloud"
_DEFAULT_CHANNEL_TYPE: ChannelType = "ibm_cloud"
_CHANNEL_TYPES = [_DEFAULT_CHANNEL_TYPE, "ibm_quantum"]


class AccountManager:
    """Class that bundles account management related functionality."""

    @classmethod
    def save(
        cls,
        token: Optional[str] = None,
        url: Optional[str] = None,
        instance: Optional[str] = None,
        channel: Optional[ChannelType] = None,
        filename: Optional[str] = None,
        name: Optional[str] = _DEFAULT_ACCOUNT_NAME,
        proxies: Optional[ProxyConfiguration] = None,
        verify: Optional[bool] = None,
        overwrite: Optional[bool] = False,
        channel_strategy: Optional[str] = None,
        set_as_default: Optional[bool] = None,
    ) -> None:
        """Save account on disk."""
        channel = channel or os.getenv("QISKIT_IBM_CHANNEL") or _DEFAULT_CHANNEL_TYPE
        name = name or cls._get_default_account_name(channel)
        filename = filename if filename else _DEFAULT_ACCOUNT_CONFIG_JSON_FILE
        filename = os.path.expanduser(filename)
        config = Account.create_account(
            channel=channel,
            token=token,
            url=url,
            instance=instance,
            proxies=proxies,
            verify=verify,
            channel_strategy=channel_strategy,
        )
        return save_config(
            filename=filename,
            name=name,
            overwrite=overwrite,
            config=config
            # avoid storing invalid accounts
            .validate().to_saved_format(),
            set_as_default=set_as_default,
        )

    @staticmethod
    def list(
        default: Optional[bool] = None,
        channel: Optional[ChannelType] = None,
        filename: Optional[str] = None,
        name: Optional[str] = None,
    ) -> Dict[str, Account]:
        """List all accounts in a given filename, or in the default account file."""
        filename = filename if filename else _DEFAULT_ACCOUNT_CONFIG_JSON_FILE
        filename = os.path.expanduser(filename)

        def _matching_name(account_name: str) -> bool:
            return name is None or name == account_name

        def _matching_channel(account: Account) -> bool:
            return channel is None or account.channel == channel

        def _matching_default(account_name: str) -> bool:
            default_accounts = [
                _DEFAULT_ACCOUNT_NAME,
                _DEFAULT_ACCOUNT_NAME_IBM_QUANTUM,
                _DEFAULT_ACCOUNT_NAME_IBM_CLOUD,
            ]
            if default is None:
                return True
            elif default is False:
                return account_name not in default_accounts
            else:
                return account_name in default_accounts

        # load all accounts
        all_accounts = map(
            lambda kv: (
                kv[0],
                Account.from_saved_format(kv[1]),
            ),
            read_config(filename=filename).items(),
        )

        # filter based on input parameters
        filtered_accounts = dict(
            list(
                filter(
                    lambda kv: _matching_channel(kv[1])
                    and _matching_default(kv[0])
                    and _matching_name(kv[0]),
                    all_accounts,
                )
            )
        )

        return filtered_accounts

    @classmethod
    def get(
        cls,
        filename: Optional[str] = None,
        name: Optional[str] = None,
        channel: Optional[ChannelType] = None,
    ) -> Optional[Account]:
        """Read account from disk.

        Args:
            filename: Full path of the file from which to get the account.
            name: Account name.
            channel: Channel type.
            Order of precedence for selecting the account:
            1. If name is specified, get account with that name
            2. If the environment variables define an account, get that one
            3. If the channel parameter is defined,
               a. get the account of this channel type defined as "is_default_account"
               b. get the account of this channel type with default name
               c. get any account of this channel type
            4. If the channel is defined in "QISKIT_IBM_CHANNEL"
               a. get the account of this channel type defined as "is_default_account"
               b. get the account of this channel type with default name
               c. get any account of this channel type
            5. If a default account is defined in the json file, get that account
            6. Get any account that is defined in the json file with
               preference for _DEFAULT_CHANNEL_TYPE.


        Returns:
            Account information.

        Raises:
            AccountNotFoundError: If the input value cannot be found on disk.
        """
        filename = filename if filename else _DEFAULT_ACCOUNT_CONFIG_JSON_FILE
        filename = os.path.expanduser(filename)
        if name:
            saved_account = read_config(filename=filename, name=name)
            if not saved_account:
                raise AccountNotFoundError(f"Account with the name {name} does not exist on disk.")
            return Account.from_saved_format(saved_account)

        channel_ = channel or os.getenv("QISKIT_IBM_CHANNEL") or _DEFAULT_CHANNEL_TYPE
        env_account = cls._from_env_variables(channel_)
        if env_account is not None:
            return env_account

        all_config = read_config(filename=filename)
        # Get the default account for the given channel.
        # If channel == None, get the default account, for any channel, if it exists
        saved_account = cls._get_default_account(all_config, channel)

        if saved_account is not None:
            return Account.from_saved_format(saved_account)

        # Get the default account from the channel defined in the environment variable
        account = cls._get_default_account(all_config, channel=channel_)
        if account is not None:
            return Account.from_saved_format(account)

        # check for any account
        for channel_type in _CHANNEL_TYPES:
            account_name = cls._get_default_account_name(channel=channel_type)
            if account_name in all_config:
                return Account.from_saved_format(all_config[account_name])

        raise AccountNotFoundError("Unable to find account.")

    @classmethod
    def delete(
        cls,
        filename: Optional[str] = None,
        name: Optional[str] = None,
        channel: Optional[ChannelType] = None,
    ) -> bool:
        """Delete account from disk."""
        filename = filename if filename else _DEFAULT_ACCOUNT_CONFIG_JSON_FILE
        filename = os.path.expanduser(filename)
        name = name or cls._get_default_account_name(channel)
        return delete_config(
            filename=filename,
            name=name,
        )

    @classmethod
    def _from_env_variables(cls, channel: Optional[ChannelType]) -> Optional[Account]:
        """Read account from environment variable."""
        token = os.getenv("QISKIT_IBM_TOKEN")
        url = os.getenv("QISKIT_IBM_URL")
        if not (token and url):
            return None
        return Account.create_account(
            token=token,
            url=url,
            instance=os.getenv("QISKIT_IBM_INSTANCE"),
            channel=channel,
        )

    @classmethod
    def _get_default_account(
        cls, all_config: dict, channel: Optional[str] = None
    ) -> Optional[dict]:
        default_channel_account = None
        any_channel_account = None

        for account_name in all_config:
            account = all_config[account_name]
            if channel:
                if account.get("channel") == channel and account.get("is_default_account"):
                    return account
                if account.get(
                    "channel"
                ) == channel and account_name == cls._get_default_account_name(channel):
                    default_channel_account = account
                if account.get("channel") == channel:
                    any_channel_account = account
            else:
                if account.get("is_default_account"):
                    return account

        if default_channel_account:
            return default_channel_account
        elif any_channel_account:
            return any_channel_account
        return None

    @classmethod
    def _get_default_account_name(cls, channel: ChannelType) -> str:
        return (
            _DEFAULT_ACCOUNT_NAME_IBM_QUANTUM
            if channel == "ibm_quantum"
            else _DEFAULT_ACCOUNT_NAME_IBM_CLOUD
        )<|MERGE_RESOLUTION|>--- conflicted
+++ resolved
@@ -14,11 +14,8 @@
 
 import os
 from typing import Optional, Dict
-<<<<<<< HEAD
-=======
 
 from ..proxies import ProxyConfiguration
->>>>>>> 88da3746
 
 from ..proxies import ProxyConfiguration
 from .exceptions import AccountNotFoundError
