# This code is part of Qiskit.
#
# (C) Copyright IBM 2021.
#
# This code is licensed under the Apache License, Version 2.0. You may
# obtain a copy of this license in the LICENSE.txt file in the root directory
# of this source tree or at http://www.apache.org/licenses/LICENSE-2.0.
#
# Any modifications or derivative works of this code must retain this
# copyright notice, and modified files need to carry a notice indicating
# that they have been altered from the originals.

"""Account management related classes and functions."""

import os
import ast
from typing import Optional, Dict
from qiskit_ibm_provider.proxies import ProxyConfiguration

from .exceptions import AccountNotFoundError
from .account import Account, ChannelType
from .storage import save_config, read_config, delete_config, read_qiskitrc

_DEFAULT_ACCOUNT_CONFIG_JSON_FILE = os.path.join(
    os.path.expanduser("~"), ".qiskit", "qiskit-ibm.json"
)
_QISKITRC_CONFIG_FILE = os.path.join(os.path.expanduser("~"), ".qiskit", "qiskitrc")
_DEFAULT_ACCOUNT_NAME = "default"
_DEFAULT_ACCOUNT_NAME_LEGACY = "default-legacy"
_DEFAULT_ACCOUNT_NAME_CLOUD = "default-cloud"
_DEFAULT_ACCOUNT_NAME_IBM_QUANTUM = "default-ibm-quantum"
_DEFAULT_ACCOUNT_NAME_IBM_CLOUD = "default-ibm-cloud"
_DEFAULT_CHANNEL_TYPE: ChannelType = "ibm_cloud"
_CHANNEL_TYPES = [_DEFAULT_CHANNEL_TYPE, "ibm_quantum"]


class AccountManager:
    """Class that bundles account management related functionality."""

    @classmethod
    def save(
        cls,
        token: Optional[str] = None,
        url: Optional[str] = None,
        instance: Optional[str] = None,
        channel: Optional[ChannelType] = None,
        filename: Optional[str] = None,
        name: Optional[str] = _DEFAULT_ACCOUNT_NAME,
        proxies: Optional[ProxyConfiguration] = None,
        verify: Optional[bool] = None,
        overwrite: Optional[bool] = False,
<<<<<<< HEAD
        set_default: Optional[bool] = True,
=======
        channel_strategy: Optional[str] = None,
>>>>>>> 721f9f86
    ) -> None:
        """Save account on disk."""
        default_channel = channel if set_default else None
        cls.migrate(filename=filename)
        channel = channel or os.getenv("QISKIT_IBM_CHANNEL") or _DEFAULT_CHANNEL_TYPE
        name = name or cls._get_default_account_name(channel)
        filename = filename if filename else _DEFAULT_ACCOUNT_CONFIG_JSON_FILE
        filename = os.path.expanduser(filename)
        return save_config(
            filename=filename,
            name=name,
            overwrite=overwrite,
            config=Account(
                token=token,
                url=url,
                instance=instance,
                channel=channel,
                proxies=proxies,
                verify=verify,
                channel_strategy=channel_strategy,
            )
            # avoid storing invalid accounts
            .validate().to_saved_format(),
            default_channel=default_channel,
        )

    @staticmethod
    def list(
        default: Optional[bool] = None,
        channel: Optional[ChannelType] = None,
        filename: Optional[str] = None,
        name: Optional[str] = None,
    ) -> Dict[str, Account]:
        """List all accounts in a given filename, or in the default account file."""
        filename = filename if filename else _DEFAULT_ACCOUNT_CONFIG_JSON_FILE
        filename = os.path.expanduser(filename)
        AccountManager.migrate(filename)

        def _matching_name(account_name: str) -> bool:
            return name is None or name == account_name

        def _matching_channel(account: Account) -> bool:
            return channel is None or account.channel == channel

        def _matching_default(account_name: str) -> bool:
            default_accounts = [
                _DEFAULT_ACCOUNT_NAME,
                _DEFAULT_ACCOUNT_NAME_IBM_QUANTUM,
                _DEFAULT_ACCOUNT_NAME_IBM_CLOUD,
            ]
            if default is None:
                return True
            elif default is False:
                return account_name not in default_accounts
            else:
                return account_name in default_accounts

        account_dict = read_config(filename=filename)
        if "default_channel" in account_dict:
            del account_dict["default_channel"]

        # load all accounts
        all_accounts = map(
            lambda kv: (
                kv[0],
                Account.from_saved_format(kv[1]),
            ),
            account_dict.items(),
        )

        # filter based on input parameters
        filtered_accounts = dict(
            list(
                filter(
                    lambda kv: _matching_channel(kv[1])
                    and _matching_default(kv[0])
                    and _matching_name(kv[0]),
                    all_accounts,
                )
            )
        )

        return filtered_accounts

    @classmethod
    def get(
        cls,
        filename: Optional[str] = None,
        name: Optional[str] = None,
        channel: Optional[ChannelType] = None,
    ) -> Optional[Account]:
        """Read account from disk.

        Args:
            filename: Full path of the file from which to get the account.
            name: Account name. Takes precedence if `auth` is also specified.
            channel: Channel type.

        Returns:
            Account information.

        Raises:
            AccountNotFoundError: If the input value cannot be found on disk.
        """
        filename = filename if filename else _DEFAULT_ACCOUNT_CONFIG_JSON_FILE
        filename = os.path.expanduser(filename)
        cls.migrate(filename)
        if name:
            saved_account = read_config(filename=filename, name=name)
            if not saved_account:
                raise AccountNotFoundError(f"Account with the name {name} does not exist on disk.")
            return Account.from_saved_format(saved_account)

        default_channel = None
        if os.path.isfile(_DEFAULT_ACCOUNT_CONFIG_JSON_FILE):
            qiskit_json_data = read_config(_DEFAULT_ACCOUNT_CONFIG_JSON_FILE)
            default_channel = qiskit_json_data.get("default_channel")
        channel_ = (
            channel
            or os.getenv("QISKIT_IBM_CHANNEL")
            or default_channel
            or os.getenv("QISKIT_DEFAULT_CHANNEL")
            or _DEFAULT_CHANNEL_TYPE
        )
        env_account = cls._from_env_variables(channel_)
        if env_account is not None:
            return env_account

        if channel:
            saved_account = read_config(
                filename=filename,
                name=cls._get_default_account_name(channel=channel),
            )
            if saved_account is None:
                if os.path.isfile(_QISKITRC_CONFIG_FILE):
                    return cls._from_qiskitrc_file()
                raise AccountNotFoundError(f"No default {channel} account saved.")
            return Account.from_saved_format(saved_account)

        all_config = read_config(filename=filename)
        for channel_type in _CHANNEL_TYPES:
            account_name = cls._get_default_account_name(channel=channel_type)
            if account_name in all_config:
                return Account.from_saved_format(all_config[account_name])

        if os.path.isfile(_QISKITRC_CONFIG_FILE):
            return cls._from_qiskitrc_file()

        raise AccountNotFoundError("Unable to find account.")

    @classmethod
    def delete(
        cls,
        filename: Optional[str] = None,
        name: Optional[str] = None,
        channel: Optional[ChannelType] = None,
    ) -> bool:
        """Delete account from disk."""
        filename = filename if filename else _DEFAULT_ACCOUNT_CONFIG_JSON_FILE
        filename = os.path.expanduser(filename)
        cls.migrate(filename=filename)
        name = name or cls._get_default_account_name(channel)
        return delete_config(
            filename=filename,
            name=name,
        )

    @classmethod
    def migrate(cls, filename: Optional[str] = None) -> None:
        """Migrate accounts on disk by removing `auth` and adding `channel`."""
        filename = filename if filename else _DEFAULT_ACCOUNT_CONFIG_JSON_FILE
        filename = os.path.expanduser(filename)
        data = read_config(filename=filename)
        for key, value in data.items():
            if key == _DEFAULT_ACCOUNT_NAME_CLOUD:
                value.pop("auth", None)
                value.update(channel="ibm_cloud")
                delete_config(filename=filename, name=key)
                save_config(
                    filename=filename,
                    name=_DEFAULT_ACCOUNT_NAME_IBM_CLOUD,
                    config=value,
                    overwrite=False,
                )
            elif key == _DEFAULT_ACCOUNT_NAME_LEGACY:
                value.pop("auth", None)
                value.update(channel="ibm_quantum")
                delete_config(filename=filename, name=key)
                save_config(
                    filename=filename,
                    name=_DEFAULT_ACCOUNT_NAME_IBM_QUANTUM,
                    config=value,
                    overwrite=False,
                )
            else:
                if isinstance(value, dict) and "auth" in value:
                    if value["auth"] == "cloud":
                        value.update(channel="ibm_cloud")
                    elif value["auth"] == "legacy":
                        value.update(channel="ibm_quantum")
                    value.pop("auth", None)
                    save_config(
                        filename=filename,
                        name=key,
                        config=value,
                        overwrite=True,
                    )

    @classmethod
    def _from_env_variables(cls, channel: Optional[ChannelType]) -> Optional[Account]:
        """Read account from environment variable."""
        token = os.getenv("QISKIT_IBM_TOKEN")
        url = os.getenv("QISKIT_IBM_URL")
        if not (token and url):
            return None
        return Account(
            token=token,
            url=url,
            instance=os.getenv("QISKIT_IBM_INSTANCE"),
            channel=channel,
        )

    @classmethod
    def _get_default_account_name(cls, channel: ChannelType) -> str:
        return (
            _DEFAULT_ACCOUNT_NAME_IBM_QUANTUM
            if channel == "ibm_quantum"
            else _DEFAULT_ACCOUNT_NAME_IBM_CLOUD
        )

    @classmethod
    def _from_qiskitrc_file(cls) -> Optional[Account]:
        """Read account from qiskitrc file."""
        qiskitrc_data = read_qiskitrc(_QISKITRC_CONFIG_FILE)
        proxies = (
            ProxyConfiguration(ast.literal_eval(qiskitrc_data["proxies"]))
            if "proxies" in qiskitrc_data
            else None
        )
        save_config(
            filename=_DEFAULT_ACCOUNT_CONFIG_JSON_FILE,
            name=_DEFAULT_ACCOUNT_NAME_IBM_QUANTUM,
            overwrite=False,
            config=Account(
                token=qiskitrc_data.get("token", None),
                url=qiskitrc_data.get("url", None),
                instance=qiskitrc_data.get("default_provider", None),
                verify=bool(qiskitrc_data.get("verify", None)),
                proxies=proxies,
                channel="ibm_quantum",
            )
            .validate()
            .to_saved_format(),
        )
        default_config = read_config(filename=_DEFAULT_ACCOUNT_CONFIG_JSON_FILE)
        return Account.from_saved_format(default_config[_DEFAULT_ACCOUNT_NAME_IBM_QUANTUM])<|MERGE_RESOLUTION|>--- conflicted
+++ resolved
@@ -49,11 +49,8 @@
         proxies: Optional[ProxyConfiguration] = None,
         verify: Optional[bool] = None,
         overwrite: Optional[bool] = False,
-<<<<<<< HEAD
+        channel_strategy: Optional[str] = None,
         set_default: Optional[bool] = True,
-=======
-        channel_strategy: Optional[str] = None,
->>>>>>> 721f9f86
     ) -> None:
         """Save account on disk."""
         default_channel = channel if set_default else None
