# This code is part of Qiskit.
#
# (C) Copyright IBM 2024.
#
# This code is licensed under the Apache License, Version 2.0. You may
# obtain a copy of this license in the LICENSE.txt file in the root directory
# of this source tree or at http://www.apache.org/licenses/LICENSE-2.0.
#
# Any modifications or derivative works of this code must retain this
# copyright notice, and modified files need to carry a notice indicating
# that they have been altered from the originals.

"""Base runtime job class."""

from abc import ABC, abstractmethod
from typing import Any, Optional, Callable, Dict, Type, Union, Sequence, List, Tuple
import logging
from concurrent import futures
import queue
from datetime import datetime

from qiskit.providers.backend import Backend
from qiskit.providers.jobstatus import JobStatus as RuntimeJobStatus

# pylint: disable=unused-import,cyclic-import

from qiskit_ibm_runtime import qiskit_runtime_service

from .utils import utc_to_local, validate_job_tags
from .constants import DEFAULT_DECODERS, API_TO_JOB_ERROR_MESSAGE
from .exceptions import (
    IBMError,
    IBMApiError,
    IBMRuntimeError,
)
from .utils.result_decoder import ResultDecoder
from .utils.deprecation import issue_deprecation_msg
from .models import BackendProperties
from .api.clients import RuntimeClient
from .api.exceptions import RequestsApiError
from .api.client_parameters import ClientParameters

logger = logging.getLogger(__name__)


class BaseRuntimeJob(ABC):
    """Base Runtime Job class."""

    _executor = futures.ThreadPoolExecutor(thread_name_prefix="runtime_job")

    JOB_FINAL_STATES: Tuple[Any, ...] = ()
    ERROR: Union[str, RuntimeJobStatus] = None

    def __init__(
        self,
        backend: Backend,
        api_client: RuntimeClient,
        job_id: str,
        program_id: str,
        service: "qiskit_runtime_service.QiskitRuntimeService",
        client_params: ClientParameters = None,
        creation_date: Optional[str] = None,
        user_callback: Optional[Callable] = None,
        result_decoder: Optional[Union[Type[ResultDecoder], Sequence[Type[ResultDecoder]]]] = None,
        image: Optional[str] = "",
        session_id: Optional[str] = None,
        tags: Optional[List] = None,
        version: Optional[int] = None,
        private: Optional[bool] = False,
    ) -> None:
        """RuntimeJob constructor.

        Args:
            backend: The backend instance used to run this job.
            api_client: Object for connecting to the server.
            client_params: (DEPRECATED) Parameters used for server connection.
            job_id: Job ID.
            program_id: ID of the program this job is for.
            creation_date: Job creation date, in UTC.
            user_callback: (DEPRECATED) User callback function.
            result_decoder: A :class:`ResultDecoder` subclass used to decode job results.
            image: Runtime image used for this job: image_name:tag.
            service: Runtime service.
            session_id: Job ID of the first job in a runtime session.
            tags: Tags assigned to the job.
            version: Primitive version.
            private: Marks job as private.
        """
        self._backend = backend
        self._job_id = job_id
        self._api_client = api_client
        self._creation_date = creation_date
        self._program_id = program_id
        self._reason: Optional[str] = None
        self._reason_code: Optional[int] = None
        self._error_message: Optional[str] = None
        self._image = image
        self._service = service
        self._session_id = session_id
        self._tags = tags
        self._usage_estimation: Dict[str, Any] = {}
        self._version = version
        self._queue_info = None
        self._status: Union[RuntimeJobStatus, str] = None
        self._private = private

        decoder = result_decoder or DEFAULT_DECODERS.get(program_id, None) or ResultDecoder
        if isinstance(decoder, Sequence):
            _, self._final_result_decoder = decoder
        else:
            self._final_result_decoder = decoder

        if user_callback or client_params:
            issue_deprecation_msg(
                msg="The job class parameters 'user_callback' and 'client_params' are deprecated",
                version="0.38.0",
                remedy="These parameters will have no effect since interim "
                "results streaming was removed in a previous release.",
            )

    @property
    def private(self) -> bool:
        """Returns a boolean indicating whether or not the job is private."""
        return self._private

    def job_id(self) -> str:
        """Return a unique id identifying the job."""
        return self._job_id

    def usage(self) -> float:
        """Return job usage in seconds."""
        try:
            metrics = self._api_client.job_metadata(self.job_id())
            return metrics.get("usage", {}).get("quantum_seconds")
        except RequestsApiError as err:
            raise IBMRuntimeError(f"Failed to get job metadata: {err}") from None

    def metrics(self) -> Dict[str, Any]:
        """Return job metrics.

        Returns:
            A dictionary with job metrics including but not limited to the following:

            * ``timestamps``: Timestamps of when the job was created, started running, and finished.
            * ``usage``: Details regarding job usage, the measurement of the amount of
                time the QPU is locked for your workload.

        Raises:
            IBMRuntimeError: If a network error occurred.
        """
        try:
            return self._api_client.job_metadata(self.job_id())
        except RequestsApiError as err:
            raise IBMRuntimeError(f"Failed to get job metadata: {err}") from None

    def update_tags(self, new_tags: List[str]) -> List[str]:
        """Update the tags associated with this job.

        Args:
            new_tags: New tags to assign to the job.

        Returns:
            The new tags associated with this job.

        Raises:
            IBMApiError: If an unexpected error occurred when communicating
                with the server or updating the job tags.
        """
        tags_to_update = set(new_tags)
        validate_job_tags(new_tags)

        response = self._api_client.update_tags(job_id=self.job_id(), tags=list(tags_to_update))

        if response.status_code == 204:
            api_response = self._api_client.job_get(self.job_id())
            self._tags = api_response.pop("tags", [])
            return self._tags
        else:
            raise IBMApiError(
                "An unexpected error occurred when updating the "
                "tags for job {}. The tags were not updated for "
                "the job.".format(self.job_id())
            )

    def properties(self, refresh: bool = False) -> Optional[BackendProperties]:
        """Return the backend properties for this job.

        Args:
            refresh: If ``True``, re-query the server for the backend properties.
                Otherwise, return a cached version.

        Returns:
            The backend properties used for this job, at the time the job was run,
            or ``None`` if properties are not available.
        """

        return self._backend.properties(refresh, self.creation_date)

    def error_message(self) -> Optional[str]:
        """Returns the reason if the job failed.

        Returns:
            Error message string or ``None``.
        """
        self._set_status_and_error_message()
        return self._error_message

    def _set_status_and_error_message(self) -> None:
        """Fetch and set status and error message."""
        if self._status not in self.JOB_FINAL_STATES:
            response = self._api_client.job_get(job_id=self.job_id())
            self._set_status(response)
            self._set_error_message(response)

    def _set_status(self, job_response: Dict) -> None:
        """Set status.

        Args:
            job_response: Job response from runtime API.

        Raises:
            IBMError: If an unknown status is returned from the server.
        """
        try:
            reason = job_response["state"].get("reason")
            reason_code = job_response["state"].get("reasonCode") or job_response["state"].get(
                "reason_code"
            )
            if reason:
                self._reason = reason
                if reason_code:
                    self._reason = f"Error code {reason_code}; {self._reason}"
                    self._reason_code = reason_code
            self._status = self._status_from_job_response(job_response)
        except KeyError:
            raise IBMError(f"Unknown status: {job_response['state']['status']}")

    def _set_error_message(self, job_response: Dict) -> None:
        """Set error message if the job failed.

        Args:
            job_response: Job response from runtime API.
        """
        if self._status == self.ERROR:
            self._error_message = self._error_msg_from_job_response(job_response)
        else:
            self._error_message = None

    @abstractmethod
    def _status_from_job_response(self, response: Dict) -> str:
        """Returns the job status from an API response."""
        return response["state"]["status"].upper()

    def _error_msg_from_job_response(self, response: Dict) -> str:
        """Returns the error message from an API response.

        Args:
            response: Job response from the runtime API.

        Returns:
            Error message.
        """
        status = response["state"]["status"].upper()

        job_result_raw = self._api_client.job_results(job_id=self.job_id())

        index = job_result_raw.rfind("Traceback")
        if index != -1:
            job_result_raw = job_result_raw[index:]

        if status == "CANCELLED" and self._reason_code == 1305:
            error_msg = API_TO_JOB_ERROR_MESSAGE["CANCELLED - RAN TOO LONG"]
            return error_msg.format(self.job_id(), job_result_raw)
        else:
            error_msg = API_TO_JOB_ERROR_MESSAGE["FAILED"]
            return error_msg.format(self.job_id(), self._reason or job_result_raw)

    @staticmethod
    def _empty_result_queue(result_queue: queue.Queue) -> None:
        """Empty the result queue.

        Args:
            result_queue: Result queue to empty.
        """
        try:
            while True:
                result_queue.get_nowait()
        except queue.Empty:
            pass

    def __repr__(self) -> str:
        return f"<{self.__class__.__name__}('{self._job_id}', '{self._program_id}')>"

    @property
    def image(self) -> str:
        """Return the runtime image used for the job.

        Returns:
            Runtime image: image_name:tag or "" if the default
            image is used.
        """
        return self._image

    @property
    def inputs(self) -> Dict:
        """Job input parameters.

        Returns:
            Input parameters used in this job.
        """

        response = self._api_client.job_get(job_id=self.job_id(), exclude_params=False)
        return response.get("params", {})

    @property
    def primitive_id(self) -> str:
        """Primitive name.
        Returns:
            Primitive this job is for.
        """
        return self._program_id

    @property
    def creation_date(self) -> Optional[datetime]:
        """Job creation date in local time.

        Returns:
            The job creation date as a datetime object, in local time, or
            ``None`` if creation date is not available.
        """
        if not self._creation_date:
            response = self._api_client.job_get(job_id=self.job_id())
            self._creation_date = response.get("created", None)

        if not self._creation_date:
            return None
        creation_date_local_dt = utc_to_local(self._creation_date)
        return creation_date_local_dt

    @property
    def session_id(self) -> str:
        """Session ID.

        Returns:
            Session ID. None if the backend is a simulator.
        """
        if not self._session_id:
            response = self._api_client.job_get(job_id=self.job_id())
            self._session_id = response.get("session_id", None)
        return self._session_id

    @property
    def tags(self) -> List:
        """Job tags.

        Returns:
            Tags assigned to the job that can be used for filtering.
        """
        return self._tags

    @property
    def usage_estimation(self) -> Dict[str, Any]:
        """Return the usage estimation information for this job.

        Returns:
            ``quantum_seconds`` which is the estimated system execution time
            of the job in seconds. Quantum time represents the time that
            the system is dedicated to processing your job.
        """
        if not self._usage_estimation:
            response = self._api_client.job_get(job_id=self.job_id())
            self._usage_estimation = {
                "quantum_seconds": response.pop("estimated_running_time_seconds", None),
            }

        return self._usage_estimation

    @property
    def instance(self) -> Optional[str]:
<<<<<<< HEAD
        """For ibm_cloud and ibm_quantum_platform, `None` is returned."""
=======
        """For ibm_quantum channel jobs, return the instance where the job was run.
        For ibm_cloud and ibm_quantum_platform, the instance crn is returned.
        """
>>>>>>> d4112af7
        return self._backend._instance

    @abstractmethod
    def in_final_state(self) -> bool:
        """Return whether the job is in a final job state such as ``DONE`` or ``ERROR``."""
        pass

    @abstractmethod
    def errored(self) -> bool:
        """Return whether the job has failed."""
        pass<|MERGE_RESOLUTION|>--- conflicted
+++ resolved
@@ -377,13 +377,7 @@
 
     @property
     def instance(self) -> Optional[str]:
-<<<<<<< HEAD
-        """For ibm_cloud and ibm_quantum_platform, `None` is returned."""
-=======
-        """For ibm_quantum channel jobs, return the instance where the job was run.
-        For ibm_cloud and ibm_quantum_platform, the instance crn is returned.
-        """
->>>>>>> d4112af7
+        """Return the IBM Cloud instance CRN."""
         return self._backend._instance
 
     @abstractmethod
