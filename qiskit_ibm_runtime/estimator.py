--- conflicted
+++ resolved
@@ -88,14 +88,11 @@
 
     def __init__(
         self,
-<<<<<<< HEAD
         circuits: Optional[Union[QuantumProgram, Iterable[QuantumProgram]]] = None,
         observables: Optional[Iterable[SparsePauliOp]] = None,
         parameters: Optional[Iterable[Iterable[Parameter]]] = None,
         service: Optional[QiskitRuntimeService] = None,
-=======
         backend: Optional[Union[str, IBMBackend]] = None,
->>>>>>> f36e01e4
         session: Optional[Union[Session, str, IBMBackend]] = None,
         options: Optional[Union[Dict, Options]] = None,
     ):
