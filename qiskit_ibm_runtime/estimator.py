# This code is part of Qiskit.
#
# (C) Copyright IBM 2022.
#
# This code is licensed under the Apache License, Version 2.0. You may
# obtain a copy of this license in the LICENSE.txt file in the root directory
# of this source tree or at http://www.apache.org/licenses/LICENSE-2.0.
#
# Any modifications or derivative works of this code must retain this
# copyright notice, and modified files need to carry a notice indicating
# that they have been altered from the originals.

"""Estimator primitive."""

from __future__ import annotations
import os
import copy
from typing import Iterable, Optional, Dict, Sequence, Any, Union
import logging
from dataclasses import asdict

from qiskit.circuit import QuantumCircuit, Parameter
from qiskit.quantum_info import SparsePauliOp
from qiskit.opflow import PauliSumOp
from qiskit.quantum_info.operators.base_operator import BaseOperator
from qiskit.providers.options import Options as TerraOptions
from qiskit.primitives import BaseEstimator, EstimatorResult

# TODO import _circuit_key from terra once 0.23 is released
from .qiskit_runtime_service import QiskitRuntimeService
from .runtime_job import RuntimeJob
from .utils.deprecation import (
    deprecate_arguments,
    issue_deprecation_msg,
    deprecate_function,
)
from .ibm_backend import IBMBackend
from .session import get_default_session
from .options import Options
from .options.utils import set_default_error_levels
from .constants import DEFAULT_DECODERS

# pylint: disable=unused-import,cyclic-import
from .session import Session

logger = logging.getLogger(__name__)


class Estimator(BaseEstimator):
    """Class for interacting with Qiskit Runtime Estimator primitive service.

    Qiskit Runtime Estimator primitive service estimates expectation values of quantum circuits and
    observables.

    The :meth:`run` can be used to submit circuits, observables, and parameters
    to the Estimator primitive.

    You are encouraged to use :class:`~qiskit_ibm_runtime.Session` to open a session,
    during which you can invoke one or more primitive programs. Jobs submitted within a session
    are prioritized by the scheduler, and data is cached for efficiency.

    Example::

        from qiskit.circuit.library import RealAmplitudes
        from qiskit.quantum_info import SparsePauliOp

        from qiskit_ibm_runtime import QiskitRuntimeService, Estimator

        service = QiskitRuntimeService(channel="ibm_cloud")

        psi1 = RealAmplitudes(num_qubits=2, reps=2)

        H1 = SparsePauliOp.from_list([("II", 1), ("IZ", 2), ("XI", 3)])
        H2 = SparsePauliOp.from_list([("IZ", 1)])
        H3 = SparsePauliOp.from_list([("ZI", 1), ("ZZ", 1)])

        with Session(service=service, backend="ibmq_qasm_simulator") as session:
            estimator = Estimator(session=session)

            theta1 = [0, 1, 1, 2, 3, 5]

            # calculate [ <psi1(theta1)|H1|psi1(theta1)> ]
            psi1_H1 = estimator.run(circuits=[psi1], observables=[H1], parameter_values=[theta1])
            print(psi1_H1.result())

            # calculate [ <psi1(theta1)|H2|psi1(theta1)>, <psi1(theta1)|H3|psi1(theta1)> ]
            psi1_H23 = estimator.run(
                circuits=[psi1, psi1],
                observables=[H2, H3],
                parameter_values=[theta1]*2
            )
            print(psi1_H23.result())
            # Close the session only if all jobs are finished
            # and you don't need to run more in the session
            session.close()
    """

    _PROGRAM_ID = "estimator"

    def __init__(
        self,
        circuits: Optional[Union[QuantumCircuit, Iterable[QuantumCircuit]]] = None,
        observables: Optional[Iterable[SparsePauliOp]] = None,
        parameters: Optional[Iterable[Iterable[Parameter]]] = None,
        service: Optional[QiskitRuntimeService] = None,
        session: Optional[Union[Session, str, IBMBackend]] = None,
        options: Optional[Union[Dict, Options]] = None,
        skip_transpilation: Optional[bool] = False,
    ):
        """Initializes the Estimator primitive.

        Args:
            circuits: (DEPRECATED) A (parameterized) :class:`~qiskit.circuit.QuantumCircuit` or
                a list of (parameterized) :class:`~qiskit.circuit.QuantumCircuit`.

            observables: (DEPRECATED) A list of :class:`~qiskit.quantum_info.SparsePauliOp`

            parameters: (DEPRECATED) A list of parameters of the quantum circuits.
                (:class:`~qiskit.circuit.parametertable.ParameterView` or
                a list of :class:`~qiskit.circuit.Parameter`) specifying the order
                in which parameter values will be bound.

            service: (DEPRECATED) Optional instance of
                :class:`qiskit_ibm_runtime.QiskitRuntimeService` class,
                defaults to `QiskitRuntimeService()` which tries to initialize your default
                saved account.

            session: Session in which to call the primitive.

                * If an instance of :class:`qiskit_ibm_runtime.IBMBackend` class or
                  string name of a backend is specified, a new session is created for
                  that backend, unless a default session for the same backend
                  and channel already exists.

                * If ``None``, a new session is created using the default saved
                  account and a default backend (IBM Cloud channel only), unless
                  a default session already exists.

            options: Primitive options, see :class:`Options` for detailed description.
                The ``backend`` keyword is still supported but is deprecated.

            skip_transpilation: (DEPRECATED) Transpilation is skipped if set to True. False by default.
                Ignored ``skip_transpilation`` is also specified in ``options``.
        """
        # `self._options` in this class is a Dict.
        # The base class, however, uses a `_run_options` which is an instance of
        # qiskit.providers.Options. We largely ignore this _run_options because we use
        # a nested dictionary to categorize options.
        super().__init__(
            circuits=circuits,
            observables=observables,
            parameters=parameters,
        )

        if skip_transpilation:
            deprecate_arguments(
                "skip_transpilation",
                "0.7",
                "Instead, use the skip_transpilation keyword argument in transpilation_settings.",
            )
        if service:
            deprecate_arguments(
                "service", "0.7", "Please use the session parameter instead."
            )

        backend = None
        self._session: Session = None

        if options is None:
            self._options = asdict(Options())
        elif isinstance(options, Options):
            skip_transpilation = (
                options.transpilation.skip_transpilation  # type: ignore[union-attr]
            )
            self._options = asdict(copy.deepcopy(options))
        else:
            options_copy = copy.deepcopy(options)
            backend = options_copy.pop("backend", None)
            if backend is not None:
                issue_deprecation_msg(
                    msg="The 'backend' key in 'options' has been deprecated",
                    version="0.7",
                    remedy="Please pass the backend when opening a session.",
                )
            default_options = asdict(Options())
            self._options = Options._merge_options(default_options, options_copy)
            skip_transpilation = self._options.get("transpilation", {}).get(
                "skip_transpilation", False
            )

        self._options["transpilation"][
            "skip_transpilation"
        ] = skip_transpilation  # type: ignore[union-attr]

        self._initial_inputs = {
            "circuits": circuits,
            "observables": observables,
            "parameters": parameters,
        }

        if isinstance(session, Session):
            self._session = session
        else:
            backend = session or backend
            self._session = get_default_session(service, backend)

        # self._first_run = True
        # self._circuits_map = {}
        # if self.circuits:
        #     for circuit in self.circuits:
        #         circuit_id = _hash(
        #             json.dumps(_circuit_key(circuit), cls=RuntimeEncoder)
        #         )
        #         if circuit_id not in self._session._circuits_map:
        #             self._circuits_map[circuit_id] = circuit
        #             self._session._circuits_map[circuit_id] = circuit

    def run(  # pylint: disable=arguments-differ
        self,
        circuits: QuantumCircuit | Sequence[QuantumCircuit],
        observables: BaseOperator | PauliSumOp | Sequence[BaseOperator | PauliSumOp],
        parameter_values: Sequence[float] | Sequence[Sequence[float]] | None = None,
        **kwargs: Any,
    ) -> RuntimeJob:
        """Submit a request to the estimator primitive program.

        Args:
            circuits: a (parameterized) :class:`~qiskit.circuit.QuantumCircuit` or
                a list of (parameterized) :class:`~qiskit.circuit.QuantumCircuit`.

            observables: Observable objects.

            parameter_values: Concrete parameters to be bound.

            **kwargs: Individual options to overwrite the default primitive options.
                These include the runtime options in :class:`qiskit_ibm_runtime.RuntimeOptions`.

        Returns:
            Submitted job.
            The result of the job is an instance of :class:`qiskit.primitives.EstimatorResult`.

        Raises:
            ValueError: Invalid arguments are given.
        """
        # To bypass base class merging of options.
        user_kwargs = {"_user_kwargs": kwargs}
        return super().run(
            circuits=circuits,
            observables=observables,
            parameter_values=parameter_values,
            **user_kwargs,
        )

    def _run(  # pylint: disable=arguments-differ
        self,
        circuits: Sequence[QuantumCircuit],
        observables: Sequence[BaseOperator | PauliSumOp],
        parameter_values: Sequence[Sequence[float]],
        **kwargs: Any,
    ) -> RuntimeJob:
        """Submit a request to the estimator primitive program.

        Args:
            circuits: a (parameterized) :class:`~qiskit.circuit.QuantumCircuit` or
                a list of (parameterized) :class:`~qiskit.circuit.QuantumCircuit`.

            observables: A list of observable objects.

            parameter_values: An optional list of concrete parameters to be bound.

            **kwargs: Individual options to overwrite the default primitive options.
                These include the runtime options in :class:`~qiskit_ibm_runtime.RuntimeOptions`.

        Returns:
            Submitted job
        """
        # TODO: Re-enable data caching when ntc 1748 is fixed
        # circuits_map = {}
        # circuit_ids = []
        # for circuit in circuits:
        #     circuit_id = _hash(json.dumps(_circuit_key(circuit), cls=RuntimeEncoder))
        #     circuit_ids.append(circuit_id)
        #     if circuit_id in self._session._circuits_map:
        #         continue
        #     self._session._circuits_map[circuit_id] = circuit
        #     circuits_map[circuit_id] = circuit

        # if self._first_run:
        #     self._first_run = False
        #     circuits_map.update(self._circuits_map)

        # inputs = {
        #     "circuits": circuits_map,
        #     "circuit_ids": circuit_ids,
        #     "observables": observables,
        #     "observable_indices": list(range(len(observables))),
        #     "parameter_values": parameter_values,
        # }
        inputs = {
            "circuits": circuits,
            "circuit_indices": list(range(len(circuits))),
            "observables": observables,
            "observable_indices": list(range(len(observables))),
            "parameters": [circ.parameters for circ in circuits],
            "parameter_values": parameter_values,
        }

        combined = Options._merge_options(self._options, kwargs.get("_user_kwargs", {}))

        backend_obj: Optional[IBMBackend] = None
        if self._session.backend():
            backend_obj = self._session.service.backend(self._session.backend())
            combined = set_default_error_levels(
                combined,
                backend_obj,
                Options._DEFAULT_OPTIMIZATION_LEVEL,
                Options._DEFAULT_RESILIENCE_LEVEL,
            )
        else:
            combined["optimization_level"] = Options._DEFAULT_OPTIMIZATION_LEVEL
            combined["resilience_level"] = Options._DEFAULT_RESILIENCE_LEVEL
        logger.info("Submitting job using options %s", combined)

<<<<<<< HEAD
        self._validate_options(combined)
        inputs.update(Options._get_program_inputs(combined))
=======
        if backend_obj and combined["transpilation"]["skip_transpilation"]:
            for circ in circuits:
                backend_obj.check_faulty(circ)

>>>>>>> 55b92deb
        return self._session.run(
            program_id=self._PROGRAM_ID,
            inputs=inputs,
            options=Options._get_runtime_options(combined),
            callback=combined.get("environment", {}).get("callback", None),
            result_decoder=DEFAULT_DECODERS.get(self._PROGRAM_ID),
        )

    def _call(
        self,
        circuits: Sequence[int],
        observables: Sequence[int],
        parameter_values: Optional[
            Union[Sequence[float], Sequence[Sequence[float]]]
        ] = None,
        **run_options: Any,
    ) -> EstimatorResult:
        """Estimates expectation values for given inputs in a runtime session.

        Args:
            circuits: A list of circuit indices.
            observables: A list of observable indices.
            parameter_values: An optional list of concrete parameters to be bound.
            **run_options: A collection of kwargs passed to `backend.run()`.

                shots: Number of repetitions of each circuit, for sampling.
                qubit_lo_freq: List of default qubit LO frequencies in Hz.
                meas_lo_freq: List of default measurement LO frequencies in Hz.
                schedule_los: Experiment LO configurations, frequencies are given in Hz.
                rep_delay: Delay between programs in seconds. Only supported on certain
                    backends (if ``backend.configuration().dynamic_reprate_enabled=True``).
                init_qubits: Whether to reset the qubits to the ground state for each shot.
                use_measure_esp: Whether to use excited state promoted (ESP) readout for measurements
                    which are the terminal instruction to a qubit. ESP readout can offer higher fidelity
                    than standard measurement sequences.

        Returns:
            An instance of :class:`qiskit.primitives.EstimatorResult`.
        """
        inputs = {
            "circuits": self._initial_inputs["circuits"],
            "parameters": self._initial_inputs["parameters"],
            "observables": self._initial_inputs["observables"],
            "circuit_indices": circuits,
            "parameter_values": parameter_values,
            "observable_indices": observables,
        }
        combined = Options._merge_options(self._options, run_options)

        self._validate_options(combined)
        inputs.update(Options._get_program_inputs(combined))

        return self._session.run(
            program_id=self._PROGRAM_ID,
            inputs=inputs,
            options=Options._get_runtime_options(combined),
            result_decoder=DEFAULT_DECODERS.get(self._PROGRAM_ID),
        ).result()

    @deprecate_function(
        deprecated="close",
        version="0.7",
        remedy="Use qiskit_ibm_runtime.Session.close() instead",
    )
    def close(self) -> None:
        """Close the session and free resources.
        Close the session only if all jobs are finished
        and you don't need to run more in the session."""
        self._session.close()

    @property
    def session(self) -> Session:
        """Return session used by this primitive.

        Returns:
            Session used by this primitive.
        """
        return self._session

    @property
    def options(self) -> TerraOptions:
        """Return options values for the estimator.

        Returns:
            options
        """
        return TerraOptions(**self._options)

    def set_options(self, **fields: Any) -> None:
        """Set options values for the estimator.

        Args:
            **fields: The fields to update the options
        """
        self._options = Options._merge_options(self._options, fields)

    def _validate_options(self, options: dict) -> None:
        """Validate that program inputs (options) are valid
        Raises:
            ValueError: if resilience_level is out of the allowed range.
            ValueError: if resilience_level==3, backend is simulator and no coupling map
        """
        if os.getenv("QISKIT_RUNTIME_REMOVE_OPTIONS_VALIDATION"):
            return

        if not options.get("resilience_level") in list(
            range(Options._MAX_RESILIENCE_LEVEL_ESTIMATOR + 1)
        ):
            raise ValueError(
                f"resilience_level can only take the values "
                f"{list(range(Options._MAX_RESILIENCE_LEVEL_ESTIMATOR + 1))} in Estimator"
            )

        if options.get("resilience_level") == 3 and self._session.backend() in [
            b.name for b in self._session.service.backends(simulator=True)
        ]:
            if not options.get("simulator").get("coupling_map"):
                raise ValueError(
                    "When the backend is a simulator and resilience_level == 3,"
                    "a coupling map is required."
                )
        Options.validate_options(options)<|MERGE_RESOLUTION|>--- conflicted
+++ resolved
@@ -320,16 +320,13 @@
             combined["optimization_level"] = Options._DEFAULT_OPTIMIZATION_LEVEL
             combined["resilience_level"] = Options._DEFAULT_RESILIENCE_LEVEL
         logger.info("Submitting job using options %s", combined)
-
-<<<<<<< HEAD
         self._validate_options(combined)
         inputs.update(Options._get_program_inputs(combined))
-=======
+
         if backend_obj and combined["transpilation"]["skip_transpilation"]:
             for circ in circuits:
                 backend_obj.check_faulty(circ)
 
->>>>>>> 55b92deb
         return self._session.run(
             program_id=self._PROGRAM_ID,
             inputs=inputs,
