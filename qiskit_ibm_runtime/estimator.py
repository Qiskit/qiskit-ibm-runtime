# This code is part of Qiskit.
#
# (C) Copyright IBM 2022.
#
# This code is licensed under the Apache License, Version 2.0. You may
# obtain a copy of this license in the LICENSE.txt file in the root directory
# of this source tree or at http://www.apache.org/licenses/LICENSE-2.0.
#
# Any modifications or derivative works of this code must retain this
# copyright notice, and modified files need to carry a notice indicating
# that they have been altered from the originals.

"""Estimator primitive."""

from __future__ import annotations
import copy
<<<<<<< HEAD
from typing import Iterable, Optional, Dict, Sequence, Any, Union, Callable
from dataclasses import asdict
=======
import json
from typing import Iterable, Optional, Dict, Sequence, Any, Union
>>>>>>> b9b0f90a

from qiskit.circuit import QuantumCircuit, Parameter
from qiskit.quantum_info import SparsePauliOp
from qiskit.opflow import PauliSumOp
from qiskit.quantum_info.operators.base_operator import BaseOperator
from qiskit.providers.options import Options as TerraOptions

# pylint: disable=unused-import,cyclic-import

# TODO import BaseEstimator and EstimatorResult from terra once released
from .qiskit.primitives import BaseEstimator, EstimatorResult
from .qiskit.primitives.utils import _circuit_key
from .qiskit_runtime_service import QiskitRuntimeService
from .utils.estimator_result_decoder import EstimatorResultDecoder
from .utils.json import RuntimeEncoder
from .utils.utils import _hash
from .runtime_job import RuntimeJob
from .utils.deprecation import (
    deprecate_arguments,
    issue_deprecation_msg,
    deprecate_function,
)
from .ibm_backend import IBMBackend
from .session import get_default_session
from .options import Options

# pylint: disable=unused-import,cyclic-import
from .session import Session


class Estimator(BaseEstimator):
    """Class for interacting with Qiskit Runtime Estimator primitive service.

    Qiskit Runtime Estimator primitive service estimates expectation values of quantum circuits and
    observables.

    The :meth:`run` can be used to submit circuits, observables, and parameters
    to the Estimator primitive.

    You are encouraged to use :class:`~qiskit_ibm_runtime.Session` to open a session,
    during which you can invoke one or more primitive programs. Jobs submitted within a session
    are prioritized by the scheduler, and data is cached for efficiency.

    Example::

        from qiskit.circuit.library import RealAmplitudes
        from qiskit.quantum_info import SparsePauliOp

        from qiskit_ibm_runtime import QiskitRuntimeService, Estimator

        service = QiskitRuntimeService(channel="ibm_cloud")

        psi1 = RealAmplitudes(num_qubits=2, reps=2)

        H1 = SparsePauliOp.from_list([("II", 1), ("IZ", 2), ("XI", 3)])
        H2 = SparsePauliOp.from_list([("IZ", 1)])
        H3 = SparsePauliOp.from_list([("ZI", 1), ("ZZ", 1)])

        with Session(service=service, backend="ibmq_qasm_simulator") as session:
            estimator = Estimator(session=session)

            theta1 = [0, 1, 1, 2, 3, 5]

            # calculate [ <psi1(theta1)|H1|psi1(theta1)> ]
            psi1_H1 = estimator.run(circuits=[psi1], observables=[H1], parameter_values=[theta1])
            print(psi1_H1.result())

            # calculate [ <psi1(theta1)|H2|psi1(theta1)>, <psi1(theta1)|H3|psi1(theta1)> ]
            psi1_H23 = estimator.run(
                circuits=[psi1, psi1],
                observables=[H2, H3],
                parameter_values=[theta1]*2
            )
            print(psi1_H23.result())
    """

    _PROGRAM_ID = "estimator"

    def __init__(
        self,
        circuits: Optional[Union[QuantumCircuit, Iterable[QuantumCircuit]]] = None,
        observables: Optional[Iterable[SparsePauliOp]] = None,
        parameters: Optional[Iterable[Iterable[Parameter]]] = None,
        service: Optional[QiskitRuntimeService] = None,
        session: Optional[Union[Session, str, IBMBackend]] = None,
        options: Optional[Union[Dict, Options]] = None,
        skip_transpilation: Optional[bool] = False,
    ):
        """Initializes the Estimator primitive.

        Args:
            circuits: (DEPRECATED) A (parameterized) :class:`~qiskit.circuit.QuantumCircuit` or
                a list of (parameterized) :class:`~qiskit.circuit.QuantumCircuit`.

            observables: (DEPRECATED) A list of :class:`~qiskit.quantum_info.SparsePauliOp`

            parameters: (DEPRECATED) A list of parameters of the quantum circuits.
                (:class:`~qiskit.circuit.parametertable.ParameterView` or
                a list of :class:`~qiskit.circuit.Parameter`) specifying the order
                in which parameter values will be bound.

            service: (DEPRECATED) Optional instance of
                :class:`qiskit_ibm_runtime.QiskitRuntimeService` class,
                defaults to `QiskitRuntimeService()` which tries to initialize your default
                saved account.

            session: Session in which to call the primitive.

                * If an instance of :class:`qiskit_ibm_runtime.IBMBackend` class or
                  string name of a backend is specified, a new session is created for
                  that backend, unless a default session for the same backend
                  and channel already exists.

                * If ``None``, a new session is created using the default saved
                  account and a default backend (IBM Cloud channel only), unless
                  a default session already exists.

            options: Primitive options, see :class:`Options` for detailed description.
                The ``backend`` keyword is still supported but is deprecated.

            skip_transpilation: (DEPRECATED) Transpilation is skipped if set to True. False by default.
                Ignored ``skip_transpilation`` is also specified in ``options``.
        """
        super().__init__(
            circuits=circuits,
            observables=observables,
            parameters=parameters,
        )

        if skip_transpilation:
            deprecate_arguments(
                "skip_transpilation",
                "0.7",
                "Instead, use the skip_transpilation keyword argument in transpilation_settings.",
            )
        if service:
            deprecate_arguments(
                "service", "0.7", "Please use the session parameter instead."
            )

        backend = None
        self._session: Session = None

        if options is None:
            self._options = Options()
        elif isinstance(options, Options):
            self._options = copy.deepcopy(options)
            skip_transpilation = (
                self._options.transpilation.skip_transpilation  # type: ignore[union-attr]
            )
        else:
            backend = options.pop("backend", None)
            if backend is not None:
                issue_deprecation_msg(
                    msg="The 'backend' key in 'options' has been deprecated",
                    version="0.7",
                    remedy="Please pass the backend when opening a session.",
                )
            self._options = Options._from_dict(options)
            skip_transpilation = options.get("transpilation", {}).get(
                "skip_transpilation", False
            )
        self._options.transpilation.skip_transpilation = (  # type: ignore[union-attr]
            skip_transpilation
        )

        self._initial_inputs = {
            "circuits": circuits,
            "observables": observables,
            "parameters": parameters,
        }

        if isinstance(session, Session):
            self._session = session
        else:
            backend = session or backend
            self._session = get_default_session(service, backend)

        self._first_run = True
        self._circuits_map = {}
        if self.circuits:
            for circuit in self.circuits:
                circuit_id = _hash(
                    json.dumps(_circuit_key(circuit), cls=RuntimeEncoder)
                )
                if circuit_id not in self._session._circuits_map:
                    self._circuits_map[circuit_id] = circuit
                    self._session._circuits_map[circuit_id] = circuit

    def run(  # pylint: disable=arguments-differ
        self,
        circuits: QuantumCircuit | Sequence[QuantumCircuit],
        observables: BaseOperator | PauliSumOp | Sequence[BaseOperator | PauliSumOp],
        parameter_values: Sequence[float] | Sequence[Sequence[float]] | None = None,
        **kwargs: Any,
    ) -> RuntimeJob:
        """Submit a request to the estimator primitive program.

        Args:
            circuits: a (parameterized) :class:`~qiskit.circuit.QuantumCircuit` or
                a list of (parameterized) :class:`~qiskit.circuit.QuantumCircuit`.

            observables: Observable objects.

            parameter_values: Concrete parameters to be bound.

            **kwargs: Individual options to overwrite the default primitive options.

        Returns:
            Submitted job.
            The result of the job is an instance of :class:`qiskit.primitives.EstimatorResult`.

        Raises:
            ValueError: Invalid arguments are given.
        """
        return super().run(
            circuits=circuits,
            observables=observables,
            parameter_values=parameter_values,
            **kwargs,
        )

    def _run(  # pylint: disable=arguments-differ
        self,
        circuits: Sequence[QuantumCircuit],
        observables: Sequence[BaseOperator | PauliSumOp],
        parameter_values: Sequence[Sequence[float]],
        **kwargs: Any,
    ) -> RuntimeJob:
        """Submit a request to the estimator primitive program.

        Args:
            circuits: a (parameterized) :class:`~qiskit.circuit.QuantumCircuit` or
                a list of (parameterized) :class:`~qiskit.circuit.QuantumCircuit`.

            observables: A list of observable objects.

            parameter_values: An optional list of concrete parameters to be bound.

            **kwargs: Individual options to overwrite the default primitive options.

        Returns:
            Submitted job
        """
        circuits_map = {}
        circuit_ids = []
        for circuit in circuits:
            circuit_id = _hash(json.dumps(_circuit_key(circuit), cls=RuntimeEncoder))
            circuit_ids.append(circuit_id)
            if circuit_id in self._session._circuits_map:
                continue
            self._session._circuits_map[circuit_id] = circuit
            circuits_map[circuit_id] = circuit

        if self._first_run:
            self._first_run = False
            circuits_map.update(self._circuits_map)

        inputs = {
            "circuits": circuits_map,
            "circuit_ids": circuit_ids,
            "observables": observables,
            "observable_indices": list(range(len(observables))),
            "parameters": [circ.parameters for circ in circuits],
            "parameter_values": parameter_values,
        }

        combined = self.options._merge_options(kwargs)
        inputs.update(Options._get_program_inputs(combined))

        return self._session.run(
            program_id=self._PROGRAM_ID,
            inputs=inputs,
            options=Options._get_runtime_options(combined),
            callback=combined.get("environment", {}).get("callback", None),
            result_decoder=EstimatorResultDecoder,
        )

    def _call(
        self,
        circuits: Sequence[int],
        observables: Sequence[int],
        parameter_values: Optional[
            Union[Sequence[float], Sequence[Sequence[float]]]
        ] = None,
        **run_options: Any,
    ) -> EstimatorResult:
        """Estimates expectation values for given inputs in a runtime session.

        Args:
            circuits: A list of circuit indices.
            observables: A list of observable indices.
            parameter_values: An optional list of concrete parameters to be bound.
            **run_options: A collection of kwargs passed to `backend.run()`.

                shots: Number of repetitions of each circuit, for sampling.
                qubit_lo_freq: List of default qubit LO frequencies in Hz.
                meas_lo_freq: List of default measurement LO frequencies in Hz.
                schedule_los: Experiment LO configurations, frequencies are given in Hz.
                rep_delay: Delay between programs in seconds. Only supported on certain
                    backends (if ``backend.configuration().dynamic_reprate_enabled=True``).
                init_qubits: Whether to reset the qubits to the ground state for each shot.
                use_measure_esp: Whether to use excited state promoted (ESP) readout for measurements
                    which are the terminal instruction to a qubit. ESP readout can offer higher fidelity
                    than standard measurement sequences.

        Returns:
            An instance of :class:`qiskit.primitives.EstimatorResult`.
        """
        inputs = {
            "circuits": self._initial_inputs["circuits"],
            "parameters": self._initial_inputs["parameters"],
            "observables": self._initial_inputs["observables"],
            "circuit_indices": circuits,
            "parameter_values": parameter_values,
            "observable_indices": observables,
        }
        combined = self.options._merge_options(run_options)
        inputs.update(Options._get_program_inputs(combined))

        return self._session.run(
            program_id=self._PROGRAM_ID,
            inputs=inputs,
            options=Options._get_runtime_options(combined),
            result_decoder=EstimatorResultDecoder,
        ).result()

    @deprecate_function(
        deprecated="close",
        version="0.7",
        remedy="Use qiskit_ibm_runtime.Session.close() instead",
    )
    def close(self) -> None:
        """Close the session and free resources"""
        self._session.close()

    @property
    def session(self) -> Session:
        """Return session used by this primitive.

        Returns:
            Session used by this primitive.
        """
        return self._session

    @property
    def options(self) -> TerraOptions:
        """Return options values for the estimator.

        Returns:
            options
        """
        return TerraOptions(**asdict(self._options))

    def set_options(self, **fields):
        """Set options values for the estimator.

        Args:
            **fields: The fields to update the options
        """
        self._options = Options._from_dict(self._options._merge_options(fields))<|MERGE_RESOLUTION|>--- conflicted
+++ resolved
@@ -14,13 +14,9 @@
 
 from __future__ import annotations
 import copy
-<<<<<<< HEAD
+import json
 from typing import Iterable, Optional, Dict, Sequence, Any, Union, Callable
 from dataclasses import asdict
-=======
-import json
-from typing import Iterable, Optional, Dict, Sequence, Any, Union
->>>>>>> b9b0f90a
 
 from qiskit.circuit import QuantumCircuit, Parameter
 from qiskit.quantum_info import SparsePauliOp
