--- conflicted
+++ resolved
@@ -150,86 +150,6 @@
                 "a coupling map is required."
             )
 
-<<<<<<< HEAD
-=======
-    @staticmethod
-    def _validate_observables(
-        observables: Sequence[ObservablesArrayLike] | ObservablesArrayLike,
-    ) -> Sequence[ObservablesArrayLike]:
-        def _check_and_init(obs: Any) -> Any:
-            if isinstance(obs, str):
-                if not all(basis in EstimatorV2._ALLOWED_BASIS for basis in obs):
-                    raise ValueError(
-                        f"Invalid character(s) found in observable string. "
-                        f"Allowed basis are {EstimatorV2._ALLOWED_BASIS}."
-                    )
-            elif isinstance(obs, Sequence):
-                return tuple(_check_and_init(obs_) for obs_ in obs)
-            elif not isinstance(obs, (Pauli, SparsePauliOp)) and isinstance(obs, BaseOperator):
-                issue_deprecation_msg(
-                    msg="Only Pauli and SparsePauliOp operators can be used as observables",
-                    version="0.13",
-                    remedy="",
-                )
-                return init_observable(obs)
-            elif isinstance(obs, Mapping):
-                for key in obs.keys():
-                    _check_and_init(key)
-
-            return obs
-
-        if isinstance(observables, str) or not isinstance(observables, Sequence):
-            observables = (observables,)
-
-        if len(observables) == 0:
-            raise ValueError("No observables were provided.")
-
-        return tuple(_check_and_init(obs_array) for obs_array in observables)
-
-    @staticmethod
-    def _validate_parameter_values(
-        parameter_values: BindingsArrayLike | Sequence[BindingsArrayLike] | None,
-        default: Sequence[Sequence[float]] | Sequence[float] | None = None,
-    ) -> Sequence:
-
-        # Allow optional (if default)
-        if parameter_values is None:
-            if default is None:
-                raise ValueError("No default `parameter_values`, optional input disallowed.")
-            parameter_values = default
-
-        # Convert single input types to length-1 lists
-        if _isreal(parameter_values):
-            parameter_values = [[parameter_values]]
-        elif isinstance(parameter_values, Mapping):
-            parameter_values = [parameter_values]
-        elif isinstance(parameter_values, Sequence) and all(
-            _isreal(item) for item in parameter_values
-        ):
-            parameter_values = [parameter_values]
-        return tuple(parameter_values)  # type: ignore[arg-type]
-
-    @staticmethod
-    def _cross_validate_circuits_parameter_values(
-        circuits: tuple[QuantumCircuit, ...], parameter_values: tuple[tuple[float, ...], ...]
-    ) -> None:
-        if len(circuits) != len(parameter_values):
-            raise ValueError(
-                f"The number of circuits ({len(circuits)}) does not match "
-                f"the number of parameter value sets ({len(parameter_values)})."
-            )
-
-    @staticmethod
-    def _cross_validate_circuits_observables(
-        circuits: tuple[QuantumCircuit, ...], observables: tuple[ObservablesArrayLike, ...]
-    ) -> None:
-        if len(circuits) != len(observables):
-            raise ValueError(
-                f"The number of circuits ({len(circuits)}) does not match "
-                f"the number of observables ({len(observables)})."
-            )
-
->>>>>>> ab493e5f
     @classmethod
     def _program_id(cls) -> str:
         """Return the program ID."""
