--- conflicted
+++ resolved
@@ -39,6 +39,10 @@
 
 # TODO: remove when we have real v2 base estimator
 from .qiskit.primitives import BaseEstimatorV2
+from .utils.deprecation import issue_deprecation_msg
+
+# TODO: remove when we have real v2 base estimator
+from .qiskit.primitives import BaseEstimatorV2
 
 # pylint: disable=unused-import,cyclic-import
 from .session import Session
@@ -69,10 +73,6 @@
 class Estimator:
     """Base class for Qiskit Runtime Estimator."""
 
-<<<<<<< HEAD
-=======
-    _PROGRAM_ID = "estimator"
->>>>>>> f8070616
     version = 0
 
 
