# This code is part of Qiskit.
#
# (C) Copyright IBM 2022.
#
# This code is licensed under the Apache License, Version 2.0. You may
# obtain a copy of this license in the LICENSE.txt file in the root directory
# of this source tree or at http://www.apache.org/licenses/LICENSE-2.0.
#
# Any modifications or derivative works of this code must retain this
# copyright notice, and modified files need to carry a notice indicating
# that they have been altered from the originals.

"""Qiskit runtime service."""

import logging
import warnings
from datetime import datetime
from typing import Dict, Callable, Optional, Union, List, Any, Type, Sequence, Tuple

from qiskit.providers.backend import BackendV2 as Backend
from qiskit.providers.exceptions import QiskitBackendNotFoundError
from qiskit.providers.providerutils import filter_backends

from qiskit_ibm_runtime import ibm_backend
from .proxies import ProxyConfiguration
from .utils import is_crn
from .utils.backend_decoder import configuration_from_server_data

from .accounts import AccountManager, Account, ChannelType, RegionType, PlanType
from .api.clients import VersionClient
from .api.clients.runtime import RuntimeClient
from .api.exceptions import RequestsApiError
from .exceptions import IBMInputValueError
from .exceptions import IBMRuntimeError, RuntimeProgramNotFound, RuntimeJobNotFound
from .utils.result_decoder import ResultDecoder
from .runtime_job import RuntimeJob
from .runtime_job_v2 import RuntimeJobV2
from .utils import validate_job_tags
from .api.client_parameters import ClientParameters
from .runtime_options import RuntimeOptions
from .ibm_backend import IBMBackend
from .models import QasmBackendConfiguration

logger = logging.getLogger(__name__)

SERVICE_NAME = "runtime"


class QiskitRuntimeService:
    """Class for interacting with the Qiskit Runtime service."""

    def __new__(cls, *args, **kwargs):  # type: ignore[no-untyped-def]
        channel = kwargs.get("channel", None)
        if channel == "local":
            # pylint: disable=import-outside-toplevel
            from .fake_provider.local_service import QiskitRuntimeLocalService

            return super().__new__(QiskitRuntimeLocalService)
        else:
            return super().__new__(cls)

    def __init__(
        self,
        channel: Optional[ChannelType] = None,
        token: Optional[str] = None,
        url: Optional[str] = None,
        filename: Optional[str] = None,
        name: Optional[str] = None,
        instance: Optional[str] = None,
        proxies: Optional[dict] = None,
        verify: Optional[bool] = None,
        private_endpoint: Optional[bool] = None,
        url_resolver: Optional[Callable[[str, str, Optional[bool], str], str]] = None,
        region: Optional[str] = None,
        plans_preference: Optional[List[str]] = None,
        tags: Optional[List[str]] = None,
    ) -> None:
        """QiskitRuntimeService constructor.

        Recommended uses:

        * Direct instantiation:

            .. code-block:: python

                from qiskit_ibm_runtime import QiskitRuntimeService

                service = QiskitRuntimeService(
                    channel="ibm_quantum_platform",
                    token="API_KEY",
                    instance="CRN"
                    )

        * Saving default acccount:

            .. code-block:: python

                from qiskit_ibm_runtime import QiskitRuntimeService

                QiskitRuntimeService.save_account(
                    token="API_KEY",
                    instance="CRN",
                    set_as_default = True
                    )

                service = QiskitRuntimeService()

        The minimum required information for service authentication to a non-local channel is the
        ``token``. The ``local`` channel doesn't require authentication.
<<<<<<< HEAD
        For the ``"ibm_cloud"`` and ``"ibm_quantum_platform"`` channels it is recommended
        to provide the relevant ``instance`` to minimize API calls. If an ``instance`` is not defined,
        the service will fetch all free and trial plan instances accessible within the account, filtered
        by ``region``, ``plans_preference``, and ``tags``. Paid or subscription instances will not
        be available unless ``instance`` or ``plans_preference`` are explicitly specified.
=======
        For non-local channels, it is recommended to always provide the relevant ``instance``
        to minimize API calls. If an ``instance`` is not defined, the service will fetch all
        instances accessible within the
        account, filtered by ``region``, ``plans_preference``, and ``tags``.

        The service will attempt to load an account from file if (a) no explicit ``token``
        was provided during instantiation  or (b) a ``name`` is specified, even if an explicit
        ``token`` was provided to the service constructor. The account will be selected based on
        the following criteria:

        - If a ``filename`` is specified, account details will be loaded from ``filename``,
          else they will be loaded from the default configuration file.

        - If a ``name`` is specified, the corresponding account details will be loaded from
          the configuration file, including ``channel``, ``token``, ``instance``, ``region``,
          ``plans_preference``, and the advanced configuration parameters: ``url``,
          ``url_resolver``, ``private_endpoint``,  ``verify``, and  ``proxies``.
          **Important Note**: An explicit ``instance`` value provided during instantiation
          will **overwrite** the value of the loaded ``instance``.

        - If no ``name`` is specified: if ``channel`` is specified, the service will load the
          default account associated with that channel from the configuration file. Else,
          it will fall back to the overall default account, defined when calling :meth:`.save_account`
          with ``set_as_default=True``.
>>>>>>> 93ef577e

        Args:
            Optional[ChannelType] channel: String that identifies the service platform. This is
                set to ``ibm_quantum_platform`` by default, but can additionally take ``local``
                and ``ibm_cloud`` as values.
                If ``local`` is selected, the local testing mode will be used, and
                primitive queries will run on a local simulator. For more details, check the
                `Qiskit Runtime local testing mode
                <https://quantum.cloud.ibm.com/docs/guides/local-testing-mode>`_  documentation.
                For non-local modes, the channel is used to resolve the default API URL value.
                ``ibm_cloud`` was the identifier for the legacy IBM Cloud platform, and
                its url will be redirected to the new ``ibm_quantum_platform`` url.
            Optional[str] token: IBM Cloud API key. Providing an API key is required for IQP
                authentication. If not provided explicitly, the default saved account will be
                queried for this API key.
            Optional[str] url: The API URL. Defaults to different values depending on the selected
                channel:  https://quantum.cloud.ibm.com  (``ibm_quantum_platform``), or
                https://quantum-computing.cloud.ibm.com (``ibm_cloud``).
            Optional[str] filename: Full path of the file where the account is created.
                Default: _DEFAULT_ACCOUNT_CONFIG_JSON_FILE.
            Optional[str] name: Name of the account to load from file.
            Optional[str] instance: The service instance to use.
                For ``ibm_cloud`` and ``ibm_quantum_platform``, this is the Cloud Resource
                Name (CRN) or the service name. If set, it will define an instance for
                service instantiation, if not set, the service will fetch all instances accessible
                within the account following the specified filtering criteria.
            Optional[dict] proxies: Proxy configuration. Supported optional keys are
                ``urls`` (a dictionary mapping protocol or protocol and host to the URL of the proxy,
                documented at https://requests.readthedocs.io/en/latest/api/#requests.Session.proxies),
                ``username_ntlm``, ``password_ntlm`` (username and password to enable NTLM user
                authentication)
            Optional[bool] verify: Whether to verify the server's TLS certificate.
            Optional[bool] private_endpoint: Connect to private API URL.
            Optional[Callable] url_resolver: Function used to resolve the runtime url.
            Optional[str] region: Set a region preference for automatic instance selection.
                This argument is **ignored** if an ``instance`` is specified.
                Accepted values are ``us-east`` or ``eu-de``.
                An instance with this region will be prioritized if an instance is not passed in.
            Optional[List[str]] plans_preference: A list of account plan names
                ordered by priority for automatic instance selection.
                This argument is **ignored** if an ``instance`` is specified.
                Only instances with the given plan names will be considered.
                For example, if you want to avoid using your premium accounts you can just
                pass in ``"open"`` to only use your open plan instances.
                Accepted values include (but are not limited to): ``open``, ``premium``,
                ``flex``, ``on-prem``, ``pay-as-you-go``.
            Optional[List[str]] tags: Set a list of tags to filter available instances for automatic
                instance selection. This argument is **ignored** if an ``instance`` is specified.

        Returns:
            An instance of QiskitRuntimeService or QiskitRuntimeLocalService for local channel.

        Raises:
            IBMInputValueError: If an input is invalid.
        """
        super().__init__()
        self._all_instances: List[Dict[str, Any]] = []
        self._saved_instances: List[str] = []
        self._account = self._discover_account(
            token=token,
            url=url,
            instance=instance,
            channel=channel,
            filename=filename,
            name=name,
            proxies=ProxyConfiguration(**proxies) if proxies else None,
            verify=verify,
        )

        if private_endpoint is not None:
            self._account.private_endpoint = private_endpoint

        self._client_params = ClientParameters(
            channel=self._account.channel,
            token=self._account.token,
            url=self._account.url,
            instance=self._account.instance,
            proxies=self._account.proxies,
            verify=self._account.verify,
            private_endpoint=self._account.private_endpoint,
            url_resolver=url_resolver,
        )

        self._channel = self._account.channel
        self._url_resolver = url_resolver
        self._backend_configs: Dict[str, QasmBackendConfiguration] = {}

        self._default_instance = False
        self._active_api_client = RuntimeClient(self._client_params)
        self._backends_list: List[Dict[str, Any]] = []
        self._backend_instance_groups: List[Dict[str, Any]] = []
        self._region = region or self._account.region
        self._plans_preference = plans_preference or self._account.plans_preference
        self._tags = tags or self._account.tags
        if self._account.instance:
            self._default_instance = True
            self._api_clients = {self._account.instance: RuntimeClient(self._client_params)}
        else:
            self._api_clients = {}
            instance_backends = self._resolve_cloud_instances(instance)
            instance_names = [instance.get("name") for instance in self._backend_instance_groups]
            instance_plan_names = {
                instance.get("plan") for instance in self._backend_instance_groups
            }

            tags = ", ".join(self._tags) if self._tags else "None"  # type: ignore
            region = self._region if self._region else "us-east, eu-de"
            plans = (
                ", ".join(self._plans_preference)
                if self._plans_preference
                else ", ".join(instance_plan_names)
            )

            filters = f"(tags: {tags}, " f"region: {region}, " f"plans_preference: {plans})"

            logger.warning(
                "Instance was not set at service instantiation. %s"
                "Based on the following filters, %s, "
                "the available account instances are: %s. "
                "If you need a specific instance or premium instance, set it explicitly either by "
                "using a saved account with a saved default instance or passing it "
                "in directly to QiskitRuntimeService().",
                (
                    ""
                    if self._plans_preference
                    else "Only free and trial plan accounts are available. "
                ),
                filters,
                ", ".join(instance_names),
            )
            for inst, _ in instance_backends:
                self._get_or_create_cloud_client(inst)

    def _discover_backends_from_instance(self, instance: str) -> List[str]:
        """Retrieve all backends from the given instance."""
        # TODO refactor this, this is the slowest part
        # ntc 5779 would make things a lot faster - get list of backends
        # from global search API call
        try:
            if instance != self._active_api_client._instance:
                if instance in self._api_clients:
                    self._active_api_client = self._api_clients[instance]
                else:
                    new_client = self._create_new_cloud_api_client(instance)
                    self._api_clients.update({instance: new_client})
                    self._active_api_client = new_client
            self._backends_list = self._active_api_client.list_backends()
            return [backend["name"] for backend in self._backends_list]
        # On staging there some invalid instances returned that 403 when retrieving backends
        except Exception:  # pylint: disable=broad-except
            logger.warning("Invalid instance %s", instance)
            return []

    def _create_new_cloud_api_client(self, instance: str) -> RuntimeClient:
        """Create a new api_client given an instance."""
        self._client_params = ClientParameters(
            channel=self._account.channel,
            token=self._account.token,
            url=self._account.url,
            instance=instance,
            proxies=self._account.proxies,
            verify=self._account.verify,
            private_endpoint=self._account.private_endpoint,
            url_resolver=self._url_resolver,
        )
        return RuntimeClient(self._client_params)

    def _filter_instances_by_saved_preferences(self) -> None:
        """Filter instances by saved region and plan preferences."""
        if self._tags:
            self._backend_instance_groups = [
                d
                for d in self._backend_instance_groups
                if all(tag.lower() in d["tags"] for tag in self._tags)
            ]

        if self._region:
            self._backend_instance_groups = [
                d for d in self._backend_instance_groups if self._region in d["crn"]
            ]

        if self._plans_preference:
            plans = [plan.lower() for plan in self._plans_preference]
            # We should filter out the other instances, minimize api calls
            filtered_groups = [
                group for group in self._backend_instance_groups if group["plan"] in plans
            ]

            self._backend_instance_groups = sorted(
                filtered_groups, key=lambda d: plans.index(d["plan"])
            )
        else:
            # if plans_preference is not set, only 'free' and 'trial' plans are included
            self._backend_instance_groups = [
                d for d in self._backend_instance_groups if d["pricing_type"] in ["free", "trial"]
            ]

        if not self._backend_instance_groups:
            error_string = ""
            if self._tags:
                error_string += f"tags: {self._tags}, "
            if self._region:
                error_string += f"region: {self._region}, "
            if self._plans_preference:
                error_string += f"plan: {self._plans_preference}"
            else:
                error_string += "plan pricing type: free or trial"
            raise IBMInputValueError(
                "No matching instances found for the following filters:",
                f"{error_string}.",
            )

    def _discover_account(
        self,
        token: Optional[str] = None,
        url: Optional[str] = None,
        instance: Optional[str] = None,
        channel: Optional[ChannelType] = None,
        filename: Optional[str] = None,
        name: Optional[str] = None,
        proxies: Optional[ProxyConfiguration] = None,
        verify: Optional[bool] = None,
    ) -> Account:
        """Discover account for ibm_cloud and ibm_quantum_platform channels."""
        account = None
        verify_ = verify or True
        if name:
            if filename:
                if any([channel, token, url]):
                    logger.warning(
                        "Loading account from file %s with name %s. Any input "
                        "'channel', 'token' or 'url' are ignored.",
                        filename,
                        name,
                    )
            else:
                if any([channel, token, url]):
                    logger.warning(
                        "Loading account with name %s. Any input "
                        "'channel', 'token' or 'url' are ignored.",
                        name,
                    )
            account = AccountManager.get(filename=filename, name=name)
        elif channel:
            if channel and channel not in ["ibm_cloud", "ibm_quantum_platform"]:
                raise ValueError("'channel' can only be 'ibm_cloud', or 'ibm_quantum_platform")
            if token:
                account = Account.create_account(
                    channel=channel,
                    token=token,
                    url=url,
                    instance=instance,
                    proxies=proxies,
                    verify=verify_,
                )
                logger.warning("Loading new account. A saved account will not be used.")
            else:
                if url:
                    logger.warning("Loading default %s account. Input 'url' is ignored.", channel)
                account = AccountManager.get(filename=filename, name=name, channel=channel)
        elif any([token, url]):
            # Let's not infer based on these attributes as they may change in the future.
            raise ValueError(
                "'channel' is required if 'token', or 'url' is specified but 'name' is not."
            )

        # channel is not defined yet, get it from the AccountManager
        if account is None:
            account = AccountManager.get(filename=filename)
        if instance:
            account.instance = instance
        if proxies:
            account.proxies = proxies
        if verify is not None:
            account.verify = verify

        # if instance is a name, change it to crn format
        if (
            account.channel in ["ibm_cloud", "ibm_quantum_platform"]
            and account.instance
            and not is_crn(account.instance)
        ):
            account.instance = self._get_crn_from_instance_name(
                account=account, instance=account.instance
            )

        # ensure account is valid, fail early if not
        account.validate()

        return account

    def _get_crn_from_instance_name(self, account: Account, instance: str) -> str:
        """Get the crn from the instance service name."""

        if not self._all_instances:
            self._all_instances = account.list_instances()
        matching_instances = [item for item in self._all_instances if item["name"] == instance]
        if matching_instances:
            if len(matching_instances) > 1:
                logger.warning("Multiple instances found. Using all matching instances.")
                # If there are multiple instances, save them
                self._saved_instances = [inst["crn"] for inst in matching_instances]
            return matching_instances[0]["crn"]
        else:
            raise IBMInputValueError(
                f"The instance specified ({instance}) is not a valid " "instance name."
            )

    @staticmethod
    def _check_api_version(params: ClientParameters) -> Dict[str, Union[bool, str]]:
        """Check the version of the remote server in a set of client parameters for all channels.

        Args:
            params: Parameters used for server connection.

        Returns:
            A dictionary with version information.
        """
        version_finder = VersionClient(url=params.url, **params.connection_parameters())
        return version_finder.version()

    def _get_api_client(
        self,
        instance: Optional[str] = None,
    ) -> RuntimeClient:
        """Return the saved api client for a given instance for all channels.
        If no instance is provided, return the current active api client.

        Args:
            instance: IBM Cloud account CRN

        Returns:
            An instance of ``RuntimeClient`` that matches the specified instance.

        Raises:
            IBMInputValueError: If no saved api client matches the given instance.
        """
        if instance is None:
            return self._active_api_client
        else:
            client = self._api_clients.get(instance, None)
            if client is None:
                raise IBMInputValueError(f"No API client found for given instance: {instance}")
            return client

    def _get_api_clients(self) -> dict[str, RuntimeClient]:
        """Return dictionary of saved api clients identified by their corresponding instance
        for all channels.

        Returns:
            An dictionary of {instance: RuntimeClient}
        """
        return self._api_clients

    # pylint: disable=arguments-differ
    def backends(
        self,
        name: Optional[str] = None,
        min_num_qubits: Optional[int] = None,
        instance: Optional[str] = None,
        dynamic_circuits: Optional[bool] = None,
        filters: Optional[Callable[["ibm_backend.IBMBackend"], bool]] = None,
        *,
        use_fractional_gates: Optional[bool] = False,
        **kwargs: Any,
    ) -> List["ibm_backend.IBMBackend"]:
        """Return all backends accessible via this account, subject to optional filtering.

        Args:
            name: Backend name to filter by.
            min_num_qubits: Minimum number of qubits the backend has to have.
            instance: IBM Cloud account CRN
            dynamic_circuits: Filter by whether the backend supports dynamic circuits.
            filters: More complex filters, such as lambda functions.
                For example::

                    QiskitRuntimeService.backends(
                        filters=lambda b: b.max_shots > 50000
                    )
                    QiskitRuntimeService.backends(
                        filters=lambda x: ("rz" in x.basis_gates )
                    )
            use_fractional_gates: Set True to allow for the backends to include
                fractional gates. Currently this feature cannot be used
                simultaneously with dynamic circuits, PEC, PEA, or gate
                twirling.  When this flag is set, control flow instructions are
                automatically removed from the backend.
                When you use a dynamic circuits feature (e.g. ``if_else``) in your
                algorithm, you must disable this flag to create executable ISA circuits.
                This flag might be modified or removed when our backend
                supports dynamic circuits and fractional gates simultaneously.
                If ``None``, then both fractional gates and control flow operations are
                included in the backends.

            **kwargs: Simple filters that require a specific value for an attribute in
                backend configuration or status.
                Examples::

                    # Get the operational real backends
                    QiskitRuntimeService.backends(simulator=False, operational=True)

                    # Get the backends with at least 127 qubits
                    QiskitRuntimeService.backends(min_num_qubits=127)

                    # Get the backends that support OpenPulse
                    QiskitRuntimeService.backends(open_pulse=True)

                For the full list of backend attributes, see the `IBMBackend` class documentation
                <https://quantum.cloud.ibm.com/docs/api/qiskit/1.4/providers_models>

        Returns:
            The list of available backends that match the filter.

        Raises:
            IBMInputValueError: If an input is invalid.
            QiskitBackendNotFoundError: If the backend is not in any instance.
        """
        if dynamic_circuits is True and use_fractional_gates:
            raise QiskitBackendNotFoundError(
                "Currently fractional_gates and dynamic_circuits feature cannot be "
                "simulutaneously enabled. Consider disabling one or the other."
            )

        backends: List[IBMBackend] = []

        unique_backends = set()
        instance_backends = self._resolve_cloud_instances(instance)
        for inst, backends_available in instance_backends:
            if name:
                if name not in backends_available:
                    continue
                backends_available = [name]
            for inst_details in self._backend_instance_groups:
                if inst == inst_details["crn"]:
                    logger.warning(
                        "Loading instance: %s, plan: %s",
                        inst_details["name"],
                        inst_details["plan"],
                    )
            for backend_name in backends_available:
                if backend_name in unique_backends:
                    continue
                unique_backends.add(backend_name)
                self._get_or_create_cloud_client(inst)
                if backend := self._create_backend_obj(
                    backend_name,
                    instance=inst,
                    use_fractional_gates=use_fractional_gates,
                ):
                    backends.append(backend)
        if name:
            kwargs["backend_name"] = name
        if min_num_qubits:
            backends = list(
                filter(lambda b: b.configuration().n_qubits >= min_num_qubits, backends)
            )
        if dynamic_circuits is not None:
            backends = list(
                filter(
                    lambda b: ("qasm3" in getattr(b.configuration(), "supported_features", []))
                    == dynamic_circuits,
                    backends,
                )
            )

        # Set fractional gate flag for use when loading properties or refreshing backend.
        for backend in backends:
            backend.options.use_fractional_gates = use_fractional_gates
        return filter_backends(backends, filters=filters, **kwargs)

    def _resolve_cloud_instances(self, instance: Optional[str]) -> List[Tuple[str, List[str]]]:
        if instance:
            if not is_crn(instance):
                instance = self._get_crn_from_instance_name(self._account, instance)
                if not instance:
                    raise IBMInputValueError(f"{instance} is not a valid instance.")
            # if an instance name is passed in and there are multiple crns,
            # return all matching crns (stored in self._saved_instances)
            if self._saved_instances:
                return [
                    (inst, self._discover_backends_from_instance(inst))
                    for inst in self._saved_instances
                ]
            return [(instance, self._discover_backends_from_instance(instance))]
        if self._default_instance:
            # if an instance name is passed in and there are multiple crns,
            # return all matching crns (stored in self._saved_instances)
            default_crn = self._account.instance
            if self._saved_instances:
                return [
                    (inst, self._discover_backends_from_instance(inst))
                    for inst in self._saved_instances
                ]
            return [(default_crn, self._discover_backends_from_instance(default_crn))]
        if not self._all_instances:
            self._all_instances = self._account.list_instances()
        if not self._backend_instance_groups:
            self._backend_instance_groups = [
                {
                    "name": inst["name"],
                    "crn": inst["crn"],
                    "plan": inst["plan"],
                    "backends": self._discover_backends_from_instance(inst["crn"]),
                    "tags": inst["tags"],
                    "pricing_type": inst["pricing_type"],
                }
                for inst in self._all_instances
            ]
            self._filter_instances_by_saved_preferences()

        return [(inst["crn"], inst["backends"]) for inst in self._backend_instance_groups]

    def _get_or_create_cloud_client(self, instance: str) -> None:
        """Find relevant cloud client for a given instance and set active api client."""
        if instance != self._active_api_client._instance:
            client = self._api_clients.get(instance)
            if client is None:
                client = self._create_new_cloud_api_client(instance)
                self._api_clients[instance] = client
            self._active_api_client = client

    def _create_backend_obj(
        self,
        backend_name: str,
        instance: Optional[str],
        use_fractional_gates: Optional[bool],
    ) -> IBMBackend:
        """Given a backend configuration return the backend object.

        Args:
            backend_name: Name of backend to instantiate.
            instance: the current CRN.
            use_fractional_gates: Set True to allow for the backends to include
                fractional gates, False to include control flow operations, and
                None to include both fractional gates and control flow
                operations.  See :meth:`~.QiskitRuntimeService.backends` for
                further details.

        Returns:
            A backend object.
        """
        try:
            if backend_name in self._backend_configs:
                config = self._backend_configs[backend_name]
                # if cached config does not match use_fractional_gates
                if (
                    use_fractional_gates
                    and "rzz" not in config.basis_gates
                    or not use_fractional_gates
                    and "rzz" in config.basis_gates
                ):
                    config = configuration_from_server_data(
                        raw_config=self._active_api_client.backend_configuration(backend_name),
                        instance=instance,
                        use_fractional_gates=use_fractional_gates,
                    )
                    self._backend_configs[backend_name] = config

            else:
                config = configuration_from_server_data(
                    raw_config=self._active_api_client.backend_configuration(backend_name),
                    instance=instance,
                    use_fractional_gates=use_fractional_gates,
                )
                # I know we have a configuration_registry in the api client
                # but that doesn't work with new IQP since we different api clients are being used

                self._backend_configs[backend_name] = config
        except Exception as ex:  # pylint: disable=broad-except
            logger.warning("Unable to create configuration for %s. %s ", backend_name, ex)
            return None

        if config:
            return ibm_backend.IBMBackend(
                instance=instance,
                configuration=config,
                service=self,
                api_client=self._active_api_client,
            )
        return None

    def active_account(self) -> Optional[Dict[str, str]]:
        """Return the IBM Quantum account currently in use for the session.

        Returns:
            A dictionary with information about the account currently in the session.
        """
        return self._account.to_saved_format()

    @staticmethod
    def delete_account(
        filename: Optional[str] = None,
        name: Optional[str] = None,
        channel: Optional[ChannelType] = None,
    ) -> bool:
        """Delete a saved account from disk.

        Args:
            filename: Name of file from which to delete the account.
            name: Name of the saved account to delete.
            channel: Channel type of the default account to delete.
                Ignored if account name is provided.

        Returns:
            True if the account was deleted.
            False if no account was found.
        """
        return AccountManager.delete(filename=filename, name=name, channel=channel)

    @staticmethod
    def save_account(
        token: Optional[str] = None,
        url: Optional[str] = None,
        instance: Optional[str] = None,
        channel: Optional[ChannelType] = None,
        filename: Optional[str] = None,
        name: Optional[str] = None,
        proxies: Optional[dict] = None,
        verify: Optional[bool] = None,
        overwrite: Optional[bool] = False,
        set_as_default: Optional[bool] = None,
        private_endpoint: Optional[bool] = False,
        region: Optional[RegionType] = None,
        plans_preference: Optional[PlanType] = None,
        tags: Optional[List[str]] = None,
    ) -> None:
        """Save the account to disk for future use.

        Args:
            token: IBM Cloud API key.
            url: The API URL. Defaults to https://cloud.ibm.com.
            instance: This is an optional parameter to specify the CRN  or service name.
                If set, it will define a default instance for service instantiation,
                if not set, the service will fetch all instances accessible within the account.
            channel: Channel type. ``ibm_cloud`` or ``ibm_quantum_platform``.
            filename: Full path of the file where the account is saved.
            name: Name of the account to save.
            proxies: Proxy configuration. Supported optional keys are
                ``urls`` (a dictionary mapping protocol or protocol and host to the URL of the proxy,
                documented at https://requests.readthedocs.io/en/latest/api/#requests.Session.proxies),
                ``username_ntlm``, ``password_ntlm`` (username and password to enable NTLM user
                authentication)
            verify: Verify the server's TLS certificate.
            overwrite: ``True`` if the existing account is to be overwritten.
            set_as_default: If ``True``, the account is saved in filename,
                as the default account.
            private_endpoint: Connect to private API URL.
            region: Set a region preference. `us-east` or `eu-de`. An instance with this region
                will be prioritized if an instance is not passed in.
            plans_preference: A list of account plan names
                (``open``, ``premium``, etc.), ordered by preference. An instance with the first
                value in the list will be prioritized and only instances
                with the given plan names will be considered. For example, if you want to avoid
                using your premium accounts you can just pass in ``"open"`` to only use your open plan
                instances. ``plans_preference`` is ignored if an ``instance`` is specified.
            tags: Set a list of tags to filter available instances. Instances with these tags
                will be prioritized if an instance is not passed in.

        """

        AccountManager.save(
            token=token,
            url=url,
            instance=instance,
            channel=channel,
            filename=filename,
            name=name,
            proxies=ProxyConfiguration(**proxies) if proxies else None,
            verify=verify,
            overwrite=overwrite,
            set_as_default=set_as_default,
            private_endpoint=private_endpoint,
            region=region,
            plans_preference=plans_preference,
            tags=tags,
        )

    @staticmethod
    def saved_accounts(
        default: Optional[bool] = None,
        channel: Optional[ChannelType] = None,
        filename: Optional[str] = None,
        name: Optional[str] = None,
    ) -> dict:
        """List the accounts saved on disk.

        Args:
            default: If set to True, only default accounts are returned.
            channel: Channel type.``ibm_cloud`` or ``ibm_quantum_platform``.
            filename: Name of file whose accounts are returned.
            name: If set, only accounts with the given name are returned.

        Returns:
            A dictionary with information about the accounts saved on disk.

        Raises:
            ValueError: If an invalid account is found on disk.
        """
        return dict(
            map(
                lambda kv: (kv[0], Account.to_saved_format(kv[1])),
                AccountManager.list(
                    default=default, channel=channel, filename=filename, name=name
                ).items(),
            ),
        )

    def backend(
        self,
        name: str,
        instance: Optional[str] = None,
        use_fractional_gates: Optional[bool] = False,
    ) -> Backend:
        """Return a single backend matching the specified filtering.

        Args:
            name: Name of the backend.
            instance: Specify the IBM Cloud account CRN.
            use_fractional_gates: Set True to allow for the backends to include
                fractional gates. Currently this feature cannot be used
                simultaneously with dynamic circuits, PEC, PEA, or gate
                twirling.  When this flag is set, control flow instructions are
                automatically removed from the backend.
                When you use a dynamic circuits feature (e.g. ``if_else``) in your
                algorithm, you must disable this flag to create executable ISA circuits.
                This flag might be modified or removed when our backend
                supports dynamic circuits and fractional gates simultaneously.
                If ``None``, then both fractional gates and control flow operations are
                included in the backends.

        Returns:
            Backend: A backend matching the filtering.

        Raises:
            QiskitBackendNotFoundError: if no backend could be found.
        """
        backends = self.backends(name, instance=instance, use_fractional_gates=use_fractional_gates)
        if not backends:
            cloud_msg_url = ""
            if self._channel in ["ibm_cloud", "ibm_quantum_platform"]:
                cloud_msg_url = (
                    " Learn more about available backends here "
                    "https://quantum.cloud.ibm.com/docs/en/guides/qpu-information#view-your-resources"
                )
            raise QiskitBackendNotFoundError("No backend matches the criteria." + cloud_msg_url)
        return backends[0]

    def _run(
        self,
        program_id: str,
        inputs: Dict,
        options: Optional[Union[RuntimeOptions, Dict]] = None,
        callback: Optional[Callable] = None,
        result_decoder: Optional[Union[Type[ResultDecoder], Sequence[Type[ResultDecoder]]]] = None,
        session_id: Optional[str] = None,
        start_session: Optional[bool] = False,
    ) -> Union[RuntimeJob, RuntimeJobV2]:
        """Execute the runtime program.

        Args:
            program_id: Program ID.
            inputs: Program input parameters. These input values are passed
                to the runtime program.
            options: Runtime options that control the execution environment.

            callback: Callback function to be invoked for any interim results and final result.
                The callback function will receive 2 positional parameters:

                    1. Job ID
                    2. Job result.

            result_decoder: A :class:`ResultDecoder` subclass used to decode job results.
                If more than one decoder is specified, the first is used for interim results and
                the second final results. If not specified, a program-specific decoder or the default
                ``ResultDecoder`` is used.
            session_id: Job ID of the first job in a runtime session.
            start_session: Set to True to explicitly start a runtime session. Defaults to False.

        Returns:
            A ``RuntimeJobV2`` instance representing the execution.

        Raises:
            IBMInputValueError: If input is invalid.
            RuntimeProgramNotFound: If the program cannot be found.
            IBMRuntimeError: An error occurred running the program.
        """

        qrt_options: RuntimeOptions = options
        if options is None:
            qrt_options = RuntimeOptions()
        elif isinstance(options, Dict):
            qrt_options = RuntimeOptions(**options)

        qrt_options.validate(channel=self.channel)

        backend = qrt_options.backend
        if isinstance(backend, str):
            backend = self.backend(name=qrt_options.get_backend_name())

        status = backend.status()
        if status.operational is True and status.status_msg != "active":
            warnings.warn(
                f"The backend {backend.name} currently has a status of {status.status_msg}."
            )

        version = inputs.get("version", 1) if inputs else 1
        try:
            response = self._active_api_client.program_run(
                program_id=program_id,
                backend_name=qrt_options.get_backend_name(),
                params=inputs,
                image=qrt_options.image,
                log_level=qrt_options.log_level,
                session_id=session_id,
                job_tags=qrt_options.job_tags,
                max_execution_time=qrt_options.max_execution_time,
                start_session=start_session,
                session_time=qrt_options.session_time,
                private=qrt_options.private,
            )

        except RequestsApiError as ex:
            if ex.status_code == 404:
                raise RuntimeProgramNotFound(f"Program not found: {ex.message}") from None
            raise IBMRuntimeError(f"Failed to run program: {ex}") from None

        if response["backend"] and response["backend"] != qrt_options.get_backend_name():
            backend = self.backend(name=response["backend"])

        return RuntimeJobV2(
            backend=backend,
            api_client=self._active_api_client,
            job_id=response["id"],
            program_id=program_id,
            user_callback=callback,
            result_decoder=result_decoder,
            image=qrt_options.image,
            service=self,
            version=version,
            private=qrt_options.private,
        )

    def job(self, job_id: str) -> Union[RuntimeJob, RuntimeJobV2]:
        """Retrieve a runtime job.

        Args:
            job_id: Job ID.

        Returns:
            Runtime job retrieved.

        Raises:
            RuntimeJobNotFound: If the job doesn't exist.
            IBMRuntimeError: If the request failed.
        """
        try:
            response = self._active_api_client.job_get(job_id, exclude_params=False)
        except RequestsApiError as ex:
            if ex.status_code != 404:
                raise IBMRuntimeError(f"Failed to retrieve job: {ex}") from None
            response = None
            for instance, client in self._api_clients.items():
                if instance is not None and instance != self._active_api_client._instance:
                    try:
                        self._active_api_client = client
                        response = self._active_api_client.job_get(job_id, exclude_params=False)
                        break
                    except RequestsApiError:
                        continue
            if response is not None:
                return self._decode_job(response)
            raise RuntimeJobNotFound(f"Job not found: {job_id}") from None

        return self._decode_job(response)

    def jobs(
        self,
        limit: Optional[int] = 10,
        skip: int = 0,
        backend_name: Optional[str] = None,
        pending: bool = None,
        program_id: str = None,
        instance: Optional[str] = None,
        job_tags: Optional[List[str]] = None,
        session_id: Optional[str] = None,
        created_after: Optional[datetime] = None,
        created_before: Optional[datetime] = None,
        descending: bool = True,
    ) -> List[Union[RuntimeJob, RuntimeJobV2]]:
        """Retrieve all runtime jobs, subject to optional filtering.

        Args:
            limit: Number of jobs to retrieve. ``None`` means no limit.
            skip: Starting index for the job retrieval.
            backend_name: Name of the backend to retrieve jobs from.
            pending: Filter by job pending state. If ``True``, 'QUEUED' and 'RUNNING'
                jobs are included. If ``False``, 'DONE', 'CANCELLED' and 'ERROR' jobs
                are included.
            program_id: Filter by Program ID.
            instance: Filter by IBM Cloud instance crn.
            job_tags: Filter by tags assigned to jobs. Matched jobs are associated with all tags.
            session_id: Filter by session id. All jobs in the session will be
                returned in desceding order of the job creation date.
            created_after: Filter by the given start date, in local time. This is used to
                find jobs whose creation dates are after (greater than or equal to) this
                local date/time.
            created_before: Filter by the given end date, in local time. This is used to
                find jobs whose creation dates are before (less than or equal to) this
                local date/time.
            descending: If ``True``, return the jobs in descending order of the job
                creation date (i.e. newest first) until the limit is reached.

        Returns:
            A list of runtime jobs.

        Raises:
            IBMInputValueError: If an input value is invalid.
        """
        if instance and instance != self._active_api_client._instance:
            if instance in self._api_clients:
                self._active_api_client = self._api_clients[instance]
            else:
                new_client = self._create_new_cloud_api_client(instance)
                self._api_clients.update({instance: new_client})
                self._active_api_client = new_client

        if job_tags:
            validate_job_tags(job_tags)

        job_responses = []  # type: List[Dict[str, Any]]
        current_page_limit = limit or 20
        offset = skip
        while True:
            jobs_response = self._active_api_client.jobs_get(
                limit=current_page_limit,
                skip=offset,
                backend_name=backend_name,
                pending=pending,
                program_id=program_id,
                job_tags=job_tags,
                session_id=session_id,
                created_after=created_after,
                created_before=created_before,
                descending=descending,
            )
            job_page = jobs_response["jobs"]
            # count is the total number of jobs that would be returned if
            # there was no limit or skip
            count = jobs_response["count"]

            job_responses += job_page

            if len(job_responses) == count - skip:
                # Stop if there are no more jobs returned by the server.
                break

            if limit:
                if len(job_responses) >= limit:
                    # Stop if we have reached the limit.
                    break
                current_page_limit = limit - len(job_responses)
            else:
                current_page_limit = 20

            offset += len(job_page)

        return [self._decode_job(job) for job in job_responses]

    def delete_job(self, job_id: str) -> None:
        """(DEPRECATED) Delete a runtime job.

        Note that this operation cannot be reversed.

        Args:
            job_id: ID of the job to delete.

        Raises:
            RuntimeJobNotFound: The job doesn't exist.
            IBMRuntimeError: Method is not supported.
        """

        warnings.warn(
            "The delete_job() method is deprecated and will be removed in a future release. "
            "The new IBM Quantum Platform does not support deleting jobs.",
            DeprecationWarning,
            stacklevel=2,
        )

        try:
            self._active_api_client.job_delete(job_id)
        except RequestsApiError as ex:
            if ex.status_code == 404:
                raise RuntimeJobNotFound(f"Job not found: {ex.message}") from None
            raise IBMRuntimeError(f"Failed to delete job: {ex}") from None

    def usage(self) -> Dict[str, Any]:
        """Return usage information for the current active instance.

        Returns:
            Dict with usage details.
        """
        usage_dict = self._active_api_client.cloud_usage()
        if usage_dict.get("usage_limit_seconds") or usage_dict.get("usage_allocation_seconds"):
            usage_remaining = max(
                usage_dict.get("usage_limit_seconds", usage_dict.get("usage_allocation_seconds"))
                - usage_dict.get("usage_consumed_seconds", 0),
                0,
            )
            usage_dict["usage_remaining_seconds"] = usage_remaining
        return usage_dict

    def _decode_job(self, raw_data: Dict) -> Union[RuntimeJob, RuntimeJobV2]:
        """Decode job data received from the server.

        Args:
            raw_data: Raw job data received from the server.

        Returns:
            Decoded job data.
        """
        instance = self._active_api_client._instance
        # Try to find the right backend
        try:
            if "backend" in raw_data:
                backend = self.backend(raw_data["backend"], instance=instance)
            else:
                backend = None
        except QiskitBackendNotFoundError:
            backend = ibm_backend.IBMRetiredBackend.from_name(
                backend_name=raw_data["backend"],
                api=None,
            )

        version = 2
        params = raw_data.get("params", {})
        if isinstance(params, list):
            if len(params) > 0:
                params = params[0]
            else:
                params = {}
        if not isinstance(params, str):
            if params:
                version = params.get("version", 1)

        if version == 1:
            return RuntimeJob(
                backend=backend,
                api_client=self._active_api_client,
                service=self,
                job_id=raw_data["id"],
                program_id=raw_data.get("program", {}).get("id", ""),
                creation_date=raw_data.get("created", None),
                session_id=raw_data.get("session_id"),
                tags=raw_data.get("tags"),
            )
        return RuntimeJobV2(
            backend=backend,
            api_client=self._active_api_client,
            service=self,
            job_id=raw_data["id"],
            program_id=raw_data.get("program", {}).get("id", ""),
            creation_date=raw_data.get("created", None),
            image=raw_data.get("runtime"),
            session_id=raw_data.get("session_id"),
            tags=raw_data.get("tags"),
            private=raw_data.get("private", False),
        )

    def check_pending_jobs(self) -> None:
        """(DEPRECATED) Check the number of pending jobs and wait for the oldest pending job if
        the maximum number of pending jobs has been reached.
        """

        warnings.warn(
            "The check_pending_jobs() method is deprecated and will be removed in a future release. "
            "The new IBM Quantum Platform does not support this functionality.",
            DeprecationWarning,
            stacklevel=2,
        )

        try:
            usage = self.usage().get("byInstance")[0]
            pending_jobs = usage.get("pendingJobs")
            max_pending_jobs = usage.get("maxPendingJobs")
            if pending_jobs >= max_pending_jobs:
                oldest_running = self.jobs(limit=1, descending=False, pending=True)
                if oldest_running:
                    logger.warning(
                        "The pending jobs limit has been reached. "
                        "Waiting for job %s to finish before submitting the next one.",
                        oldest_running[0],
                    )
                    try:
                        oldest_running[0].wait_for_final_state(timeout=300)

                    except Exception as ex:  # pylint: disable=broad-except
                        logger.debug(
                            "An error occurred while waiting for job %s to finish: %s",
                            oldest_running[0].job_id(),
                            ex,
                        )

        except Exception as ex:  # pylint: disable=broad-except
            logger.warning("Unable to retrieve open plan pending jobs details. %s", ex)

    def least_busy(
        self,
        min_num_qubits: Optional[int] = None,
        instance: Optional[str] = None,
        filters: Optional[Callable[["ibm_backend.IBMBackend"], bool]] = None,
        **kwargs: Any,
    ) -> ibm_backend.IBMBackend:
        """Return the least busy available backend.

        Args:
            min_num_qubits: Minimum number of qubits the backend has to have.
            instance: IBM Cloud account CRN.
            filters: Filters can be defined as for the :meth:`backends` method.
                An example to get the operational backends with 5 qubits::

                    QiskitRuntimeService.least_busy(n_qubits=5, operational=True)

        Returns:
            The backend with the fewest number of pending jobs.

        Raises:
            QiskitBackendNotFoundError: If no backend matches the criteria.
        """
        all_backends = []
        if instance:
            client = self._get_api_client(instance)
            all_backends = client.list_backends()
        elif not self._default_instance:
            for client in self._api_clients.values():
                try:
                    client_backends = client.list_backends()
                    if client_backends:
                        all_backends += client_backends
                except RequestsApiError:
                    continue
        else:
            if not self._backends_list:
                self._backends_list = self._active_api_client.list_backends()
            all_backends = self._backends_list

        candidates = []
        for backend in all_backends:
            if backend["status"]["name"] == "online" and backend["status"]["reason"] == "available":
                candidates.append(backend)

        if filters or kwargs:
            # filters will still be slow because we need the backend configs
            backends = self.backends(
                min_num_qubits=min_num_qubits, filters=filters, instance=instance, **kwargs
            )
            filtered_backend_names = [back.name for back in backends]
            for candidate in candidates.copy():
                if candidate["name"] not in filtered_backend_names:
                    candidates.remove(candidate)

        if min_num_qubits:
            candidates = list(filter(lambda b: b["qubits"] >= min_num_qubits, candidates))
        if not candidates:
            raise QiskitBackendNotFoundError("No backend matches the criteria.")
        sorted_backends = sorted(candidates, key=lambda b: b["queue_length"])
        for back in sorted_backends:
            # We don't know whether or not the backend has a valid config
            try:
                return self.backend(name=back["name"])
            except Exception:  # pylint: disable=broad-except
                pass
        raise QiskitBackendNotFoundError("No backend matches the criteria.")

    def instances(self) -> Sequence[Union[str, Dict[str, str]]]:
        """Return a list that contains a series of dictionaries with the
            following instance identifiers per instance: "crn", "plan", "name".

        Returns:
            A list with instances available for the active account.
        """
        if not self._all_instances:
            self._all_instances = self._account.list_instances()
        return self._all_instances

    def active_instance(self) -> str:
        """Return the crn of the current active instance."""
        return self._active_api_client._instance

    @property
    def channel(self) -> str:
        """Return the channel type used.

        Returns:
            The channel type used.
        """
        return self._channel

    def __repr__(self) -> str:
        return "<{}>".format(self.__class__.__name__)

    def __eq__(self, other: Any) -> bool:
        return (
            self._channel == other._channel
            and self._account.instance == other._account.instance
            and self._account.token == other._account.token
        )<|MERGE_RESOLUTION|>--- conflicted
+++ resolved
@@ -107,17 +107,12 @@
 
         The minimum required information for service authentication to a non-local channel is the
         ``token``. The ``local`` channel doesn't require authentication.
-<<<<<<< HEAD
-        For the ``"ibm_cloud"`` and ``"ibm_quantum_platform"`` channels it is recommended
-        to provide the relevant ``instance`` to minimize API calls. If an ``instance`` is not defined,
-        the service will fetch all free and trial plan instances accessible within the account, filtered
-        by ``region``, ``plans_preference``, and ``tags``. Paid or subscription instances will not
-        be available unless ``instance`` or ``plans_preference`` are explicitly specified.
-=======
         For non-local channels, it is recommended to always provide the relevant ``instance``
-        to minimize API calls. If an ``instance`` is not defined, the service will fetch all
-        instances accessible within the
-        account, filtered by ``region``, ``plans_preference``, and ``tags``.
+        to minimize API calls. If an ``instance`` is not defined, the service will fetch all free
+        or trial instances accessible within the
+        account, filtered by ``region``, ``plans_preference``, and ``tags``. Paid or subscription 
+        instances **will not**  be available unless ``instance`` or ``plans_preference`` 
+        are explicitly specified.
 
         The service will attempt to load an account from file if (a) no explicit ``token``
         was provided during instantiation  or (b) a ``name`` is specified, even if an explicit
@@ -138,7 +133,6 @@
           default account associated with that channel from the configuration file. Else,
           it will fall back to the overall default account, defined when calling :meth:`.save_account`
           with ``set_as_default=True``.
->>>>>>> 93ef577e
 
         Args:
             Optional[ChannelType] channel: String that identifies the service platform. This is
