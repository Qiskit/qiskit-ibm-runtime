--- conflicted
+++ resolved
@@ -974,12 +974,8 @@
             IBMRuntimeError: An error occurred running the program.
         """
 
-<<<<<<< HEAD
         self._check_instance_usage()
-        qrt_options: RuntimeOptions = options
-=======
         qrt_options: RuntimeOptions = options  # type: ignore[assignment]
->>>>>>> 56b101e6
         if options is None:
             qrt_options = RuntimeOptions()
         elif isinstance(options, Dict):
