--- conflicted
+++ resolved
@@ -458,19 +458,11 @@
                         filters=lambda x: ("rz" in x.basis_gates )
                     )
             use_fractional_gates: Set True to allow for the backends to include
-<<<<<<< HEAD
-                fractional gates in target. Currently this feature cannot be used
-                simultaneously with dynamic circuits, PEC, PEA, or gate twirling.
-                When this flag is set, control flow instructions are automatically
-                removed from the backend target.
-                When you use the dynamic circuits feature (e.g. if_else) in your
-=======
                 fractional gates. Currently this feature cannot be used
                 simultaneously with dynamic circuits, PEC, PEA, or gate
                 twirling.  When this flag is set, control flow instructions are
                 automatically removed from the backend.
                 When you use a dynamic circuits feature (e.g. ``if_else``) in your
->>>>>>> af083a46
                 algorithm, you must disable this flag to create executable ISA circuits.
                 This flag might be modified or removed when our backend
                 supports dynamic circuits and fractional gates simultaneously.
