--- conflicted
+++ resolved
@@ -926,12 +926,7 @@
         self,
         program_id: str,
         inputs: Dict,
-<<<<<<< HEAD
         options: Optional[Dict] = None,
-        callback: Optional[Callable] = None,
-=======
-        options: Optional[Union[RuntimeOptions, Dict]] = None,
->>>>>>> 3d1bf1e1
         result_decoder: Optional[Union[Type[ResultDecoder], Sequence[Type[ResultDecoder]]]] = None,
         session_id: Optional[str] = None,
         start_session: Optional[bool] = False,
@@ -981,14 +976,9 @@
                 job_tags=options.get("job_tags"),
                 max_execution_time=options.get("max_execution_time"),
                 start_session=start_session,
-<<<<<<< HEAD
                 session_time=options.get("session_time"),
                 private=options.get("private"),
-=======
-                session_time=qrt_options.session_time,
-                private=qrt_options.private,
                 calibration_id=calibration_id,
->>>>>>> 3d1bf1e1
             )
 
         except RequestsApiError as ex:
@@ -1005,13 +995,8 @@
             job_id=response["id"],
             program_id=program_id,
             result_decoder=result_decoder,
-<<<<<<< HEAD
             image=options.get("image"),
             tags=options.get("job_tags"),
-=======
-            image=qrt_options.image,
-            tags=qrt_options.job_tags,
->>>>>>> 3d1bf1e1
             service=self,
             version=version,
             private=options.get("private"),
