--- conflicted
+++ resolved
@@ -706,12 +706,8 @@
         proxies: Optional[dict] = None,
         verify: Optional[bool] = None,
         overwrite: Optional[bool] = False,
-<<<<<<< HEAD
+        channel_strategy: Optional[str] = None,
         set_default_channel: Optional[bool] = True,
-=======
-        channel_strategy: Optional[str] = None,
-        set_default: Optional[bool] = True,
->>>>>>> 5bdf57b2
     ) -> None:
         """Save the account to disk for future use.
 
@@ -731,12 +727,8 @@
                 authentication)
             verify: Verify the server's TLS certificate.
             overwrite: ``True`` if the existing account is to be overwritten.
-<<<<<<< HEAD
+            channel_strategy: Error mitigation strategy.
             set_default_channel: If ``True``, the channel is saved as the default channel to use.
-=======
-            channel_strategy: Error mitigation strategy.
-            set_default: If ``True``, the channel is saved as the default channel to use.
->>>>>>> 5bdf57b2
         """
 
         AccountManager.save(
@@ -749,12 +741,8 @@
             proxies=ProxyConfiguration(**proxies) if proxies else None,
             verify=verify,
             overwrite=overwrite,
-<<<<<<< HEAD
+            channel_strategy=channel_strategy,
             set_default_channel=set_default_channel,
-=======
-            channel_strategy=channel_strategy,
-            set_default=set_default,
->>>>>>> 5bdf57b2
         )
 
     @staticmethod
