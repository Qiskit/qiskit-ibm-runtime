# This code is part of Qiskit.
#
# (C) Copyright IBM 2022.
#
# This code is licensed under the Apache License, Version 2.0. You may
# obtain a copy of this license in the LICENSE.txt file in the root directory
# of this source tree or at http://www.apache.org/licenses/LICENSE-2.0.
#
# Any modifications or derivative works of this code must retain this
# copyright notice, and modified files need to carry a notice indicating
# that they have been altered from the originals.

"""Qiskit runtime service."""

import json
import logging
import traceback
import warnings
from datetime import datetime
from collections import OrderedDict
from typing import Dict, Callable, Optional, Union, List, Any, Type

from qiskit.providers.backend import BackendV1 as Backend
from qiskit.providers.exceptions import QiskitBackendNotFoundError
from qiskit.providers.providerutils import filter_backends

from qiskit_ibm_runtime import ibm_backend
from .accounts import AccountManager, Account, AccountType, ChannelType
from .proxies import ProxyConfiguration
from .api.clients import AuthClient, VersionClient
from .api.clients.runtime import RuntimeClient
from .api.exceptions import RequestsApiError
from .constants import QISKIT_IBM_RUNTIME_API_URL
from .exceptions import IBMNotAuthorizedError, IBMInputValueError, IBMAccountError
from .exceptions import (
    IBMRuntimeError,
    RuntimeDuplicateProgramError,
    RuntimeProgramNotFound,
    RuntimeJobNotFound,
)
from .hub_group_project import HubGroupProject  # pylint: disable=cyclic-import
from .program.result_decoder import ResultDecoder
from .runtime_job import RuntimeJob
from .runtime_program import RuntimeProgram, ParameterNamespace
from .runtime_session import RuntimeSession  # pylint: disable=cyclic-import
from .utils import RuntimeDecoder, to_base64_string, to_python_identifier
from .utils.backend_decoder import configuration_from_server_data
from .utils.hgp import to_instance_format, from_instance_format
from .utils.utils import validate_job_tags
from .api.client_parameters import ClientParameters
from .runtime_options import RuntimeOptions

logger = logging.getLogger(__name__)

SERVICE_NAME = "runtime"


class QiskitRuntimeService:
    """Class for interacting with the Qiskit Runtime service.

    Qiskit Runtime is a new architecture offered by IBM Quantum that
    streamlines computations requiring many iterations. These experiments will
    execute significantly faster within its improved hybrid quantum/classical
    process.

    The Qiskit Runtime Service allows authorized users to upload their Qiskit
    quantum programs. A Qiskit quantum program, also called a runtime program,
    is a piece of Python code and its metadata that takes certain inputs, performs
    quantum and maybe classical processing, and returns the results. The same or other
    authorized users can invoke these quantum programs by simply passing in parameters.

    A sample workflow of using the runtime service::

        from qiskit import QuantumCircuit
        from qiskit_ibm_runtime import QiskitRuntimeService

        service = QiskitRuntimeService()

        # Create a circuit.
        qc = QuantumCircuit(2)
        qc.h(0)
        qc.cx(0, 1)
        qc.measure_all()

        # Set the "sampler" program inputs
        inputs = {
            'circuits': qc,
            'circuit_indices': [0]
        }

        # Configure backend options
        options = {'backend_name': "ibmq_qasm_simulator"}

        # Execute the circuit using the "sampler" program.
        job = service.run(program_id="sampler",
                          options=options,
                          inputs=inputs)
        print(f"Job ID: {job.job_id}")
        # Get runtime job result.
        result = job.result()
        print(result)

    If the program has any interim results, you can use the ``callback``
    parameter of the :meth:`run` method to stream the interim results.
    Alternatively, you can use the :meth:`RuntimeJob.stream_results` method to stream
    the results at a later time, but before the job finishes.

    The :meth:`run` method returns a
    :class:`RuntimeJob` object. You can use its
    methods to perform tasks like checking job status, getting job result, and
    canceling job.
    """

    def __init__(
        self,
        channel: Optional[ChannelType] = None,
        auth: Optional[AccountType] = None,
        token: Optional[str] = None,
        url: Optional[str] = None,
        name: Optional[str] = None,
        instance: Optional[str] = None,
        proxies: Optional[dict] = None,
        verify: Optional[bool] = None,
    ) -> None:
        """QiskitRuntimeService constructor

        An account is selected in the following order:

            - Account with the input `name`, if specified.
            - Default account for the `channel` type, if `channel` is specified but `token` is not.
            - Account defined by the input `channel` and `token`, if specified.
            - Account defined by the environment variables, if defined.
            - Default account for the ``ibm_cloud`` account, if one is available.
            - Default account for the ``ibm_quantum`` account, if one is available.

        `instance`, `proxies`, and `verify` can be used to overwrite corresponding
        values in the loaded account.

        Args:
            channel: Channel type. ``ibm_cloud`` or ``ibm_quantum``.
            auth: (DEPRECATED, use `channel` instead) Authentication type. ``cloud`` or ``legacy``.
            token: IBM Cloud API key or IBM Quantum API token.
            url: The API URL.
                Defaults to https://cloud.ibm.com (ibm_cloud) or
                https://auth.quantum-computing.ibm.com/api (ibm_quantum).
            name: Name of the account to load.
            instance: The service instance to use.
                For ``ibm_cloud`` runtime, this is the Cloud Resource Name (CRN) or the service name.
                For ``ibm_quantum`` runtime, this is the hub/group/project in that format.
            proxies: Proxy configuration. Supported optional keys are
                ``urls`` (a dictionary mapping protocol or protocol and host to the URL of the proxy,
                documented at https://docs.python-requests.org/en/latest/api/#requests.Session.proxies),
                ``username_ntlm``, ``password_ntlm`` (username and password to enable NTLM user
                authentication)
            verify: Whether to verify the server's TLS certificate.

        Returns:
            An instance of QiskitRuntimeService.

        Raises:
            IBMInputValueError: If an input is invalid.
        """
        super().__init__()

        if auth:
            self._auth_warning()

        self._account = self._discover_account(
            token=token,
            url=url,
            instance=instance,
            channel=channel,
            auth=auth,
            name=name,
            proxies=ProxyConfiguration(**proxies) if proxies else None,
            verify=verify,
        )

        self._client_params = ClientParameters(
            channel=self._account.channel,
            token=self._account.token,
            url=self._account.url,
            instance=self._account.instance,
            proxies=self._account.proxies,
            verify=self._account.verify,
        )

        self._channel = self._account.channel
        self._programs: Dict[str, RuntimeProgram] = {}
        self._backends: Dict[str, "ibm_backend.IBMBackend"] = {}

        if self._channel == "ibm_cloud":
            self._api_client = RuntimeClient(self._client_params)
            # TODO: We can make the backend discovery lazy
            self._backends = self._discover_cloud_backends()
            return
        else:
            auth_client = self._authenticate_ibm_quantum_account(self._client_params)
            # Update client parameters to use authenticated values.
            self._client_params.url = auth_client.current_service_urls()["services"][
                "runtime"
            ]
            self._client_params.token = auth_client.current_access_token()
            self._api_client = RuntimeClient(self._client_params)
            self._hgps = self._initialize_hgps(auth_client)
            for hgp in self._hgps.values():
                for backend_name, backend in hgp.backends.items():
                    if backend_name not in self._backends:
                        self._backends[backend_name] = backend

        # TODO - it'd be nice to allow some kind of autocomplete, but `service.ibmq_foo`
        # just seems wrong since backends are not runtime service instances.
        # self._discover_backends()

    @staticmethod
    def _auth_warning() -> None:
        warnings.warn(
            "Use of `auth` parameter is deprecated and will "
            "be removed in a future release. "
            "You can now use channel='ibm_cloud' or "
            "channel='ibm_quantum' instead.",
            DeprecationWarning,
            stacklevel=3,
        )

    def _discover_account(
        self,
        token: Optional[str] = None,
        url: Optional[str] = None,
        instance: Optional[str] = None,
        channel: Optional[ChannelType] = None,
        auth: Optional[AccountType] = None,
        name: Optional[str] = None,
        proxies: Optional[ProxyConfiguration] = None,
        verify: Optional[bool] = None,
    ) -> Account:
        """Discover account."""
        account = None
        verify_ = verify or True
        if name:
            if any([auth, channel, token, url]):
                logger.warning(
                    "Loading account with name %s. Any input 'auth', "
                    "'channel', 'token' or 'url' are ignored.",
                    name,
                )
            account = AccountManager.get(name=name)
        elif auth or channel:
            if auth and auth not in ["legacy", "cloud"]:
                raise ValueError("'auth' can only be 'cloud' or 'legacy'")
            if channel and channel not in ["ibm_cloud", "ibm_quantum"]:
                raise ValueError("'channel' can only be 'ibm_cloud' or 'ibm_quantum'")
            channel = channel or self._get_channel_for_auth(auth=auth)
            if token:
                account = Account(
                    channel=channel,
                    token=token,
                    url=url,
                    instance=instance,
                    proxies=proxies,
                    verify=verify_,
                )
            else:
                if url:
                    logger.warning(
                        "Loading default %s account. Input 'url' is ignored.", channel
                    )
                account = AccountManager.get(channel=channel)
        elif any([token, url]):
            # Let's not infer based on these attributes as they may change in the future.
            raise ValueError(
                "'channel' or 'auth' is required if 'token', or 'url' is specified but 'name' is not."
            )

        if account is None:
            account = AccountManager.get()

        if instance:
            account.instance = instance
        if proxies:
            account.proxies = proxies
        if verify is not None:
            account.verify = verify

        # resolve CRN if needed
        if account.channel == "ibm_cloud":
            self._resolve_crn(account)

        # ensure account is valid, fail early if not
        account.validate()

        return account

    def _discover_cloud_backends(self) -> Dict[str, "ibm_backend.IBMBackend"]:
        """Return the remote backends available for this service instance.

        Returns:
            A dict of the remote backend instances, keyed by backend name.
        """
        ret = OrderedDict()  # type: ignore[var-annotated]
        backends_list = self._api_client.list_backends()
        for backend_name in backends_list:
            raw_config = self._api_client.backend_configuration(
                backend_name=backend_name
            )
            config = configuration_from_server_data(
                raw_config=raw_config, instance=self._account.instance
            )
            if not config:
                continue
            ret[config.backend_name] = ibm_backend.IBMBackend(
                configuration=config,
                service=self,
                api_client=self._api_client,
            )
        return ret

    def _resolve_crn(self, account: Account) -> None:
        account.resolve_crn()

    def _authenticate_ibm_quantum_account(
        self, client_params: ClientParameters
    ) -> AuthClient:
        """Authenticate against IBM Quantum and populate the hub/group/projects.

        Args:
            client_params: Parameters used for server connection.

        Raises:
            IBMInputValueError: If the URL specified is not a valid IBM Quantum authentication URL.
            IBMNotAuthorizedError: If the account is not authorized to use runtime.

        Returns:
            Authentication client.
        """
        version_info = self._check_api_version(client_params)
        # Check the URL is a valid authentication URL.
        if not version_info["new_api"] or "api-auth" not in version_info:
            raise IBMInputValueError(
                "The URL specified ({}) is not an IBM Quantum authentication URL. "
                "Valid authentication URL: {}.".format(
                    client_params.url, QISKIT_IBM_RUNTIME_API_URL
                )
            )
        auth_client = AuthClient(client_params)
        service_urls = auth_client.current_service_urls()
        if not service_urls.get("services", {}).get(SERVICE_NAME):
            raise IBMNotAuthorizedError(
                "This account is not authorized to use ``ibm_quantum`` runtime service."
            )
        return auth_client

    def _initialize_hgps(
        self,
        auth_client: AuthClient,
    ) -> Dict:
        """Authenticate against IBM Quantum and populate the hub/group/projects.

        Args:
            auth_client: Authentication data.

        Raises:
            IBMInputValueError: If the URL specified is not a valid IBM Quantum authentication URL.
            IBMAccountError: If no hub/group/project could be found for this account.

        Returns:
            The hub/group/projects for this account.
        """
        # pylint: disable=unsubscriptable-object
        hgps: OrderedDict[str, HubGroupProject] = OrderedDict()
        service_urls = auth_client.current_service_urls()
        user_hubs = auth_client.user_hubs()
        for hub_info in user_hubs:
            # Build credentials.
            hgp_params = ClientParameters(
                channel=self._account.channel,
                token=auth_client.current_access_token(),
                url=service_urls["http"],
                instance=to_instance_format(
                    hub_info["hub"], hub_info["group"], hub_info["project"]
                ),
                proxies=self._account.proxies,
                verify=self._account.verify,
            )

            # Build the hgp.
            try:
                hgp = HubGroupProject(
                    client_params=hgp_params, instance=hgp_params.instance, service=self
                )
                hgps[hgp.name] = hgp
            except Exception:  # pylint: disable=broad-except
                # Catch-all for errors instantiating the hgp.
                logger.warning(
                    "Unable to instantiate hub/group/project for %s: %s",
                    hub_info,
                    traceback.format_exc(),
                )
        if not hgps:
            raise IBMAccountError(
                "No hub/group/project that supports Qiskit Runtime could "
                "be found for this account."
            )
        # Move open hgp to end of the list
        if len(hgps) > 1:
            open_key, open_val = hgps.popitem(last=False)
            hgps[open_key] = open_val

        default_hgp = self._account.instance
        if default_hgp:
            if default_hgp in hgps:
                # Move user selected hgp to front of the list
                hgps.move_to_end(default_hgp, last=False)
            else:
                warnings.warn(
                    f"Default hub/group/project {default_hgp} not "
                    "found for the account and is ignored."
                )
        return hgps

    @staticmethod
    def _check_api_version(params: ClientParameters) -> Dict[str, Union[bool, str]]:
        """Check the version of the remote server in a set of client parameters.

        Args:
            params: Parameters used for server connection.

        Returns:
            A dictionary with version information.
        """
        version_finder = VersionClient(url=params.url, **params.connection_parameters())
        return version_finder.version()

    def _get_hgp(
        self,
        instance: Optional[str] = None,
        backend_name: Optional[str] = None,
    ) -> HubGroupProject:
        """Return an instance of `HubGroupProject`.

        This function also allows to find the `HubGroupProject` that contains a backend
        `backend_name`.

        Args:
            instance: The hub/group/project to use.
            backend_name: Name of the IBM Quantum backend.

        Returns:
            An instance of `HubGroupProject` that matches the specified criteria or the default.

        Raises:
            IBMInputValueError: If no hub/group/project matches the specified criteria,
                or if the input value is in an incorrect format.
            QiskitBackendNotFoundError: If backend cannot be found.
        """
        if instance:
            _ = from_instance_format(instance)  # Verify format
            if instance not in self._hgps:
                raise IBMInputValueError(
                    f"Hub/group/project {instance} "
                    "could not be found for this account."
                )
            if backend_name and not self._hgps[instance].backend(backend_name):
                raise QiskitBackendNotFoundError(
                    f"Backend {backend_name} cannot be found in "
                    f"hub/group/project {instance}"
                )
            return self._hgps[instance]

        if not backend_name:
            return list(self._hgps.values())[0]

        for hgp in self._hgps.values():
            if hgp.backend(backend_name):
                return hgp

        raise QiskitBackendNotFoundError(
            f"Backend {backend_name} cannot be found in any"
            f"hub/group/project for this account."
        )

    def _discover_backends(self) -> None:
        """Discovers the remote backends for this account, if not already known."""
        for backend in self._backends.values():
            backend_name = to_python_identifier(backend.name)
            # Append _ if duplicate
            while backend_name in self.__dict__:
                backend_name += "_"
            setattr(self, backend_name, backend)

    def backends(
        self,
        name: Optional[str] = None,
        min_num_qubits: Optional[int] = None,
        instance: Optional[str] = None,
        filters: Optional[Callable[[List["ibm_backend.IBMBackend"]], bool]] = None,
        **kwargs: Any,
    ) -> List["ibm_backend.IBMBackend"]:
        """Return all backends accessible via this account, subject to optional filtering.

        Args:
            name: Backend name to filter by.
            min_num_qubits: Minimum number of qubits the backend has to have.
            instance: This is only supported for ``ibm_quantum`` runtime and is in the
                hub/group/project format.
            filters: More complex filters, such as lambda functions.
                For example::

                    QiskitRuntimeService.backends(
                        filters=lambda b: b.configuration().quantum_volume > 16)
            **kwargs: Simple filters that specify a ``True``/``False`` criteria in the
                backend configuration or status.
                An example to get the operational real backends::

                    QiskitRuntimeService.backends(simulator=False, operational=True)

        Returns:
            The list of available backends that match the filter.

        Raises:
            IBMInputValueError: If an input is invalid.
        """
        # TODO filter out input_allowed not having runtime
        if self._channel == "ibm_quantum":
            if instance:
                backends = list(self._get_hgp(instance=instance).backends.values())
            else:
                backends = list(self._backends.values())
        else:
            if instance:
                raise IBMInputValueError(
                    "The 'instance' keyword is only supported for ``ibm_quantum`` runtime."
                )
            backends = list(self._backends.values())

        if name:
            kwargs["backend_name"] = name
        if min_num_qubits:
            backends = list(
                filter(lambda b: b.configuration().n_qubits >= min_num_qubits, backends)
            )
        return filter_backends(backends, filters=filters, **kwargs)

    def active_account(self) -> Optional[Dict[str, str]]:
        """Return the IBM Quantum account currently in use for the session.

        Returns:
            A dictionary with information about the account currently in the session.
        """
        return self._account.to_saved_format()

    @staticmethod
    def delete_account(
        name: Optional[str] = None,
        auth: Optional[str] = None,
        channel: Optional[ChannelType] = None,
    ) -> bool:
        """Delete a saved account from disk.

        Args:
            name: Name of the saved account to delete.
            auth: (DEPRECATED, use `channel` instead) Authentication type of the default
                account to delete. Ignored if account name is provided.
            channel: Channel type of the default account to delete.
                Ignored if account name is provided.

        Returns:
            True if the account was deleted.
            False if no account was found.
        """
        if auth:
            QiskitRuntimeService._auth_warning()
            channel = channel or QiskitRuntimeService._get_channel_for_auth(auth=auth)

        return AccountManager.delete(name=name, channel=channel)

    @staticmethod
    def _get_channel_for_auth(auth: str) -> str:
        """Returns channel type based on auth"""
        if auth == "legacy":
            return "ibm_quantum"
        return "ibm_cloud"

    @staticmethod
    def save_account(
        token: Optional[str] = None,
        url: Optional[str] = None,
        instance: Optional[str] = None,
        channel: Optional[ChannelType] = None,
        auth: Optional[AccountType] = None,
        name: Optional[str] = None,
        proxies: Optional[dict] = None,
        verify: Optional[bool] = None,
        overwrite: Optional[bool] = False,
    ) -> None:
        """Save the account to disk for future use.

        Args:
            token: IBM Cloud API key or IBM Quantum API token.
            url: The API URL.
                Defaults to https://cloud.ibm.com (ibm_cloud) or
                https://auth.quantum-computing.ibm.com/api (ibm_quantum).
            instance: The CRN (ibm_cloud) or hub/group/project (ibm_quantum).
            channel: Channel type. `ibm_cloud` or `ibm_quantum`.
            auth: (DEPRECATED, use `channel` instead) Authentication type. `cloud` or `legacy`.
            name: Name of the account to save.
            proxies: Proxy configuration. Supported optional keys are
                ``urls`` (a dictionary mapping protocol or protocol and host to the URL of the proxy,
                documented at https://docs.python-requests.org/en/latest/api/#requests.Session.proxies),
                ``username_ntlm``, ``password_ntlm`` (username and password to enable NTLM user
                authentication)
            verify: Verify the server's TLS certificate.
            overwrite: ``True`` if the existing account is to be overwritten.
        """
        if auth:
            QiskitRuntimeService._auth_warning()
            channel = channel or QiskitRuntimeService._get_channel_for_auth(auth)

        AccountManager.save(
            token=token,
            url=url,
            instance=instance,
            channel=channel,
            name=name,
            proxies=ProxyConfiguration(**proxies) if proxies else None,
            verify=verify,
            overwrite=overwrite,
        )

    @staticmethod
    def saved_accounts(
        default: Optional[bool] = None,
        auth: Optional[str] = None,
        channel: Optional[ChannelType] = None,
        name: Optional[str] = None,
    ) -> dict:
        """List the accounts saved on disk.

        Args:
            default: If set to True, only default accounts are returned.
            auth: (DEPRECATED, use `channel` instead) If set, only accounts with the given
                authentication type are returned.
            channel: Channel type. `ibm_cloud` or `ibm_quantum`.
            name: If set, only accounts with the given name are returned.

        Returns:
            A dictionary with information about the accounts saved on disk.

        Raises:
            ValueError: If an invalid account is found on disk.
        """
        if auth:
            QiskitRuntimeService._auth_warning()
            channel = channel or QiskitRuntimeService._get_channel_for_auth(auth)
        return dict(
            map(
                lambda kv: (kv[0], Account.to_saved_format(kv[1])),
                AccountManager.list(
                    default=default, channel=channel, name=name
                ).items(),
            ),
        )

    def backend(
        self,
        name: str = None,
        instance: Optional[str] = None,
    ) -> Backend:
        """Return a single backend matching the specified filtering.

        Args:
            name: Name of the backend.
            instance: This is only supported for ``ibm_quantum`` runtime and is in the
                hub/group/project format.

        Returns:
            Backend: A backend matching the filtering.

        Raises:
            QiskitBackendNotFoundError: if no backend could be found.
        """
        # pylint: disable=arguments-differ
        backends = self.backends(name, instance=instance)
        if not backends:
            raise QiskitBackendNotFoundError("No backend matches the criteria")
        return backends[0]

    def pprint_programs(
        self,
        refresh: bool = False,
        detailed: bool = False,
        limit: int = 20,
        skip: int = 0,
    ) -> None:
        """Pretty print information about available runtime programs.

        Args:
            refresh: If ``True``, re-query the server for the programs. Otherwise
                return the cached value.
            detailed: If ``True`` print all details about available runtime programs.
            limit: The number of programs returned at a time. Default and maximum
                value of 20.
            skip: The number of programs to skip.
        """
        programs = self.programs(refresh, limit, skip)
        for prog in programs:
            print("=" * 50)
            if detailed:
                print(str(prog))
            else:
                print(
                    f"{prog.program_id}:",
                )
                print(f"  Name: {prog.name}")
                print(f"  Description: {prog.description}")

    def programs(
        self, refresh: bool = False, limit: int = 20, skip: int = 0
    ) -> List[RuntimeProgram]:
        """Return available runtime programs.

        Currently only program metadata is returned.

        Args:
            refresh: If ``True``, re-query the server for the programs. Otherwise
                return the cached value.
            limit: The number of programs returned at a time. ``None`` means no limit.
            skip: The number of programs to skip.

        Returns:
            A list of runtime programs.
        """
        if skip is None:
            skip = 0
        if not self._programs or refresh:
            self._programs = {}
            current_page_limit = 20
            offset = 0
            while True:
                response = self._api_client.list_programs(
                    limit=current_page_limit, skip=offset
                )
                program_page = response.get("programs", [])
                # count is the total number of programs that would be returned if
                # there was no limit or skip
                count = response.get("count", 0)
                for prog_dict in program_page:
                    program = self._to_program(prog_dict)
                    self._programs[program.program_id] = program
                if len(self._programs) == count:
                    # Stop if there are no more programs returned by the server.
                    break
                offset += len(program_page)
        if limit is None:
            limit = len(self._programs)
        return list(self._programs.values())[skip : limit + skip]

    def program(self, program_id: str, refresh: bool = False) -> RuntimeProgram:
        """Retrieve a runtime program.

        Currently only program metadata is returned.

        Args:
            program_id: Program ID.
            refresh: If ``True``, re-query the server for the program. Otherwise
                return the cached value.

        Returns:
            Runtime program.

        Raises:
            RuntimeProgramNotFound: If the program does not exist.
            IBMRuntimeError: If the request failed.
        """
        if program_id not in self._programs or refresh:
            try:
                response = self._api_client.program_get(program_id)
            except RequestsApiError as ex:
                if ex.status_code == 404:
                    raise RuntimeProgramNotFound(
                        f"Program not found: {ex.message}"
                    ) from None
                raise IBMRuntimeError(f"Failed to get program: {ex}") from None

            self._programs[program_id] = self._to_program(response)

        return self._programs[program_id]

    def _to_program(self, response: Dict) -> RuntimeProgram:
        """Convert server response to ``RuntimeProgram`` instances.

        Args:
            response: Server response.

        Returns:
            A ``RuntimeProgram`` instance.
        """
        backend_requirements = {}
        parameters = {}
        return_values = {}
        interim_results = {}
        if "spec" in response:
            backend_requirements = response["spec"].get("backend_requirements", {})
            parameters = response["spec"].get("parameters", {})
            return_values = response["spec"].get("return_values", {})
            interim_results = response["spec"].get("interim_results", {})

        return RuntimeProgram(
            program_name=response["name"],
            program_id=response["id"],
            description=response.get("description", ""),
            parameters=parameters,
            return_values=return_values,
            interim_results=interim_results,
            max_execution_time=response.get("cost", 0),
            creation_date=response.get("creation_date", ""),
            update_date=response.get("update_date", ""),
            backend_requirements=backend_requirements,
            is_public=response.get("is_public", False),
            data=response.get("data", ""),
            api_client=self._api_client,
        )

    def run(
        self,
        program_id: str,
        inputs: Union[Dict, ParameterNamespace],
        options: Optional[Union[RuntimeOptions, Dict]] = None,
        callback: Optional[Callable] = None,
        result_decoder: Optional[Type[ResultDecoder]] = None,
        instance: Optional[str] = None,
        session_id: Optional[str] = None,
        job_tags: Optional[List[str]] = None,
        max_execution_time: Optional[int] = None,
    ) -> RuntimeJob:
        """Execute the runtime program.

        Args:
            program_id: Program ID.
            inputs: Program input parameters. These input values are passed
                to the runtime program.
            options: Runtime options that control the execution environment. See
                :class:`RuntimeOptions` for all available options.
            callback: Callback function to be invoked for any interim results and final result.
                The callback function will receive 2 positional parameters:

                    1. Job ID
                    2. Job result.

            result_decoder: A :class:`ResultDecoder` subclass used to decode job results.
                ``ResultDecoder`` is used if not specified.
            instance: This is only supported for ``ibm_quantum`` runtime and is in the
                hub/group/project format.
            session_id: Job ID of the first job in a runtime session.
            job_tags: Tags to be assigned to the job. The tags can subsequently be used
                as a filter in the :meth:`jobs()` function call.
            max_execution_time: Maximum execution time in seconds. This overrides
                the max_execution_time of the program and cannot exceed it.

        Returns:
            A ``RuntimeJob`` instance representing the execution.

        Raises:
            IBMInputValueError: If input is invalid.
            RuntimeProgramNotFound: If the program cannot be found.
            IBMRuntimeError: An error occurred running the program.
        """
        validate_job_tags(job_tags, IBMInputValueError)

        if instance and self._channel != "ibm_quantum":
            raise IBMInputValueError(
                "The 'instance' keyword is only supported for ``ibm_quantum`` runtime. "
            )

        # If using params object, extract as dictionary
        if isinstance(inputs, ParameterNamespace):
            inputs.validate()
            inputs = vars(inputs)

        if options is None:
            options = RuntimeOptions()
        if isinstance(options, dict):
            options = RuntimeOptions(**options)

        options.validate(channel=self.channel)

        backend = None
        hgp_name = None
        if self._channel == "ibm_quantum":
            # Find the right hgp
            hgp = self._get_hgp(instance=instance, backend_name=options.backend_name)
            backend = hgp.backend(options.backend_name)
            hgp_name = hgp.name

        result_decoder = result_decoder or ResultDecoder
        try:
            response = self._api_client.program_run(
                program_id=program_id,
                backend_name=options.backend_name,
                params=inputs,
                image=options.image,
                hgp=hgp_name,
                log_level=options.log_level,
                session_id=session_id,
                job_tags=job_tags,
                max_execution_time=max_execution_time,
            )
        except RequestsApiError as ex:
            if ex.status_code == 404:
                raise RuntimeProgramNotFound(
                    f"Program not found: {ex.message}"
                ) from None
            raise IBMRuntimeError(f"Failed to run program: {ex}") from None

        if not backend:
            backend = self.backend(name=response["backend"])

        job = RuntimeJob(
            backend=backend,
            api_client=self._api_client,
            client_params=self._client_params,
            job_id=response["id"],
            program_id=program_id,
            params=inputs,
            user_callback=callback,
            result_decoder=result_decoder,
            image=options.image,
        )
        return job

    def open(
        self,
        program_id: str,
        inputs: Union[Dict, ParameterNamespace],
        options: Optional[Union[RuntimeOptions, Dict]] = None,
    ) -> RuntimeSession:
        """Open a new runtime session.

        Args:
            program_id: Program ID.
            inputs: Initial program input parameters. These input values are
                persistent throughout the session.
            options: Runtime options that control the execution environment. See
                :class:`RuntimeOptions` for all available options.

        Returns:
            Runtime session.
        """
        return RuntimeSession(
            service=self, program_id=program_id, inputs=inputs, options=options
        )

    def upload_program(
        self, data: str, metadata: Optional[Union[Dict, str]] = None
    ) -> str:
        """Upload a runtime program.

        In addition to program data, the following program metadata is also
        required:

            - name
            - max_execution_time

        Program metadata can be specified using the `metadata` parameter or
        individual parameter (for example, `name` and `description`). If the
        same metadata field is specified in both places, the individual parameter
        takes precedence. For example, if you specify::

            upload_program(metadata={"name": "name1"}, name="name2")

        ``name2`` will be used as the program name.

        Args:
            data: Program data or path of the file containing program data to upload.
            metadata: Name of the program metadata file or metadata dictionary.
                A metadata file needs to be in the JSON format. The ``parameters``,
                ``return_values``, and ``interim_results`` should be defined as JSON Schema.
                See :file:`program/program_metadata_sample.json` for an example. The
                fields in metadata are explained below.

                * name: Name of the program. Required.
                * max_execution_time: Maximum execution time in seconds. Required.
                * description: Program description.
                * is_public: Whether the runtime program should be visible to the public.
                                    The default is ``False``.
                * spec: Specifications for backend characteristics and input parameters
                    required to run the program, interim results and final result.

                    * backend_requirements: Backend requirements.
                    * parameters: Program input parameters in JSON schema format.
                    * return_values: Program return values in JSON schema format.
                    * interim_results: Program interim results in JSON schema format.

        Returns:
            Program ID.

        Raises:
            IBMInputValueError: If required metadata is missing.
            RuntimeDuplicateProgramError: If a program with the same name already exists.
            IBMNotAuthorizedError: If you are not authorized to upload programs.
            IBMRuntimeError: If the upload failed.
        """
        program_metadata = self._read_metadata(metadata=metadata)

        for req in ["name", "max_execution_time"]:
            if req not in program_metadata or not program_metadata[req]:
                raise IBMInputValueError(f"{req} is a required metadata field.")

        if "def main(" not in data:
            # This is the program file
            with open(data, "r", encoding="utf-8") as file:
                data = file.read()

        try:
            program_data = to_base64_string(data)
            response = self._api_client.program_create(
                program_data=program_data, **program_metadata
            )
        except RequestsApiError as ex:
            if ex.status_code == 409:
                raise RuntimeDuplicateProgramError(
                    "Program with the same name already exists."
                ) from None
            if ex.status_code == 403:
                raise IBMNotAuthorizedError(
                    "You are not authorized to upload programs."
                ) from None
            raise IBMRuntimeError(f"Failed to create program: {ex}") from None
        return response["id"]

    def _read_metadata(self, metadata: Optional[Union[Dict, str]] = None) -> Dict:
        """Read metadata.

        Args:
            metadata: Name of the program metadata file or metadata dictionary.

        Returns:
            Return metadata.
        """
        upd_metadata: dict = {}
        if metadata is not None:
            if isinstance(metadata, str):
                with open(metadata, "r", encoding="utf-8") as file:
                    upd_metadata = json.load(file)
            else:
                upd_metadata = metadata
        # TODO validate metadata format
        metadata_keys = [
            "name",
            "max_execution_time",
            "description",
            "spec",
            "is_public",
        ]
        return {key: val for key, val in upd_metadata.items() if key in metadata_keys}

    def update_program(
        self,
        program_id: str,
        data: str = None,
        metadata: Optional[Union[Dict, str]] = None,
        name: str = None,
        description: str = None,
        max_execution_time: int = None,
        spec: Optional[Dict] = None,
    ) -> None:
        """Update a runtime program.

        Program metadata can be specified using the `metadata` parameter or
        individual parameters, such as `name` and `description`. If the
        same metadata field is specified in both places, the individual parameter
        takes precedence.

        Args:
            program_id: Program ID.
            data: Program data or path of the file containing program data to upload.
            metadata: Name of the program metadata file or metadata dictionary.
            name: New program name.
            description: New program description.
            max_execution_time: New maximum execution time.
            spec: New specifications for backend characteristics, input parameters,
                interim results and final result.

        Raises:
            RuntimeProgramNotFound: If the program doesn't exist.
            IBMRuntimeError: If the request failed.
        """
        if not any([data, metadata, name, description, max_execution_time, spec]):
            warnings.warn(
                "None of the 'data', 'metadata', 'name', 'description', "
                "'max_execution_time', or 'spec' parameters is specified. "
                "No update is made."
            )
            return

        if data:
            if "def main(" not in data:
                # This is the program file
                with open(data, "r", encoding="utf-8") as file:
                    data = file.read()
            data = to_base64_string(data)

        if metadata:
            metadata = self._read_metadata(metadata=metadata)
        combined_metadata = self._merge_metadata(
            metadata=metadata,
            name=name,
            description=description,
            max_execution_time=max_execution_time,
            spec=spec,
        )

        try:
            self._api_client.program_update(
                program_id, program_data=data, **combined_metadata
            )
        except RequestsApiError as ex:
            if ex.status_code == 404:
                raise RuntimeProgramNotFound(
                    f"Program not found: {ex.message}"
                ) from None
            raise IBMRuntimeError(f"Failed to update program: {ex}") from None

        if program_id in self._programs:
            program = self._programs[program_id]
            program._refresh()

    def _merge_metadata(self, metadata: Optional[Dict] = None, **kwargs: Any) -> Dict:
        """Merge multiple copies of metadata.
        Args:
            metadata: Program metadata.
            **kwargs: Additional metadata fields to overwrite.
        Returns:
            Merged metadata.
        """
        merged = {}
        metadata = metadata or {}
        metadata_keys = ["name", "max_execution_time", "description", "spec"]
        for key in metadata_keys:
            if kwargs.get(key, None) is not None:
                merged[key] = kwargs[key]
            elif key in metadata.keys():
                merged[key] = metadata[key]
        return merged

    def delete_program(self, program_id: str) -> None:
        """Delete a runtime program.

        Args:
            program_id: Program ID.

        Raises:
            RuntimeProgramNotFound: If the program doesn't exist.
            IBMRuntimeError: If the request failed.
        """
        try:
            self._api_client.program_delete(program_id=program_id)
        except RequestsApiError as ex:
            if ex.status_code == 404:
                raise RuntimeProgramNotFound(
                    f"Program not found: {ex.message}"
                ) from None
            raise IBMRuntimeError(f"Failed to delete program: {ex}") from None

        if program_id in self._programs:
            del self._programs[program_id]

    def set_program_visibility(self, program_id: str, public: bool) -> None:
        """Sets a program's visibility.

        Args:
            program_id: Program ID.
            public: If ``True``, make the program visible to all.
                If ``False``, make the program visible to just your account.

        Raises:
            RuntimeProgramNotFound: if program not found (404)
            IBMRuntimeError: if update failed (401, 403)
        """
        try:
            self._api_client.set_program_visibility(program_id, public)
        except RequestsApiError as ex:
            if ex.status_code == 404:
                raise RuntimeProgramNotFound(
                    f"Program not found: {ex.message}"
                ) from None
            raise IBMRuntimeError(f"Failed to set program visibility: {ex}") from None

        if program_id in self._programs:
            program = self._programs[program_id]
            program._is_public = public

    def job(self, job_id: str) -> RuntimeJob:
        """Retrieve a runtime job.

        Args:
            job_id: Job ID.

        Returns:
            Runtime job retrieved.

        Raises:
            RuntimeJobNotFound: If the job doesn't exist.
            IBMRuntimeError: If the request failed.
        """
        try:
            response = self._api_client.job_get(job_id)
        except RequestsApiError as ex:
            if ex.status_code == 404:
                raise RuntimeJobNotFound(f"Job not found: {ex.message}") from None
            raise IBMRuntimeError(f"Failed to delete job: {ex}") from None
        return self._decode_job(response)

    def jobs(
        self,
        limit: Optional[int] = 10,
        skip: int = 0,
        pending: bool = None,
        program_id: str = None,
        instance: Optional[str] = None,
        job_tags: Optional[List[str]] = None,
        session_id: Optional[str] = None,
<<<<<<< HEAD
        created_after: Optional[datetime] = None,
        created_before: Optional[datetime] = None,
=======
        descending: bool = True,
>>>>>>> ab7b76a1
    ) -> List[RuntimeJob]:
        """Retrieve all runtime jobs, subject to optional filtering.

        Args:
            limit: Number of jobs to retrieve. ``None`` means no limit.
            skip: Starting index for the job retrieval.
            pending: Filter by job pending state. If ``True``, 'QUEUED' and 'RUNNING'
                jobs are included. If ``False``, 'DONE', 'CANCELLED' and 'ERROR' jobs
                are included.
            program_id: Filter by Program ID.
            instance: This is only supported for ``ibm_quantum`` runtime and is in the
                hub/group/project format.
            job_tags: Filter by tags assigned to jobs. Matched jobs are associated with all tags.
            session_id: Job ID of the first job in a runtime session.
<<<<<<< HEAD
            created_after: Filter by the given start date, in local time. This is used to
                find jobs whose creation dates are after (greater than or equal to) this
                local date/time.
            created_before: Filter by the given end date, in local time. This is used to
                find jobs whose creation dates are before (less than or equal to) this
                local date/time.
=======
            descending: If ``True``, return the jobs in descending order of the job
                creation date (i.e. newest first) until the limit is reached.
>>>>>>> ab7b76a1

        Returns:
            A list of runtime jobs.

        Raises:
            IBMInputValueError: If an input value is invalid.
        """
        hub = group = project = None
        if instance:
            if self._channel == "ibm_cloud":
                raise IBMInputValueError(
                    "The 'instance' keyword is only supported for ``ibm_quantum`` runtime."
                )
            hub, group, project = from_instance_format(instance)

        job_responses = []  # type: List[Dict[str, Any]]
        current_page_limit = limit or 20
        offset = skip

        while True:
            jobs_response = self._api_client.jobs_get(
                limit=current_page_limit,
                skip=offset,
                pending=pending,
                program_id=program_id,
                hub=hub,
                group=group,
                project=project,
                job_tags=job_tags,
                session_id=session_id,
<<<<<<< HEAD
                created_after=created_after,
                created_before=created_before,
=======
                descending=descending,
>>>>>>> ab7b76a1
            )
            job_page = jobs_response["jobs"]
            # count is the total number of jobs that would be returned if
            # there was no limit or skip
            count = jobs_response["count"]

            job_responses += job_page

            if len(job_responses) == count - skip:
                # Stop if there are no more jobs returned by the server.
                break

            if limit:
                if len(job_responses) >= limit:
                    # Stop if we have reached the limit.
                    break
                current_page_limit = limit - len(job_responses)
            else:
                current_page_limit = 20

            offset += len(job_page)

        return [self._decode_job(job) for job in job_responses]

    def delete_job(self, job_id: str) -> None:
        """Delete a runtime job.

        Note that this operation cannot be reversed.

        Args:
            job_id: ID of the job to delete.

        Raises:
            RuntimeJobNotFound: If the job doesn't exist.
            IBMRuntimeError: If the request failed.
        """
        try:
            self._api_client.job_delete(job_id)
        except RequestsApiError as ex:
            if ex.status_code == 404:
                raise RuntimeJobNotFound(f"Job not found: {ex.message}") from None
            raise IBMRuntimeError(f"Failed to delete job: {ex}") from None

    def _decode_job(self, raw_data: Dict) -> RuntimeJob:
        """Decode job data received from the server.

        Args:
            raw_data: Raw job data received from the server.

        Returns:
            Decoded job data.
        """
        instance = None
        if self._channel == "ibm_quantum":
            hub = raw_data.get("hub")
            group = raw_data.get("group")
            project = raw_data.get("project")
            if all([hub, group, project]):
                instance = to_instance_format(hub, group, project)
        # Try to find the right backend
        try:
            backend = self.backend(raw_data["backend"], instance=instance)
        except QiskitBackendNotFoundError:
            backend = ibm_backend.IBMRetiredBackend.from_name(
                backend_name=raw_data["backend"],
                api=None,
            )

        params = raw_data.get("params", {})
        if isinstance(params, list):
            if len(params) > 0:
                params = params[0]
            else:
                params = {}
        if not isinstance(params, str):
            params = json.dumps(params)

        decoded = json.loads(params, cls=RuntimeDecoder)
        return RuntimeJob(
            backend=backend,
            api_client=self._api_client,
            client_params=self._client_params,
            job_id=raw_data["id"],
            program_id=raw_data.get("program", {}).get("id", ""),
            params=decoded,
            creation_date=raw_data.get("created", None),
        )

    def least_busy(
        self,
        min_num_qubits: Optional[int] = None,
        instance: Optional[str] = None,
        filters: Optional[Callable[[List["ibm_backend.IBMBackend"]], bool]] = None,
        **kwargs: Any,
    ) -> ibm_backend.IBMBackend:
        """Return the least busy available backend.

        Args:
            min_num_qubits: Minimum number of qubits the backend has to have.
            instance: This is only supported for ``ibm_quantum`` runtime and is in the
                hub/group/project format.
            filters: More complex filters, such as lambda functions.
                For example::

                    AccountProvider.backends(
                        filters=lambda b: b.configuration().quantum_volume > 16)

            **kwargs: Simple filters that specify a ``True``/``False`` criteria in the
                backend configuration, backends status, or provider credentials.
                An example to get the operational backends with 5 qubits::

                    QiskitRuntimeService.least_busy(n_qubits=5, operational=True)

        Returns:
            The backend with the fewest number of pending jobs.

        Raises:
            QiskitBackendNotFoundError: If no backend matches the criteria.
        """
        backends = self.backends(
            min_num_qubits=min_num_qubits, instance=instance, filters=filters, **kwargs
        )
        candidates = []
        for back in backends:
            backend_status = back.status()
            if not backend_status.operational or backend_status.status_msg != "active":
                continue
            candidates.append(back)
        if not candidates:
            raise QiskitBackendNotFoundError("No backend matches the criteria.")
        return min(candidates, key=lambda b: b.status().pending_jobs)

    @property
    def auth(self) -> str:
        """Return the authentication type used.

        Returns:
            The authentication type used.
        """
        self._auth_warning()
        return "cloud" if self._channel == "ibm_cloud" else "legacy"

    @property
    def channel(self) -> str:
        """Return the channel type used.

        Returns:
            The channel type used.
        """
        return self._channel

    def __repr__(self) -> str:
        return "<{}>".format(self.__class__.__name__)


class IBMRuntimeService(QiskitRuntimeService):
    """Deprecated, use :class:`qiskit_ibm_runtime.QiskitRuntimeService` instead."""

    def __new__(cls, *args: Any, **kwargs: Any) -> Any:
        warnings.warn(
            "IBMRuntimeService class is deprecated and will "
            "be removed in a future release. "
            "You can now use QiskitRuntimeService class instead.",
            DeprecationWarning,
            stacklevel=2,
        )
        return QiskitRuntimeService(*args, **kwargs)<|MERGE_RESOLUTION|>--- conflicted
+++ resolved
@@ -1220,12 +1220,9 @@
         instance: Optional[str] = None,
         job_tags: Optional[List[str]] = None,
         session_id: Optional[str] = None,
-<<<<<<< HEAD
         created_after: Optional[datetime] = None,
         created_before: Optional[datetime] = None,
-=======
         descending: bool = True,
->>>>>>> ab7b76a1
     ) -> List[RuntimeJob]:
         """Retrieve all runtime jobs, subject to optional filtering.
 
@@ -1240,17 +1237,14 @@
                 hub/group/project format.
             job_tags: Filter by tags assigned to jobs. Matched jobs are associated with all tags.
             session_id: Job ID of the first job in a runtime session.
-<<<<<<< HEAD
             created_after: Filter by the given start date, in local time. This is used to
                 find jobs whose creation dates are after (greater than or equal to) this
                 local date/time.
             created_before: Filter by the given end date, in local time. This is used to
                 find jobs whose creation dates are before (less than or equal to) this
                 local date/time.
-=======
             descending: If ``True``, return the jobs in descending order of the job
                 creation date (i.e. newest first) until the limit is reached.
->>>>>>> ab7b76a1
 
         Returns:
             A list of runtime jobs.
@@ -1281,12 +1275,9 @@
                 project=project,
                 job_tags=job_tags,
                 session_id=session_id,
-<<<<<<< HEAD
                 created_after=created_after,
                 created_before=created_before,
-=======
                 descending=descending,
->>>>>>> ab7b76a1
             )
             job_page = jobs_response["jobs"]
             # count is the total number of jobs that would be returned if
