# This code is part of Qiskit.
#
# (C) Copyright IBM 2022.
#
# This code is licensed under the Apache License, Version 2.0. You may
# obtain a copy of this license in the LICENSE.txt file in the root directory
# of this source tree or at http://www.apache.org/licenses/LICENSE-2.0.
#
# Any modifications or derivative works of this code must retain this
# copyright notice, and modified files need to carry a notice indicating
# that they have been altered from the originals.

"""Qiskit runtime service."""

import json
import logging
import traceback
import warnings
from datetime import datetime
from collections import OrderedDict
from typing import Dict, Callable, Optional, Union, List, Any, Type, Sequence

from qiskit.providers.backend import BackendV1 as Backend
from qiskit.providers.provider import ProviderV1 as Provider
from qiskit.providers.exceptions import QiskitBackendNotFoundError
from qiskit.providers.providerutils import filter_backends
from qiskit.providers.models import (
    PulseBackendConfiguration,
    QasmBackendConfiguration,
)

from qiskit_ibm_provider.proxies import ProxyConfiguration
from qiskit_ibm_provider.utils.hgp import to_instance_format, from_instance_format
from qiskit_ibm_provider.utils.backend_decoder import configuration_from_server_data
from qiskit_ibm_runtime import ibm_backend

from .accounts import AccountManager, Account, AccountType, ChannelType
from .api.clients import AuthClient, VersionClient
from .api.clients.runtime import RuntimeClient
from .api.exceptions import RequestsApiError
from .constants import QISKIT_IBM_RUNTIME_API_URL
from .exceptions import IBMNotAuthorizedError, IBMInputValueError, IBMAccountError
from .exceptions import (
    IBMRuntimeError,
    RuntimeDuplicateProgramError,
    RuntimeProgramNotFound,
    RuntimeJobNotFound,
)
from .hub_group_project import HubGroupProject  # pylint: disable=cyclic-import
from .program.result_decoder import ResultDecoder
from .runtime_job import RuntimeJob
from .runtime_program import RuntimeProgram, ParameterNamespace
from .utils import RuntimeDecoder, to_base64_string, to_python_identifier
from .api.client_parameters import ClientParameters
from .runtime_options import RuntimeOptions
from .ibm_backend import IBMBackend

logger = logging.getLogger(__name__)

SERVICE_NAME = "runtime"


class QiskitRuntimeService(Provider):
    """Class for interacting with the Qiskit Runtime service.

    Qiskit Runtime is a new architecture offered by IBM Quantum that
    streamlines computations requiring many iterations. These experiments will
    execute significantly faster within its improved hybrid quantum/classical
    process.

    A sample workflow of using the runtime service::

        from qiskit_ibm_runtime import QiskitRuntimeService, Session, Sampler, Estimator, Options
        from qiskit.test.reference_circuits import ReferenceCircuits
        from qiskit.circuit.library import RealAmplitudes
        from qiskit.quantum_info import SparsePauliOp

        # Initialize account.
        service = QiskitRuntimeService()

        # Set options, which can be overwritten at job level.
        options = Options(optimization_level=1)

        # Prepare inputs.
        bell = ReferenceCircuits.bell()
        psi = RealAmplitudes(num_qubits=2, reps=2)
        H1 = SparsePauliOp.from_list([("II", 1), ("IZ", 2), ("XI", 3)])
        theta = [0, 1, 1, 2, 3, 5]

        with Session(service=service, backend="ibmq_qasm_simulator") as session:
            # Submit a request to the Sampler primitive within the session.
            sampler = Sampler(session=session, options=options)
            job = sampler.run(circuits=bell)
            print(f"Sampler results: {job.result()}")

            # Submit a request to the Estimator primitive within the session.
            estimator = Estimator(session=session, options=options)
            job = estimator.run(
                circuits=[psi], observables=[H1], parameter_values=[theta]
            )
            print(f"Estimator results: {job.result()}")
            # Close the session only if all jobs are finished
            # and you don't need to run more in the session.
            session.close()

    The example above uses the dedicated :class:`~qiskit_ibm_runtime.Sampler`
    and :class:`~qiskit_ibm_runtime.Estimator` classes. You can also
    use the :meth:`run` method directly to invoke a Qiskit Runtime program.

    If the program has any interim results, you can use the ``callback``
    parameter of the :meth:`run` method to stream the interim results.
    Alternatively, you can use the :meth:`RuntimeJob.stream_results` method to stream
    the results at a later time, but before the job finishes.

    The :meth:`run` method returns a
    :class:`RuntimeJob` object. You can use its
    methods to perform tasks like checking job status, getting job result, and
    canceling job.
    """

    def __init__(
        self,
        channel: Optional[ChannelType] = None,
        token: Optional[str] = None,
        url: Optional[str] = None,
        filename: Optional[str] = None,
        name: Optional[str] = None,
        instance: Optional[str] = None,
        proxies: Optional[dict] = None,
        verify: Optional[bool] = None,
    ) -> None:
        """QiskitRuntimeService constructor

        An account is selected in the following order:

            - Account with the input `name`, if specified.
            - Default account for the `channel` type, if `channel` is specified but `token` is not.
            - Account defined by the input `channel` and `token`, if specified.
            - Account defined by the environment variables, if defined.
            - Default account for the ``ibm_cloud`` account, if one is available.
            - Default account for the ``ibm_quantum`` account, if one is available.

        `instance`, `proxies`, and `verify` can be used to overwrite corresponding
        values in the loaded account.

        Args:
            channel: Channel type. ``ibm_cloud`` or ``ibm_quantum``.
            token: IBM Cloud API key or IBM Quantum API token.
            url: The API URL.
                Defaults to https://cloud.ibm.com (ibm_cloud) or
                https://auth.quantum-computing.ibm.com/api (ibm_quantum).
            filename: Full path of the file where the account is created.
                Default: _DEFAULT_ACCOUNT_CONFIG_JSON_FILE
            name: Name of the account to load.
            instance: The service instance to use.
                For ``ibm_cloud`` runtime, this is the Cloud Resource Name (CRN) or the service name.
                For ``ibm_quantum`` runtime, this is the hub/group/project in that format.
            proxies: Proxy configuration. Supported optional keys are
                ``urls`` (a dictionary mapping protocol or protocol and host to the URL of the proxy,
                documented at https://docs.python-requests.org/en/latest/api/#requests.Session.proxies),
                ``username_ntlm``, ``password_ntlm`` (username and password to enable NTLM user
                authentication)
            verify: Whether to verify the server's TLS certificate.

        Returns:
            An instance of QiskitRuntimeService.

        Raises:
            IBMInputValueError: If an input is invalid.
        """
        super().__init__()

        self._account = self._discover_account(
            token=token,
            url=url,
            instance=instance,
            channel=channel,
            filename=filename,
            name=name,
            proxies=ProxyConfiguration(**proxies) if proxies else None,
            verify=verify,
        )

        self._client_params = ClientParameters(
            channel=self._account.channel,
            token=self._account.token,
            url=self._account.url,
            instance=self._account.instance,
            proxies=self._account.proxies,
            verify=self._account.verify,
        )

        self._channel = self._account.channel
        self._programs: Dict[str, RuntimeProgram] = {}
        self._backends: Dict[str, "ibm_backend.IBMBackend"] = {}
        self._backend_configs: Dict[str, Any] = {}

        if self._channel == "ibm_cloud":
            self._api_client = RuntimeClient(self._client_params)
            # TODO: We can make the backend discovery lazy
            self._backends = self._discover_cloud_backends()
            return
        else:
            auth_client = self._authenticate_ibm_quantum_account(self._client_params)
            # Update client parameters to use authenticated values.
            self._client_params.url = auth_client.current_service_urls()["services"][
                "runtime"
            ]
            self._client_params.token = auth_client.current_access_token()
            self._api_client = RuntimeClient(self._client_params)
            self._hgps = self._initialize_hgps(auth_client)
            for hgp in self._hgps.values():
                for backend_name in hgp.backends:
                    if backend_name not in self._backends:
                        self._backends[backend_name] = None

        # TODO - it'd be nice to allow some kind of autocomplete, but `service.ibmq_foo`
        # just seems wrong since backends are not runtime service instances.
        # self._discover_backends()

    def _discover_account(
        self,
        token: Optional[str] = None,
        url: Optional[str] = None,
        instance: Optional[str] = None,
        channel: Optional[ChannelType] = None,
        auth: Optional[AccountType] = None,
        filename: Optional[str] = None,
        name: Optional[str] = None,
        proxies: Optional[ProxyConfiguration] = None,
        verify: Optional[bool] = None,
    ) -> Account:
        """Discover account."""
        account = None
        verify_ = verify or True
        if name:
            if filename:
                if any([auth, channel, token, url]):
                    logger.warning(
                        "Loading account from file %s with name %s. Any input 'auth', "
                        "'channel', 'token' or 'url' are ignored.",
                        filename,
                        name,
                    )
            else:
                if any([auth, channel, token, url]):
                    logger.warning(
                        "Loading account with name %s. Any input 'auth', "
                        "'channel', 'token' or 'url' are ignored.",
                        name,
                    )
            account = AccountManager.get(filename=filename, name=name)
        elif auth or channel:
            if auth and auth not in ["legacy", "cloud"]:
                raise ValueError("'auth' can only be 'cloud' or 'legacy'")
            if channel and channel not in ["ibm_cloud", "ibm_quantum"]:
                raise ValueError("'channel' can only be 'ibm_cloud' or 'ibm_quantum'")
            channel = channel or self._get_channel_for_auth(auth=auth)
            if token:
                account = Account(
                    channel=channel,
                    token=token,
                    url=url,
                    instance=instance,
                    proxies=proxies,
                    verify=verify_,
                )
            else:
                if url:
                    logger.warning(
                        "Loading default %s account. Input 'url' is ignored.", channel
                    )
                account = AccountManager.get(
                    filename=filename, name=name, channel=channel
                )
        elif any([token, url]):
            # Let's not infer based on these attributes as they may change in the future.
            raise ValueError(
                "'channel' or 'auth' is required if 'token', or 'url' is specified but 'name' is not."
            )

        if account is None:
            account = AccountManager.get(filename=filename)

        if instance:
            account.instance = instance
        if proxies:
            account.proxies = proxies
        if verify is not None:
            account.verify = verify

        # resolve CRN if needed
        if account.channel == "ibm_cloud":
            self._resolve_crn(account)

        # ensure account is valid, fail early if not
        account.validate()

        return account

    def _discover_cloud_backends(self) -> Dict[str, "ibm_backend.IBMBackend"]:
        """Return the remote backends available for this service instance.

        Returns:
            A dict of the remote backend instances, keyed by backend name.
        """
        ret = OrderedDict()  # type: ignore[var-annotated]
        backends_list = self._api_client.list_backends()
        for backend_name in backends_list:
            raw_config = self._api_client.backend_configuration(
                backend_name=backend_name
            )
            config = configuration_from_server_data(
                raw_config=raw_config, instance=self._account.instance
            )
            if not config:
                continue
            ret[config.backend_name] = ibm_backend.IBMBackend(
                configuration=config,
                service=self,
                api_client=self._api_client,
            )
        return ret

    def _resolve_crn(self, account: Account) -> None:
        account.resolve_crn()

    def _authenticate_ibm_quantum_account(
        self, client_params: ClientParameters
    ) -> AuthClient:
        """Authenticate against IBM Quantum and populate the hub/group/projects.

        Args:
            client_params: Parameters used for server connection.

        Raises:
            IBMInputValueError: If the URL specified is not a valid IBM Quantum authentication URL.
            IBMNotAuthorizedError: If the account is not authorized to use runtime.

        Returns:
            Authentication client.
        """
        version_info = self._check_api_version(client_params)
        # Check the URL is a valid authentication URL.
        if not version_info["new_api"] or "api-auth" not in version_info:
            raise IBMInputValueError(
                "The URL specified ({}) is not an IBM Quantum authentication URL. "
                "Valid authentication URL: {}.".format(
                    client_params.url, QISKIT_IBM_RUNTIME_API_URL
                )
            )
        auth_client = AuthClient(client_params)
        service_urls = auth_client.current_service_urls()
        if not service_urls.get("services", {}).get(SERVICE_NAME):
            raise IBMNotAuthorizedError(
                "This account is not authorized to use ``ibm_quantum`` runtime service."
            )
        return auth_client

    def _initialize_hgps(
        self,
        auth_client: AuthClient,
    ) -> Dict:
        """Authenticate against IBM Quantum and populate the hub/group/projects.

        Args:
            auth_client: Authentication data.

        Raises:
            IBMInputValueError: If the URL specified is not a valid IBM Quantum authentication URL.
            IBMAccountError: If no hub/group/project could be found for this account.

        Returns:
            The hub/group/projects for this account.
        """
        # pylint: disable=unsubscriptable-object
        hgps: OrderedDict[str, HubGroupProject] = OrderedDict()
        service_urls = auth_client.current_service_urls()
        user_hubs = auth_client.user_hubs()
        for hub_info in user_hubs:
            # Build credentials.
            hgp_params = ClientParameters(
                channel=self._account.channel,
                token=auth_client.current_access_token(),
                url=service_urls["services"]["runtime"],
                instance=to_instance_format(
                    hub_info["hub"], hub_info["group"], hub_info["project"]
                ),
                proxies=self._account.proxies,
                verify=self._account.verify,
            )

            # Build the hgp.
            try:
                hgp = HubGroupProject(
                    client_params=hgp_params, instance=hgp_params.instance, service=self
                )
                hgps[hgp.name] = hgp
            except Exception:  # pylint: disable=broad-except
                # Catch-all for errors instantiating the hgp.
                logger.warning(
                    "Unable to instantiate hub/group/project for %s: %s",
                    hub_info,
                    traceback.format_exc(),
                )
        if not hgps:
            raise IBMAccountError(
                "No hub/group/project that supports Qiskit Runtime could "
                "be found for this account."
            )
        # Move open hgp to end of the list
        if len(hgps) > 1:
            open_key, open_val = hgps.popitem(last=False)
            hgps[open_key] = open_val

        default_hgp = self._account.instance
        if default_hgp:
            if default_hgp in hgps:
                # Move user selected hgp to front of the list
                hgps.move_to_end(default_hgp, last=False)
            else:
                warnings.warn(
                    f"Default hub/group/project {default_hgp} not "
                    "found for the account and is ignored."
                )
        return hgps

    @staticmethod
    def _check_api_version(params: ClientParameters) -> Dict[str, Union[bool, str]]:
        """Check the version of the remote server in a set of client parameters.

        Args:
            params: Parameters used for server connection.

        Returns:
            A dictionary with version information.
        """
        version_finder = VersionClient(url=params.url, **params.connection_parameters())
        return version_finder.version()

    def _get_hgp(
        self,
        instance: Optional[str] = None,
        backend_name: Optional[Any] = None,
    ) -> HubGroupProject:
        """Return an instance of `HubGroupProject`.

        This function also allows to find the `HubGroupProject` that contains a backend
        `backend_name`.

        Args:
            instance: The hub/group/project to use.
            backend_name: Name of the IBM Quantum backend.

        Returns:
            An instance of `HubGroupProject` that matches the specified criteria or the default.

        Raises:
            IBMInputValueError: If no hub/group/project matches the specified criteria,
                or if the input value is in an incorrect format.
            QiskitBackendNotFoundError: If backend cannot be found.
        """
        if instance:
            _ = from_instance_format(instance)  # Verify format
            if instance not in self._hgps:
                raise IBMInputValueError(
                    f"Hub/group/project {instance} "
                    "could not be found for this account."
                )
            if backend_name and not self._hgps[instance].has_backend(backend_name):
                raise QiskitBackendNotFoundError(
                    f"Backend {backend_name} cannot be found in "
                    f"hub/group/project {instance}"
                )
            return self._hgps[instance]

        if not backend_name:
            return list(self._hgps.values())[0]

        for hgp in self._hgps.values():
            if hgp.has_backend(backend_name):
                return hgp

        error_message = (
            f"Backend {backend_name} cannot be found in any "
            f"hub/group/project for this account."
        )
        if not isinstance(backend_name, str):
            error_message += (
                f" {backend_name} is of type {type(backend_name)} but should "
                f"instead be initialized through the {self}."
            )

        raise QiskitBackendNotFoundError(error_message)

    def _discover_backends(self) -> None:
        """Discovers the remote backends for this account, if not already known."""
        for backend in self._backends.values():
            backend_name = to_python_identifier(backend.name)
            # Append _ if duplicate
            while backend_name in self.__dict__:
                backend_name += "_"
            setattr(self, backend_name, backend)

    # pylint: disable=arguments-differ
    def backends(
        self,
        name: Optional[str] = None,
        min_num_qubits: Optional[int] = None,
        instance: Optional[str] = None,
        filters: Optional[Callable[[List["ibm_backend.IBMBackend"]], bool]] = None,
        **kwargs: Any,
    ) -> List["ibm_backend.IBMBackend"]:
        """Return all backends accessible via this account, subject to optional filtering.

        Args:
            name: Backend name to filter by.
            min_num_qubits: Minimum number of qubits the backend has to have.
            instance: This is only supported for ``ibm_quantum`` runtime and is in the
                hub/group/project format.
            filters: More complex filters, such as lambda functions.
                For example::

                    QiskitRuntimeService.backends(
                        filters=lambda b: b.max_shots > 50000)
                    QiskitRuntimeService.backends(
                        filters=lambda x: ("rz" in x.basis_gates )

            **kwargs: Simple filters that require a specific value for an attribute in
                backend configuration or status.
                Examples::

                    # Get the operational real backends
                    QiskitRuntimeService.backends(simulator=False, operational=True)

                    # Get the backends with at least 127 qubits
                    QiskitRuntimeService.backends(min_num_qubits=127)

                    # Get the backends that support OpenPulse
                    QiskitRuntimeService.backends(open_pulse=True)

                For the full list of backend attributes, see the `IBMBackend` class documentation
                <https://qiskit.org/documentation/apidoc/providers_models.html>

        Returns:
            The list of available backends that match the filter.

        Raises:
            IBMInputValueError: If an input is invalid.
            QiskitBackendNotFoundError: If the backend is not in any instance.
        """
        # TODO filter out input_allowed not having runtime
        backends: List[IBMBackend] = []
        if self._channel == "ibm_quantum":
            if name:
                if name not in self._backends:
                    raise QiskitBackendNotFoundError("No backend matches the criteria.")
                if (
                    not self._backends[name]
                    or instance != self._backends[name]._instance
                ):
                    self._set_backend_config(name)
                    self._backends[name] = self._create_backend_obj(
                        self._backend_configs[name],
                        instance,
                    )
                if self._backends[name]:
                    backends.append(self._backends[name])
            elif instance:
                hgp = self._get_hgp(instance=instance)
                for backend_name in hgp.backends:
                    if (
                        not self._backends[backend_name]
                        or instance != self._backends[backend_name]._instance
                    ):
                        self._set_backend_config(backend_name, instance)
                        self._backends[backend_name] = self._create_backend_obj(
                            self._backend_configs[backend_name], instance
                        )
                    if self._backends[backend_name]:
                        backends.append(self._backends[backend_name])
            else:
                for backend_name, backend_config in self._backends.items():
                    if not backend_config:
                        self._set_backend_config(backend_name)
                        self._backends[backend_name] = self._create_backend_obj(
                            self._backend_configs[backend_name]
                        )
                    if self._backends[backend_name]:
                        backends.append(self._backends[backend_name])

        else:
            if instance:
                raise IBMInputValueError(
                    "The 'instance' keyword is only supported for ``ibm_quantum`` runtime."
                )
            backends = list(self._backends.values())

        if name:
            kwargs["backend_name"] = name
        if min_num_qubits:
            backends = list(
                filter(lambda b: b.configuration().n_qubits >= min_num_qubits, backends)
            )
        return filter_backends(backends, filters=filters, **kwargs)

    def _set_backend_config(
        self, backend_name: str, instance: Optional[str] = None
    ) -> None:
        """Retrieve backend configuration and add to backend_configs.
        Args:
            backend_name: backend name that will be returned.
            instance: the current h/g/p.
        """
        if backend_name not in self._backend_configs:
            raw_config = self._api_client.backend_configuration(backend_name)
            config = configuration_from_server_data(
                raw_config=raw_config, instance=instance
            )
            self._backend_configs[backend_name] = config

    def _create_backend_obj(
        self,
        config: Union[QasmBackendConfiguration, PulseBackendConfiguration],
        instance: Optional[str] = None,
    ) -> IBMBackend:
        """Given a backend configuration return the backend object.
        Args:
            config: backend configuration.
            instance: the current h/g/p.
        Returns:
            A backend object.
        Raises:
            QiskitBackendNotFoundError: if the backend is not in the hgp passed in.
        """
        if config:
            if not instance:
                for hgp in list(self._hgps.values()):
                    if config.backend_name in hgp.backends:
                        instance = to_instance_format(
                            hgp._hub, hgp._group, hgp._project
                        )
                        break

            elif config.backend_name not in self._get_hgp(instance=instance).backends:
                raise QiskitBackendNotFoundError(
                    f"Backend {config.backend_name} is not in "
                    f"{instance}: please try a different hub/group/project."
                )

            return ibm_backend.IBMBackend(
                instance=instance,
                configuration=config,
                service=self,
                api_client=self._api_client,
            )
        return None

    def active_account(self) -> Optional[Dict[str, str]]:
        """Return the IBM Quantum account currently in use for the session.

        Returns:
            A dictionary with information about the account currently in the session.
        """
        return self._account.to_saved_format()

    @staticmethod
    def delete_account(
        filename: Optional[str] = None,
        name: Optional[str] = None,
        channel: Optional[ChannelType] = None,
    ) -> bool:
        """Delete a saved account from disk.

        Args:
            filename: Name of file from which to delete the account.
            name: Name of the saved account to delete.
            channel: Channel type of the default account to delete.
                Ignored if account name is provided.

        Returns:
            True if the account was deleted.
            False if no account was found.
        """
        return AccountManager.delete(filename=filename, name=name, channel=channel)

    @staticmethod
    def _get_channel_for_auth(auth: str) -> str:
        """Returns channel type based on auth"""
        if auth == "legacy":
            return "ibm_quantum"
        return "ibm_cloud"

    @staticmethod
    def save_account(
        token: Optional[str] = None,
        url: Optional[str] = None,
        instance: Optional[str] = None,
        channel: Optional[ChannelType] = None,
        filename: Optional[str] = None,
        name: Optional[str] = None,
        proxies: Optional[dict] = None,
        verify: Optional[bool] = None,
        overwrite: Optional[bool] = False,
    ) -> None:
        """Save the account to disk for future use.

        Args:
            token: IBM Cloud API key or IBM Quantum API token.
            url: The API URL.
                Defaults to https://cloud.ibm.com (ibm_cloud) or
                https://auth.quantum-computing.ibm.com/api (ibm_quantum).
            instance: The CRN (ibm_cloud) or hub/group/project (ibm_quantum).
            channel: Channel type. `ibm_cloud` or `ibm_quantum`.
            filename: Full path of the file where the account is saved.
            name: Name of the account to save.
            proxies: Proxy configuration. Supported optional keys are
                ``urls`` (a dictionary mapping protocol or protocol and host to the URL of the proxy,
                documented at https://docs.python-requests.org/en/latest/api/#requests.Session.proxies),
                ``username_ntlm``, ``password_ntlm`` (username and password to enable NTLM user
                authentication)
            verify: Verify the server's TLS certificate.
            overwrite: ``True`` if the existing account is to be overwritten.
        """

        AccountManager.save(
            token=token,
            url=url,
            instance=instance,
            channel=channel,
            filename=filename,
            name=name,
            proxies=ProxyConfiguration(**proxies) if proxies else None,
            verify=verify,
            overwrite=overwrite,
        )

    @staticmethod
    def saved_accounts(
        default: Optional[bool] = None,
        channel: Optional[ChannelType] = None,
        filename: Optional[str] = None,
        name: Optional[str] = None,
    ) -> dict:
        """List the accounts saved on disk.

        Args:
            default: If set to True, only default accounts are returned.
            channel: Channel type. `ibm_cloud` or `ibm_quantum`.
            filename: Name of file whose accounts are returned.
            name: If set, only accounts with the given name are returned.

        Returns:
            A dictionary with information about the accounts saved on disk.

        Raises:
            ValueError: If an invalid account is found on disk.
        """
        return dict(
            map(
                lambda kv: (kv[0], Account.to_saved_format(kv[1])),
                AccountManager.list(
                    default=default, channel=channel, filename=filename, name=name
                ).items(),
            ),
        )

    def backend(
        self,
        name: str = None,
        instance: Optional[str] = None,
    ) -> Backend:
        """Return a single backend matching the specified filtering.

        Args:
            name: Name of the backend.
            instance: This is only supported for ``ibm_quantum`` runtime and is in the
                hub/group/project format. If an instance is not given, among the providers
                with access to the backend, a premium provider will be priotized.
                For users without access to a premium provider, the default open provider will be used.

        Returns:
            Backend: A backend matching the filtering.

        Raises:
            QiskitBackendNotFoundError: if no backend could be found.
        """
        # pylint: disable=arguments-differ, line-too-long
        backends = self.backends(name, instance=instance)
        if not backends:
            cloud_msg_url = ""
            if self._channel == "ibm_cloud":
                cloud_msg_url = (
                    " Learn more about available backends here "
                    "https://cloud.ibm.com/docs/quantum-computing?topic=quantum-computing-choose-backend "
                )
            raise QiskitBackendNotFoundError(
                "No backend matches the criteria." + cloud_msg_url
            )
        return backends[0]

    def get_backend(self, name: str = None, **kwargs: Any) -> Backend:
        return self.backend(name, **kwargs)

    def pprint_programs(
        self,
        refresh: bool = False,
        detailed: bool = False,
        limit: int = 20,
        skip: int = 0,
    ) -> None:
        """Pretty print information about available runtime programs.

        Args:
            refresh: If ``True``, re-query the server for the programs. Otherwise
                return the cached value.
            detailed: If ``True`` print all details about available runtime programs.
            limit: The number of programs returned at a time. Default and maximum
                value of 20.
            skip: The number of programs to skip.
        """
        programs = self.programs(refresh, limit, skip)
        for prog in programs:
            print("=" * 50)
            if detailed:
                print(str(prog))
            else:
                print(
                    f"{prog.program_id}:",
                )
                print(f"  Name: {prog.name}")
                print(f"  Description: {prog.description}")

    def programs(
        self, refresh: bool = False, limit: int = 20, skip: int = 0
    ) -> List[RuntimeProgram]:
        """Return available runtime programs.

        Currently only program metadata is returned.

        Args:
            refresh: If ``True``, re-query the server for the programs. Otherwise
                return the cached value.
            limit: The number of programs returned at a time. ``None`` means no limit.
            skip: The number of programs to skip.

        Returns:
            A list of runtime programs.
        """
        if skip is None:
            skip = 0
        if not self._programs or refresh:
            self._programs = {}
            current_page_limit = 20
            offset = 0
            while True:
                response = self._api_client.list_programs(
                    limit=current_page_limit, skip=offset
                )
                program_page = response.get("programs", [])
                # count is the total number of programs that would be returned if
                # there was no limit or skip
                count = response.get("count", 0)
                if limit is None:
                    limit = count
                for prog_dict in program_page:
                    program = self._to_program(prog_dict)
                    self._programs[program.program_id] = program
                num_cached_programs = len(self._programs)
                if num_cached_programs == count or num_cached_programs >= (
                    limit + skip
                ):
                    # Stop if there are no more programs returned by the server or
                    # if the number of cached programs is greater than the sum of limit and skip
                    break
                offset += len(program_page)
        if limit is None:
            limit = len(self._programs)
        return list(self._programs.values())[skip : limit + skip]

    def program(self, program_id: str, refresh: bool = False) -> RuntimeProgram:
        """Retrieve a runtime program.

        Currently only program metadata is returned.

        Args:
            program_id: Program ID.
            refresh: If ``True``, re-query the server for the program. Otherwise
                return the cached value.

        Returns:
            Runtime program.

        Raises:
            RuntimeProgramNotFound: If the program does not exist.
            IBMRuntimeError: If the request failed.
        """
        if program_id not in self._programs or refresh:
            try:
                response = self._api_client.program_get(program_id)
            except RequestsApiError as ex:
                if ex.status_code == 404:
                    raise RuntimeProgramNotFound(
                        f"Program not found: {ex.message}"
                    ) from None
                raise IBMRuntimeError(f"Failed to get program: {ex}") from None

            self._programs[program_id] = self._to_program(response)

        return self._programs[program_id]

    def _to_program(self, response: Dict) -> RuntimeProgram:
        """Convert server response to ``RuntimeProgram`` instances.

        Args:
            response: Server response.

        Returns:
            A ``RuntimeProgram`` instance.
        """
        backend_requirements = {}
        parameters = {}
        return_values = {}
        interim_results = {}
        if "spec" in response:
            backend_requirements = response["spec"].get("backend_requirements", {})
            parameters = response["spec"].get("parameters", {})
            return_values = response["spec"].get("return_values", {})
            interim_results = response["spec"].get("interim_results", {})

        return RuntimeProgram(
            program_name=response["name"],
            program_id=response["id"],
            description=response.get("description", ""),
            parameters=parameters,
            return_values=return_values,
            interim_results=interim_results,
            max_execution_time=response.get("cost", 0),
            creation_date=response.get("creation_date", ""),
            update_date=response.get("update_date", ""),
            backend_requirements=backend_requirements,
            is_public=response.get("is_public", False),
            data=response.get("data", ""),
            api_client=self._api_client,
        )

    def run(
        self,
        program_id: str,
        inputs: Union[Dict, ParameterNamespace],
        options: Optional[Union[RuntimeOptions, Dict]] = None,
        callback: Optional[Callable] = None,
        result_decoder: Optional[
            Union[Type[ResultDecoder], Sequence[Type[ResultDecoder]]]
        ] = None,
        session_id: Optional[str] = None,
        start_session: Optional[bool] = False,
    ) -> RuntimeJob:
        """Execute the runtime program.

        Args:
            program_id: Program ID.
            inputs: Program input parameters. These input values are passed
                to the runtime program.
            options: Runtime options that control the execution environment.
                See :class:`RuntimeOptions` for all available options.

            callback: Callback function to be invoked for any interim results and final result.
                The callback function will receive 2 positional parameters:

                    1. Job ID
                    2. Job result.

            result_decoder: A :class:`ResultDecoder` subclass used to decode job results.
                If more than one decoder is specified, the first is used for interim results and
                the second final results. If not specified, a program-specific decoder or the default
                ``ResultDecoder`` is used.
            session_id: Job ID of the first job in a runtime session.
            start_session: Set to True to explicitly start a runtime session. Defaults to False.

        Returns:
            A ``RuntimeJob`` instance representing the execution.

        Raises:
            IBMInputValueError: If input is invalid.
            RuntimeProgramNotFound: If the program cannot be found.
            IBMRuntimeError: An error occurred running the program.
        """

        qrt_options: RuntimeOptions = options
        if options is None:
            qrt_options = RuntimeOptions()
        elif isinstance(options, Dict):
            qrt_options = RuntimeOptions(**options)

        # If using params object, extract as dictionary.
        if isinstance(inputs, ParameterNamespace):
            inputs.validate()
            inputs = vars(inputs)

        qrt_options.validate(channel=self.channel)

        hgp_name = None
        if self._channel == "ibm_quantum":
            # Find the right hgp
            hgp = self._get_hgp(
                instance=qrt_options.instance, backend_name=qrt_options.backend
            )
            hgp_name = hgp.name
        backend = self.backend(name=qrt_options.backend, instance=hgp_name)
        status = backend.status()
<<<<<<< HEAD
        if status.operational is True and not status.status_msg == "active":
            warnings.warn(
                f"The backend {backend.name} is currently {status.status_msg}."
            )
=======
        if status.operational is True and status.status_msg != "active":
            warnings.warn(f"The backend {backend.name} is currently paused.")
>>>>>>> 278fe2d9

        try:
            response = self._api_client.program_run(
                program_id=program_id,
                backend_name=qrt_options.backend,
                params=inputs,
                image=qrt_options.image,
                hgp=hgp_name,
                log_level=qrt_options.log_level,
                session_id=session_id,
                job_tags=qrt_options.job_tags,
                max_execution_time=qrt_options.max_execution_time,
                start_session=start_session,
                session_time=qrt_options.session_time,
            )
        except RequestsApiError as ex:
            if ex.status_code == 404:
                raise RuntimeProgramNotFound(
                    f"Program not found: {ex.message}"
                ) from None
            raise IBMRuntimeError(f"Failed to run program: {ex}") from None

        backend = self.backend(name=response["backend"], instance=hgp_name)

        job = RuntimeJob(
            backend=backend,
            api_client=self._api_client,
            client_params=self._client_params,
            job_id=response["id"],
            program_id=program_id,
            params=inputs,
            user_callback=callback,
            result_decoder=result_decoder,
            image=qrt_options.image,
            service=self,
        )
        return job

    def upload_program(
        self, data: str, metadata: Optional[Union[Dict, str]] = None
    ) -> str:
        """Upload a runtime program.

        In addition to program data, the following program metadata is also
        required:

            - name
            - max_execution_time

        Program metadata can be specified using the `metadata` parameter or
        individual parameter (for example, `name` and `description`). If the
        same metadata field is specified in both places, the individual parameter
        takes precedence. For example, if you specify::

            upload_program(metadata={"name": "name1"}, name="name2")

        ``name2`` will be used as the program name.

        Args:
            data: Program data or path of the file containing program data to upload.
            metadata: Name of the program metadata file or metadata dictionary.
                A metadata file needs to be in the JSON format. The ``parameters``,
                ``return_values``, and ``interim_results`` should be defined as JSON Schema.
                See :file:`program/program_metadata_sample.json` for an example. The
                fields in metadata are explained below.

                * name: Name of the program. Required.
                * max_execution_time: Maximum execution time in seconds. Required.
                * description: Program description.
                * is_public: Whether the runtime program should be visible to the public.
                                    The default is ``False``.
                * spec: Specifications for backend characteristics and input parameters
                    required to run the program, interim results and final result.

                    * backend_requirements: Backend requirements.
                    * parameters: Program input parameters in JSON schema format.
                    * return_values: Program return values in JSON schema format.
                    * interim_results: Program interim results in JSON schema format.

        Returns:
            Program ID.

        Raises:
            IBMInputValueError: If required metadata is missing.
            RuntimeDuplicateProgramError: If a program with the same name already exists.
            IBMNotAuthorizedError: If you are not authorized to upload programs.
            IBMRuntimeError: If the upload failed.
        """
        program_metadata = self._read_metadata(metadata=metadata)

        for req in ["name", "max_execution_time"]:
            if req not in program_metadata or not program_metadata[req]:
                raise IBMInputValueError(f"{req} is a required metadata field.")

        if "def main(" not in data:
            # This is the program file
            with open(data, "r", encoding="utf-8") as file:
                data = file.read()

        try:
            program_data = to_base64_string(data)
            response = self._api_client.program_create(
                program_data=program_data, **program_metadata
            )
        except RequestsApiError as ex:
            if ex.status_code == 409:
                raise RuntimeDuplicateProgramError(
                    "Program with the same name already exists."
                ) from None
            if ex.status_code == 403:
                raise IBMNotAuthorizedError(
                    "You are not authorized to upload programs."
                ) from None
            raise IBMRuntimeError(f"Failed to create program: {ex}") from None
        return response["id"]

    def _read_metadata(self, metadata: Optional[Union[Dict, str]] = None) -> Dict:
        """Read metadata.

        Args:
            metadata: Name of the program metadata file or metadata dictionary.

        Returns:
            Return metadata.
        """
        upd_metadata: dict = {}
        if metadata is not None:
            if isinstance(metadata, str):
                with open(metadata, "r", encoding="utf-8") as file:
                    upd_metadata = json.load(file)
            else:
                upd_metadata = metadata
        # TODO validate metadata format
        metadata_keys = [
            "name",
            "max_execution_time",
            "description",
            "spec",
            "is_public",
        ]
        return {key: val for key, val in upd_metadata.items() if key in metadata_keys}

    def update_program(
        self,
        program_id: str,
        data: str = None,
        metadata: Optional[Union[Dict, str]] = None,
        name: str = None,
        description: str = None,
        max_execution_time: int = None,
        spec: Optional[Dict] = None,
    ) -> None:
        """Update a runtime program.

        Program metadata can be specified using the `metadata` parameter or
        individual parameters, such as `name` and `description`. If the
        same metadata field is specified in both places, the individual parameter
        takes precedence.

        Args:
            program_id: Program ID.
            data: Program data or path of the file containing program data to upload.
            metadata: Name of the program metadata file or metadata dictionary.
            name: New program name.
            description: New program description.
            max_execution_time: New maximum execution time.
            spec: New specifications for backend characteristics, input parameters,
                interim results and final result.

        Raises:
            RuntimeProgramNotFound: If the program doesn't exist.
            IBMRuntimeError: If the request failed.
        """
        if not any([data, metadata, name, description, max_execution_time, spec]):
            warnings.warn(
                "None of the 'data', 'metadata', 'name', 'description', "
                "'max_execution_time', or 'spec' parameters is specified. "
                "No update is made."
            )
            return

        if data:
            if "def main(" not in data:
                # This is the program file
                with open(data, "r", encoding="utf-8") as file:
                    data = file.read()
            data = to_base64_string(data)

        if metadata:
            metadata = self._read_metadata(metadata=metadata)
        combined_metadata = self._merge_metadata(
            metadata=metadata,
            name=name,
            description=description,
            max_execution_time=max_execution_time,
            spec=spec,
        )

        try:
            self._api_client.program_update(
                program_id, program_data=data, **combined_metadata
            )
        except RequestsApiError as ex:
            if ex.status_code == 404:
                raise RuntimeProgramNotFound(
                    f"Program not found: {ex.message}"
                ) from None
            raise IBMRuntimeError(f"Failed to update program: {ex}") from None

        if program_id in self._programs:
            program = self._programs[program_id]
            program._refresh()

    def _merge_metadata(self, metadata: Optional[Dict] = None, **kwargs: Any) -> Dict:
        """Merge multiple copies of metadata.
        Args:
            metadata: Program metadata.
            **kwargs: Additional metadata fields to overwrite.
        Returns:
            Merged metadata.
        """
        merged = {}
        metadata = metadata or {}
        metadata_keys = ["name", "max_execution_time", "description", "spec"]
        for key in metadata_keys:
            if kwargs.get(key, None) is not None:
                merged[key] = kwargs[key]
            elif key in metadata.keys():
                merged[key] = metadata[key]
        return merged

    def delete_program(self, program_id: str) -> None:
        """Delete a runtime program.

        Args:
            program_id: Program ID.

        Raises:
            RuntimeProgramNotFound: If the program doesn't exist.
            IBMRuntimeError: If the request failed.
        """
        try:
            self._api_client.program_delete(program_id=program_id)
        except RequestsApiError as ex:
            if ex.status_code == 404:
                raise RuntimeProgramNotFound(
                    f"Program not found: {ex.message}"
                ) from None
            raise IBMRuntimeError(f"Failed to delete program: {ex}") from None

        if program_id in self._programs:
            del self._programs[program_id]

    def set_program_visibility(self, program_id: str, public: bool) -> None:
        """Sets a program's visibility.

        Args:
            program_id: Program ID.
            public: If ``True``, make the program visible to all.
                If ``False``, make the program visible to just your account.

        Raises:
            RuntimeProgramNotFound: if program not found (404)
            IBMRuntimeError: if update failed (401, 403)
        """
        try:
            self._api_client.set_program_visibility(program_id, public)
        except RequestsApiError as ex:
            if ex.status_code == 404:
                raise RuntimeProgramNotFound(
                    f"Program not found: {ex.message}"
                ) from None
            raise IBMRuntimeError(f"Failed to set program visibility: {ex}") from None

        if program_id in self._programs:
            program = self._programs[program_id]
            program._is_public = public

    def job(self, job_id: str) -> RuntimeJob:
        """Retrieve a runtime job.

        Args:
            job_id: Job ID.

        Returns:
            Runtime job retrieved.

        Raises:
            RuntimeJobNotFound: If the job doesn't exist.
            IBMRuntimeError: If the request failed.
        """
        try:
            response = self._api_client.job_get(job_id)
        except RequestsApiError as ex:
            if ex.status_code == 404:
                raise RuntimeJobNotFound(f"Job not found: {ex.message}") from None
            raise IBMRuntimeError(f"Failed to delete job: {ex}") from None
        return self._decode_job(response)

    def jobs(
        self,
        limit: Optional[int] = 10,
        skip: int = 0,
        backend_name: Optional[str] = None,
        pending: bool = None,
        program_id: str = None,
        instance: Optional[str] = None,
        job_tags: Optional[List[str]] = None,
        session_id: Optional[str] = None,
        created_after: Optional[datetime] = None,
        created_before: Optional[datetime] = None,
        descending: bool = True,
    ) -> List[RuntimeJob]:
        """Retrieve all runtime jobs, subject to optional filtering.

        Args:
            limit: Number of jobs to retrieve. ``None`` means no limit.
            skip: Starting index for the job retrieval.
            backend_name: Name of the backend to retrieve jobs from.
            pending: Filter by job pending state. If ``True``, 'QUEUED' and 'RUNNING'
                jobs are included. If ``False``, 'DONE', 'CANCELLED' and 'ERROR' jobs
                are included.
            program_id: Filter by Program ID.
            instance: This is only supported for ``ibm_quantum`` runtime and is in the
                hub/group/project format.
            job_tags: Filter by tags assigned to jobs. Matched jobs are associated with all tags.
            session_id: Job ID of the first job in a runtime session.
            created_after: Filter by the given start date, in local time. This is used to
                find jobs whose creation dates are after (greater than or equal to) this
                local date/time.
            created_before: Filter by the given end date, in local time. This is used to
                find jobs whose creation dates are before (less than or equal to) this
                local date/time.
            descending: If ``True``, return the jobs in descending order of the job
                creation date (i.e. newest first) until the limit is reached.

        Returns:
            A list of runtime jobs.

        Raises:
            IBMInputValueError: If an input value is invalid.
        """
        hub = group = project = None
        if instance:
            if self._channel == "ibm_cloud":
                raise IBMInputValueError(
                    "The 'instance' keyword is only supported for ``ibm_quantum`` runtime."
                )
            hub, group, project = from_instance_format(instance)

        job_responses = []  # type: List[Dict[str, Any]]
        current_page_limit = limit or 20
        offset = skip

        while True:
            jobs_response = self._api_client.jobs_get(
                limit=current_page_limit,
                skip=offset,
                backend_name=backend_name,
                pending=pending,
                program_id=program_id,
                hub=hub,
                group=group,
                project=project,
                job_tags=job_tags,
                session_id=session_id,
                created_after=created_after,
                created_before=created_before,
                descending=descending,
            )
            job_page = jobs_response["jobs"]
            # count is the total number of jobs that would be returned if
            # there was no limit or skip
            count = jobs_response["count"]

            job_responses += job_page

            if len(job_responses) == count - skip:
                # Stop if there are no more jobs returned by the server.
                break

            if limit:
                if len(job_responses) >= limit:
                    # Stop if we have reached the limit.
                    break
                current_page_limit = limit - len(job_responses)
            else:
                current_page_limit = 20

            offset += len(job_page)

        return [self._decode_job(job) for job in job_responses]

    def delete_job(self, job_id: str) -> None:
        """Delete a runtime job.

        Note that this operation cannot be reversed.

        Args:
            job_id: ID of the job to delete.

        Raises:
            RuntimeJobNotFound: If the job doesn't exist.
            IBMRuntimeError: If the request failed.
        """
        try:
            self._api_client.job_delete(job_id)
        except RequestsApiError as ex:
            if ex.status_code == 404:
                raise RuntimeJobNotFound(f"Job not found: {ex.message}") from None
            raise IBMRuntimeError(f"Failed to delete job: {ex}") from None

    def _decode_job(self, raw_data: Dict) -> RuntimeJob:
        """Decode job data received from the server.

        Args:
            raw_data: Raw job data received from the server.

        Returns:
            Decoded job data.
        """
        instance = None
        if self._channel == "ibm_quantum":
            hub = raw_data.get("hub")
            group = raw_data.get("group")
            project = raw_data.get("project")
            if all([hub, group, project]):
                instance = to_instance_format(hub, group, project)
        # Try to find the right backend
        try:
            if "backend" in raw_data:
                backend = self.backend(raw_data["backend"], instance=instance)
            else:
                backend = None
        except QiskitBackendNotFoundError:
            backend = ibm_backend.IBMRetiredBackend.from_name(
                backend_name=raw_data["backend"],
                api=None,
            )

        params = raw_data.get("params", {})
        if isinstance(params, list):
            if len(params) > 0:
                params = params[0]
            else:
                params = {}
        if not isinstance(params, str):
            params = json.dumps(params)

        decoded = json.loads(params, cls=RuntimeDecoder)
        return RuntimeJob(
            backend=backend,
            api_client=self._api_client,
            client_params=self._client_params,
            service=self,
            job_id=raw_data["id"],
            program_id=raw_data.get("program", {}).get("id", ""),
            params=decoded,
            creation_date=raw_data.get("created", None),
            session_id=raw_data.get("session_id"),
            tags=raw_data.get("tags"),
        )

    def least_busy(
        self,
        min_num_qubits: Optional[int] = None,
        instance: Optional[str] = None,
        filters: Optional[Callable[[List["ibm_backend.IBMBackend"]], bool]] = None,
        **kwargs: Any,
    ) -> ibm_backend.IBMBackend:
        """Return the least busy available backend.

        Args:
            min_num_qubits: Minimum number of qubits the backend has to have.
            instance: This is only supported for ``ibm_quantum`` runtime and is in the
                hub/group/project format.
            filters: Filters can be defined as for the :meth:`backends` method.
                An example to get the operational backends with 5 qubits::

                    QiskitRuntimeService.least_busy(n_qubits=5, operational=True)

        Returns:
            The backend with the fewest number of pending jobs.

        Raises:
            QiskitBackendNotFoundError: If no backend matches the criteria.
        """
        backends = self.backends(
            min_num_qubits=min_num_qubits, instance=instance, filters=filters, **kwargs
        )
        candidates = []
        for back in backends:
            backend_status = back.status()
            if not backend_status.operational or backend_status.status_msg != "active":
                continue
            candidates.append(back)
        if not candidates:
            raise QiskitBackendNotFoundError("No backend matches the criteria.")
        return min(candidates, key=lambda b: b.status().pending_jobs)

    @property
    def auth(self) -> str:
        """Return the authentication type used.

        Returns:
            The authentication type used.
        """
        return "cloud" if self._channel == "ibm_cloud" else "legacy"

    @property
    def channel(self) -> str:
        """Return the channel type used.

        Returns:
            The channel type used.
        """
        return self._channel

    @property
    def runtime(self):  # type:ignore
        """Return self for compatibility with IBMQ provider.

        Returns:
            self
        """
        return self

    def __repr__(self) -> str:
        return "<{}>".format(self.__class__.__name__)<|MERGE_RESOLUTION|>--- conflicted
+++ resolved
@@ -1009,15 +1009,10 @@
             hgp_name = hgp.name
         backend = self.backend(name=qrt_options.backend, instance=hgp_name)
         status = backend.status()
-<<<<<<< HEAD
-        if status.operational is True and not status.status_msg == "active":
+        if status.operational is True and status.status_msg != "active":
             warnings.warn(
                 f"The backend {backend.name} is currently {status.status_msg}."
             )
-=======
-        if status.operational is True and status.status_msg != "active":
-            warnings.warn(f"The backend {backend.name} is currently paused.")
->>>>>>> 278fe2d9
 
         try:
             response = self._api_client.program_run(
