--- conflicted
+++ resolved
@@ -53,14 +53,7 @@
 from .utils.hgp import to_instance_format, from_instance_format
 from .api.client_parameters import ClientParameters
 from .runtime_options import RuntimeOptions
-<<<<<<< HEAD
-=======
 from .ibm_backend import IBMBackend
-from .utils.deprecation import (
-    deprecate_function,
-    deprecate_arguments,
-)
->>>>>>> 7acaae8f
 
 logger = logging.getLogger(__name__)
 
