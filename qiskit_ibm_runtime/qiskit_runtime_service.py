# This code is part of Qiskit.
#
# (C) Copyright IBM 2022.
#
# This code is licensed under the Apache License, Version 2.0. You may
# obtain a copy of this license in the LICENSE.txt file in the root directory
# of this source tree or at http://www.apache.org/licenses/LICENSE-2.0.
#
# Any modifications or derivative works of this code must retain this
# copyright notice, and modified files need to carry a notice indicating
# that they have been altered from the originals.

"""Qiskit runtime service."""

import logging
import traceback
import warnings
from datetime import datetime
from collections import OrderedDict
from typing import Dict, Callable, Optional, Union, List, Any, Type, Sequence

from qiskit.providers.backend import BackendV2 as Backend
from qiskit.providers.exceptions import QiskitBackendNotFoundError
from qiskit.providers.providerutils import filter_backends

from qiskit_ibm_runtime import ibm_backend
from .proxies import ProxyConfiguration
from .utils import is_crn
from .utils.hgp import to_instance_format, from_instance_format
from .utils.backend_decoder import configuration_from_server_data

from .accounts import AccountManager, Account, ChannelType, RegionType, PlanType
from .api.clients import AuthClient, VersionClient
from .api.clients.runtime import RuntimeClient
from .api.exceptions import RequestsApiError
from .constants import QISKIT_IBM_RUNTIME_API_URL
from .exceptions import IBMNotAuthorizedError, IBMInputValueError, IBMAccountError
from .exceptions import IBMRuntimeError, RuntimeProgramNotFound, RuntimeJobNotFound
from .hub_group_project import HubGroupProject  # pylint: disable=cyclic-import
from .utils.result_decoder import ResultDecoder
from .runtime_job import RuntimeJob
from .runtime_job_v2 import RuntimeJobV2
from .utils import validate_job_tags
from .api.client_parameters import ClientParameters
from .runtime_options import RuntimeOptions
from .ibm_backend import IBMBackend
from .models import QasmBackendConfiguration

logger = logging.getLogger(__name__)

SERVICE_NAME = "runtime"


class QiskitRuntimeService:
    """Class for interacting with the Qiskit Runtime service."""

    def __new__(cls, *args, **kwargs):  # type: ignore[no-untyped-def]
        channel = kwargs.get("channel", None)
        if channel == "local":
            # pylint: disable=import-outside-toplevel
            from .fake_provider.local_service import QiskitRuntimeLocalService

            return super().__new__(QiskitRuntimeLocalService)
        else:
            return super().__new__(cls)

    def __init__(
        self,
        channel: Optional[ChannelType] = None,
        token: Optional[str] = None,
        url: Optional[str] = None,
        filename: Optional[str] = None,
        name: Optional[str] = None,
        instance: Optional[str] = None,
        proxies: Optional[dict] = None,
        verify: Optional[bool] = None,
        private_endpoint: Optional[bool] = None,
        url_resolver: Optional[Callable[[str, str, Optional[bool]], str]] = None,
        region: Optional[str] = None,
        plans_preference: Optional[List[str]] = None,
    ) -> None:
        """QiskitRuntimeService constructor.

        An account is selected in the following order:
            - If a ``filename`` is specified, account details will be loaded from ``filename``,
                else they will be loaded from the default configuration file.
            - If ``name`` is specified, the corresponding account details will be loaded from
                the configuration file, including ``channel``, ``token``, ``instance``, ``region``
                (only ``"ibm_cloud"`` and ``"ibm_quantum_platform"``),
                ``plans_preference` (only ``"ibm_cloud"`` and ``"ibm_quantum_platform"``),
                and the advanced configuration parameters: ``url``, ``url_resolver``,
                ``private_endpoint``,  ``verify``, and  ``proxies``.
            - If ``channel`` is specified, the default account details for that channel will be
                loaded from the configuration file, else, the account details will be loaded
                from the ``default_channel`` defined in the configuration file.
            - Any loaded details will be overwritten by the corresponding parameter in the
                service constructor.

        The minimum required information for service authentication to a non-local channel is the
        ``token``. The ``local`` channel doesn't require authentication.
        For the ``"ibm_cloud"`` and ``"ibm_quantum_platform"`` channels it is recommended
        to provide the relevant ``instance`` to minimize API calls. If an ``instance`` is not defined,
        the service will fetch all instances accessible within the account, filtered by
        ``region`` and ``plans_preference``.

        Args:
<<<<<<< HEAD
            Optional[ChannelType] channel: Channel type. ``ibm_quantum``, ``ibm_cloud``,
                ``ibm_quantum_platform`` or ``local``.
                The ``ibm_quantum`` channel is deprecated and will be removed no earlier than
                July 1st 2025, ``ibm_quantum_platform``, which points to the new Quantum Platform
                cloud API (https://quantum.cloud.ibm.com) should be used instead.
                For help migrating to the alternative channels, review the `migration guide.
                <https://quantum.cloud.ibm.com/docs/migration-guides/classic-iqp-to-cloud-iqp>`_
                If ``local`` is selected, the local testing mode will be used, and
                primitive queries will run on a local simulator. For more details, check the
                `Qiskit Runtime local testing mode
                <https://docs.quantum.ibm.com/guides/local-testing-mode>`_  documentation.
=======
            Optional[ChannelType] channel: Channel type. ``ibm_cloud``, ``ibm_quantum`` or
             ``local``. If ``local`` is selected, the local testing mode will be used, and
             primitive queries will run on a local simulator.
             For more details, check the `Qiskit Runtime local testing mode
             <https://quantum.cloud.ibm.com/docs/guides/local-testing-mode>`_ documentation.
             The ``ibm_quantum`` channel is deprecated and the ``ibm_cloud``
             channel should be used instead. For help, review the `migration guide
             <https://quantum.cloud.ibm.com/docs/migration-guides/classic-iqp-to-cloud-iqp>`_.
>>>>>>> 37c44f71
            Optional[str] token: IBM Cloud API key or IBM Quantum API token.
            Optional[str] url: The API URL.
                Defaults to https://cloud.ibm.com (``ibm_cloud``),
                https://quantum.cloud.ibm.com  (``ibm_quantum_platform``) or
                https://auth.quantum.ibm.com/api (``ibm_quantum``).
            Optional[str] filename: Full path of the file where the account is created.
                Default: _DEFAULT_ACCOUNT_CONFIG_JSON_FILE
            Optional[str] name: Name of the account to load.
            Optional[str] instance: The service instance to use.
                For ``ibm_cloud`` and ``ibm_quantum_platform``, this is the Cloud Resource
                Name (CRN) or the service name. If set, it will define a default instance for
                service instantiation, if not set, the service will fetch all instances accessible
                within the account. For ``ibm_quantum``, this is the hub/group/project specification.
            Optional[dict] proxies: Proxy configuration. Supported optional keys are
                ``urls`` (a dictionary mapping protocol or protocol and host to the URL of the proxy,
                documented at https://docs.python-requests.org/en/latest/api/#requests.Session.proxies),
                ``username_ntlm``, ``password_ntlm`` (username and password to enable NTLM user
                authentication)
            Optional[bool] verify: Whether to verify the server's TLS certificate.
            Optional[bool] private_endpoint: Connect to private API URL.
            Optional[Callable] url_resolver: Function used to resolve the runtime url.
            Optional[str] region: Set a region preference for the ``ibm_cloud`` or
                ``ibm_quantum_platform`` channel. Accepted values are ``us-east`` or ``eu-de``.
                An instance with
                this region will be prioritized if an instance is not passed in.
            Optional[List[str]] plans_preference: A list of account types, ordered by preference,
                for the ``ibm_cloud`` or ``ibm_quantum_platform`` channel.
                An instance with the first value in the list will be prioritized if an instance
                is not passed in.

        Returns:
            An instance of QiskitRuntimeService or QiskitRuntimeLocalService for local channel.

        Raises:
            IBMInputValueError: If an input is invalid.
        """
        super().__init__()
        self._all_instances: List[Dict[str, str]] = []
        self._saved_instances: List[str] = []
        self._account = self._discover_account(
            token=token,
            url=url,
            instance=instance,
            channel=channel,
            filename=filename,
            name=name,
            proxies=ProxyConfiguration(**proxies) if proxies else None,
            verify=verify,
        )

        if private_endpoint is not None:
            self._account.private_endpoint = private_endpoint

        self._client_params = ClientParameters(
            channel=self._account.channel,
            token=self._account.token,
            url=self._account.url,
            instance=self._account.instance,
            proxies=self._account.proxies,
            verify=self._account.verify,
            private_endpoint=self._account.private_endpoint,
            url_resolver=url_resolver,
        )

        self._channel = self._account.channel
        self._backend_allowed_list: List[str] = []
        self._url_resolver = url_resolver
        self._backend_configs: Dict[str, QasmBackendConfiguration] = {}

        if self._channel in ["ibm_cloud", "ibm_quantum_platform"]:
            self._default_instance = False
            self._active_api_client = RuntimeClient(self._client_params)
            if instance is not None:
                self._api_clients = {instance: RuntimeClient(self._client_params)}
            else:
                self._api_clients = {}
            self._cached_backend_objs: List[IBMBackend] = []
            if self._account.instance:
                self._default_instance = True
            self._backend_instance_groups: List[Dict[str, Any]] = []
            self._region = region or self._account.region
            self._plans_preference = plans_preference or self._account.plans_preference

        else:
            warnings.warn(
                'The "ibm_quantum" channel option is deprecated and will be sunset on 1 July. '
                'After this date, "ibm_cloud", "ibm_quantum_platform", and "local" will be the '
                "only valid channels. For information on migrating to the new IBM Quantum Platform, "
                "review the migration guide "
                "https://quantum.cloud.ibm.com/docs/migration-guides/classic-iqp-to-cloud-iqp .",
                DeprecationWarning,
                stacklevel=2,
            )
            auth_client = self._authenticate_ibm_quantum_account(self._client_params)
            # Update client parameters to use authenticated values.
            self._client_params.url = auth_client.current_service_urls()["services"]["runtime"]
            self._client_params.token = auth_client.current_access_token()
            self._hgps = self._initialize_hgps(auth_client)
            self._backend_allowed_list = sorted(
                set(sum([hgp.backends for hgp in self._hgps.values()], []))
            )
            self._active_api_client = RuntimeClient(self._client_params)
            self._api_clients = {}
            for hgp in self._hgps:
                self._api_clients.update({hgp: self._active_api_client})

            self._current_instance = self._account.instance
            if not self._current_instance:
                self._current_instance = self._get_hgp().name
                logger.info("Default instance: %s", self._current_instance)

    def _discover_backends_from_instance(self, instance: str) -> List[str]:
        """Retrieve all backends from the given instance for
        ibm_cloud and ibm_quantum_platform channels."""
        # TODO refactor this, this is the slowest part
        # ntc 5779 would make things a lot faster - get list of backends
        # from global search API call
        try:
            if instance not in self._api_clients:
                new_client = self._create_new_cloud_api_client(instance)
                self._api_clients.update({instance: new_client})
                self._active_api_client = new_client
            return self._active_api_client.list_backends()
        # On staging there some invalid instances returned that 403 when retrieving backends
        except Exception:  # pylint: disable=broad-except
            logger.warning("Invalid instance %s", instance)
            return []

    def _create_new_cloud_api_client(self, instance: str) -> RuntimeClient:
        """Create a new api_client given an instance for
        ibm_cloud and ibm_quantum_platform channels."""
        self._client_params = ClientParameters(
            channel=self._account.channel,
            token=self._account.token,
            url=self._account.url,
            instance=instance,
            proxies=self._account.proxies,
            verify=self._account.verify,
            private_endpoint=self._account.private_endpoint,
            url_resolver=self._url_resolver,
        )
        return RuntimeClient(self._client_params)

    def _filter_instances_by_saved_preferences(self) -> None:
        """Filter instances by saved region and plan preferences
        for ibm_cloud and ibm_quantum_platform channels."""
        if self._region:
            self._backend_instance_groups = [
                d for d in self._backend_instance_groups if self._region in d["crn"]
            ]

        if self._plans_preference:
            plans = [plan.lower() for plan in self._plans_preference]
            # We should filter out the other instances, minimize api calls
            filtered_groups = [
                group for group in self._backend_instance_groups if group["plan"] in plans
            ]
            if filtered_groups:
                self._backend_instance_groups = sorted(
                    filtered_groups, key=lambda d: plans.index(d["plan"])
                )
            else:
                raise ValueError(
                    f"No matching plans found for the plans listed in the",
                    "preference list self._plans_preference}",
                )

    def _discover_account(
        self,
        token: Optional[str] = None,
        url: Optional[str] = None,
        instance: Optional[str] = None,
        channel: Optional[ChannelType] = None,
        filename: Optional[str] = None,
        name: Optional[str] = None,
        proxies: Optional[ProxyConfiguration] = None,
        verify: Optional[bool] = None,
    ) -> Account:
        """Discover account for ibm_quantum, ibm_cloud and ibm_quantum_platform channels."""
        account = None
        verify_ = verify or True
        if name:
            if filename:
                if any([channel, token, url]):
                    logger.warning(
                        "Loading account from file %s with name %s. Any input "
                        "'channel', 'token' or 'url' are ignored.",
                        filename,
                        name,
                    )
            else:
                if any([channel, token, url]):
                    logger.warning(
                        "Loading account with name %s. Any input "
                        "'channel', 'token' or 'url' are ignored.",
                        name,
                    )
            account = AccountManager.get(filename=filename, name=name)
        elif channel:
            if channel and channel not in ["ibm_cloud", "ibm_quantum", "ibm_quantum_platform"]:
                raise ValueError(
                    "'channel' can only be 'ibm_cloud', 'ibm_quantum', or 'ibm_quantum_platform"
                )
            if token:
                account = Account.create_account(
                    channel=channel,
                    token=token,
                    url=url,
                    instance=instance,
                    proxies=proxies,
                    verify=verify_,
                )
            else:
                if url:
                    logger.warning("Loading default %s account. Input 'url' is ignored.", channel)
                account = AccountManager.get(filename=filename, name=name, channel=channel)
        elif any([token, url]):
            # Let's not infer based on these attributes as they may change in the future.
            raise ValueError(
                "'channel' is required if 'token', or 'url' is specified but 'name' is not."
            )

        # channel is not defined yet, get it from the AccountManager
        if account is None:
            account = AccountManager.get(filename=filename)
        if instance:
            account.instance = instance
        if proxies:
            account.proxies = proxies
        if verify is not None:
            account.verify = verify

        # if instance is a name, change it to crn format
        if (
            account.channel in ["ibm_cloud", "ibm_quantum_platform"]
            and account.instance
            and not is_crn(account.instance)
        ):
            account.instance = self._get_crn_from_instance_name(
                account=account, instance=account.instance
            )

        # ensure account is valid, fail early if not
        account.validate()

        return account

    def _get_crn_from_instance_name(self, account: Account, instance: str) -> str:
        """Get the crn from the instance service name for ibm_cloud and ibm_quantum_platform channels."""

        if not self._all_instances:
            self._all_instances = account.list_instances()
        matching_instances = [item for item in self._all_instances if item["name"] == instance]
        if matching_instances:
            if len(matching_instances) > 1:
                logger.warning("Multiple instances found. Using all matching instances.")
                # If there are multiple instances, save them
                self._saved_instances = [inst["crn"] for inst in matching_instances]
            return matching_instances[0]["crn"]
        else:
            raise IBMInputValueError(
                f"The instance specified ({instance}) is not a valid " "instance name."
            )

    def _authenticate_ibm_quantum_account(self, client_params: ClientParameters) -> AuthClient:
        """Authenticate against IBM Quantum and populate the hub/group/projects for ibm_quantum channel.

        Args:
            client_params: Parameters used for server connection.

        Raises:
            IBMInputValueError: If the URL specified is not a valid IBM Quantum authentication URL.
            IBMNotAuthorizedError: If the account is not authorized to use runtime.

        Returns:
            Authentication client.
        """
        version_info = self._check_api_version(client_params)

        # Check the URL is a valid authentication URL.
        if not version_info["new_api"] or "api-auth" not in version_info:
            raise IBMInputValueError(
                "The URL specified ({}) is not an IBM Quantum authentication URL. "
                "Valid authentication URL: {}.".format(
                    client_params.url, QISKIT_IBM_RUNTIME_API_URL
                )
            )
        auth_client = AuthClient(client_params)
        service_urls = auth_client.current_service_urls()
        if not service_urls.get("services", {}).get(SERVICE_NAME):
            raise IBMNotAuthorizedError(
                "This account is not authorized to use ``ibm_quantum`` runtime service."
            )
        return auth_client

    def _initialize_hgps(
        self,
        auth_client: AuthClient,
    ) -> Dict:
        """Authenticate against IBM Quantum and populate the hub/group/projects for ibm_quantum channel.

        Args:
            auth_client: Authentication data.

        Raises:
            IBMInputValueError: If the URL specified is not a valid IBM Quantum authentication URL.
            IBMAccountError: If no hub/group/project could be found for this account.
            IBMInputValueError: If instance parameter is not found in hgps.

        Returns:
            The hub/group/projects for this account.
        """
        # pylint: disable=unsubscriptable-object
        hgps: OrderedDict[str, HubGroupProject] = OrderedDict()
        service_urls = auth_client.current_service_urls()
        user_hubs = auth_client.user_hubs()
        for hub_info in user_hubs:
            # Build credentials.
            hgp_params = ClientParameters(
                channel=self._account.channel,
                token=auth_client.current_access_token(),
                url=service_urls["services"]["runtime"],
                instance=to_instance_format(
                    hub_info["hub"], hub_info["group"], hub_info["project"]
                ),
                proxies=self._account.proxies,
                verify=self._account.verify,
                url_resolver=self._url_resolver,
            )

            # Build the hgp.
            try:
                hgp = HubGroupProject(
                    client_params=hgp_params, instance=hgp_params.instance, service=self
                )
                hgps[hgp.name] = hgp
            except Exception:  # pylint: disable=broad-except
                # Catch-all for errors instantiating the hgp.
                logger.warning(
                    "Unable to instantiate hub/group/project for %s: %s",
                    hub_info,
                    traceback.format_exc(),
                )
        if not hgps:
            raise IBMAccountError(
                "No hub/group/project that supports Qiskit Runtime could "
                "be found for this account."
            )
        # Move open hgp to end of the list
        if len(hgps) > 1:
            open_key, open_val = hgps.popitem(last=False)
            hgps[open_key] = open_val

        default_hgp = self._account.instance
        if default_hgp:
            if default_hgp in hgps:
                # Move user selected hgp to front of the list
                hgps.move_to_end(default_hgp, last=False)
            else:
                raise IBMInputValueError(
                    f"Hub/group/project {default_hgp} could not be found for this account."
                )
        return hgps

    @staticmethod
    def _check_api_version(params: ClientParameters) -> Dict[str, Union[bool, str]]:
        """Check the version of the remote server in a set of client parameters for all channels.

        Args:
            params: Parameters used for server connection.

        Returns:
            A dictionary with version information.
        """
        version_finder = VersionClient(url=params.url, **params.connection_parameters())
        return version_finder.version()

    def _get_hgp(
        self,
        instance: Optional[str] = None,
        backend_name: Optional[Any] = None,
    ) -> HubGroupProject:
        """Return an instance of `HubGroupProject` for ibm_quantum channel.

        This function also allows to find the `HubGroupProject` that contains a backend
        `backend_name`.

        Args:
            instance: The hub/group/project to use.
            backend_name: Name of the IBM Quantum backend.

        Returns:
            An instance of `HubGroupProject` that matches the specified criteria or the default.

        Raises:
            IBMInputValueError: If no hub/group/project matches the specified criteria,
                or if the input value is in an incorrect format.
            QiskitBackendNotFoundError: If backend cannot be found.
        """
        if instance:
            _ = from_instance_format(instance)  # Verify format
            if instance not in self._hgps:
                raise IBMInputValueError(
                    f"Hub/group/project {instance} " "could not be found for this account."
                )
            if backend_name and not self._hgps[instance].has_backend(backend_name):
                raise QiskitBackendNotFoundError(
                    f"Backend {backend_name} cannot be found in " f"hub/group/project {instance}"
                )
            return self._hgps[instance]

        if not backend_name:
            return list(self._hgps.values())[0]

        for hgp in self._hgps.values():
            if hgp.has_backend(backend_name):
                return hgp

        error_message = (
            f"Backend {backend_name} cannot be found in any " f"hub/group/project for this account."
        )
        if not isinstance(backend_name, str):
            error_message += (
                f" {backend_name} is of type {type(backend_name)} but should "
                f"instead be initialized through the {self}."
            )

        raise QiskitBackendNotFoundError(error_message)

    def _get_api_client(self, instance=None) -> RuntimeClient:
        """Return the saved api client for a given instance for all channels.
        If no instance is provided, return the current active api client.

        Args:
            instance: The hub/group/project to use ("ibm_quantum") or CRN ("ibm_cloud",
                "ibm_quantum_platform")

        Returns:
            An instance of ``RuntimeClient`` that matches the specified instance.

        Raises:
            IBMInputValueError: If no saved api client matches the given instance.
        """
        if instance is None:
            return self._active_api_client
        else:
            client = self._api_clients.get(instance, None)
            if client is None:
                raise IBMInputValueError(f"No API client found for given instance: {instance}")
            return client

    def _get_api_clients(self) -> dict[str, RuntimeClient]:
        """Return dictionary of saved api clients identified by their corresponding instance
        for all channels.

        Returns:
            An dictionary of {instance: RuntimeClient}
        """
        return self._api_clients

    # pylint: disable=arguments-differ
    def backends(
        self,
        name: Optional[str] = None,
        min_num_qubits: Optional[int] = None,
        instance: Optional[str] = None,
        dynamic_circuits: Optional[bool] = None,
        filters: Optional[Callable[["ibm_backend.IBMBackend"], bool]] = None,
        *,
        use_fractional_gates: Optional[bool] = False,
        **kwargs: Any,
    ) -> List["ibm_backend.IBMBackend"]:
        """Return all backends accessible via this account, subject to optional filtering.

        Args:
            name: Backend name to filter by.
            min_num_qubits: Minimum number of qubits the backend has to have.
            instance: In hub/group/project format if on the ``ibm_quantum`` channel.
                IBM Cloud account CRN if on the ``ibm_cloud`` and
                ``ibm_quantum_platform`` channels
            dynamic_circuits: Filter by whether the backend supports dynamic circuits.
            filters: More complex filters, such as lambda functions.
                For example::

                    QiskitRuntimeService.backends(
                        filters=lambda b: b.max_shots > 50000
                    )
                    QiskitRuntimeService.backends(
                        filters=lambda x: ("rz" in x.basis_gates )
                    )
            use_fractional_gates: Set True to allow for the backends to include
                fractional gates. Currently this feature cannot be used
                simultaneously with dynamic circuits, PEC, PEA, or gate
                twirling.  When this flag is set, control flow instructions are
                automatically removed from the backend.
                When you use a dynamic circuits feature (e.g. ``if_else``) in your
                algorithm, you must disable this flag to create executable ISA circuits.
                This flag might be modified or removed when our backend
                supports dynamic circuits and fractional gates simultaneously.
                If ``None``, then both fractional gates and control flow operations are
                included in the backends.

            **kwargs: Simple filters that require a specific value for an attribute in
                backend configuration or status.
                Examples::

                    # Get the operational real backends
                    QiskitRuntimeService.backends(simulator=False, operational=True)

                    # Get the backends with at least 127 qubits
                    QiskitRuntimeService.backends(min_num_qubits=127)

                    # Get the backends that support OpenPulse
                    QiskitRuntimeService.backends(open_pulse=True)

                For the full list of backend attributes, see the `IBMBackend` class documentation
                <https://quantum.cloud.ibm.com/docs/api/qiskit/1.4/providers_models>

        Returns:
            The list of available backends that match the filter.

        Raises:
            IBMInputValueError: If an input is invalid.
            QiskitBackendNotFoundError: If the backend is not in any instance.
        """
        if dynamic_circuits is True and use_fractional_gates:
            raise QiskitBackendNotFoundError(
                "Currently fractional_gates and dynamic_circuits feature cannot be "
                "simulutaneously enabled. Consider disabling one or the other."
            )

        backends: List[IBMBackend] = []
        if self._channel == "ibm_quantum":
            instance_filter = instance if instance else self._account.instance
            if name:
                if name not in self._backend_allowed_list:
                    raise QiskitBackendNotFoundError("No backend matches the criteria.")
                backend_names = [name]
                hgp = instance_filter
            elif instance_filter:
                backend_names = self._get_hgp(instance=instance_filter).backends
                hgp = instance_filter
            else:
                backend_names = self._backend_allowed_list
                hgp = None
            for backend_name in backend_names:
                if backend := self._create_backend_obj(
                    backend_name, instance=hgp, use_fractional_gates=use_fractional_gates
                ):
                    backends.append(backend)
        else:
            unique_backends = set()
            instance_backends = self._resolve_cloud_instances(instance)
            for inst, backends_available in instance_backends:
                if name:
                    if name not in backends_available:
                        continue
                    backends_available = [name]
                for backend_name in backends_available:
                    if backend_name in unique_backends:
                        continue
                    unique_backends.add(backend_name)
                    self._get_or_create_cloud_client(inst)
                    if backend := self._create_backend_obj(
                        backend_name,
                        instance=inst,
                        use_fractional_gates=use_fractional_gates,
                    ):
                        backends.append(backend)
        if name:
            kwargs["backend_name"] = name
        if min_num_qubits:
            backends = list(
                filter(lambda b: b.configuration().n_qubits >= min_num_qubits, backends)
            )
        if dynamic_circuits is not None:
            backends = list(
                filter(
                    lambda b: ("qasm3" in getattr(b.configuration(), "supported_features", []))
                    == dynamic_circuits,
                    backends,
                )
            )

        # Set fractional gate flag for use when loading properties or refreshing backend.
        for backend in backends:
            backend.options.use_fractional_gates = use_fractional_gates
        return filter_backends(backends, filters=filters, **kwargs)

    def _resolve_cloud_instances(self, instance: Optional[str]) -> List[str]:
        if instance:
            if not is_crn(instance):
                instance = self._get_crn_from_instance_name(self._account, instance)
                if not instance:
                    raise IBMInputValueError(f"{instance} is not a valid instance.")
            # if an instance name is passed in and there are multiple crns,
            # return all matching crns (stored in self._saved_instances)
            if self._saved_instances:
                return [
                    (inst, self._discover_backends_from_instance(inst))
                    for inst in self._saved_instances
                ]
            return [(instance, self._discover_backends_from_instance(instance))]
        if self._default_instance:
            # if an instance name is passed in and there are multiple crns,
            # return all matching crns (stored in self._saved_instances)
            default_crn = self._account.instance
            if self._saved_instances:
                return [
                    (inst, self._discover_backends_from_instance(inst))
                    for inst in self._saved_instances
                ]
            return [(default_crn, self._discover_backends_from_instance(default_crn))]
        if not self._all_instances:
            self._all_instances = self._account.list_instances()
            logger.warning(
                "Default instance not set. Searching all available instances.",
            )
        if not self._backend_instance_groups:
            self._backend_instance_groups = [
                {
                    "crn": inst["crn"],
                    "plan": inst["plan"],
                    "backends": self._discover_backends_from_instance(inst["crn"]),
                }
                for inst in self._all_instances
            ]
            self._filter_instances_by_saved_preferences()
        return [(inst["crn"], inst["backends"]) for inst in self._backend_instance_groups]

    def _get_or_create_cloud_client(self, instance: str):
        """Find relevant cloud client for a given instance and set active api client."""
        if instance != self._active_api_client._instance:
            client = self._api_clients.get(instance)
            if client is None:
                client = self._create_new_cloud_api_client(instance)
                self._api_clients[instance] = client
            self._active_api_client = client

    def _create_backend_obj(
        self,
        backend_name: str,
        instance: Optional[str],
        use_fractional_gates: Optional[bool],
    ) -> IBMBackend:
        """Given a backend configuration return the backend object.

        Args:
            backend_name: Name of backend to instantiate.
            instance: the current h/g/p (ibm_quantum) or CRN (ibm_cloud, ibm_quantum_platform).
            use_fractional_gates: Set True to allow for the backends to include
                fractional gates, False to include control flow operations, and
                None to include both fractional gates and control flow
                operations.  See :meth:`~.QiskitRuntimeService.backends` for
                further details.

        Returns:
            A backend object.

        Raises:
            QiskitBackendNotFoundError: if the backend is not in the hgp passed in.
        """
        try:
            if backend_name in self._backend_configs and self._channel in [
                "ibm_cloud",
                "ibm_quantum_platform",
            ]:
                config = self._backend_configs[backend_name]
            else:
                config = configuration_from_server_data(
                    raw_config=self._active_api_client.backend_configuration(backend_name),
                    instance=instance,
                    use_fractional_gates=use_fractional_gates,
                )
                # I know we have a configuration_registry in the api client
                # but that doesn't work with new IQP since we different api clients are being used
                if self._channel in ["ibm_cloud", "ibm_quantum_platform"]:
                    self._backend_configs[backend_name] = config
        except Exception as ex:  # pylint: disable=broad-except
            logger.warning("Unable to create configuration for %s. %s ", backend_name, ex)
            return None

        if config:
            if self._channel == "ibm_quantum":
                if not instance:
                    for hgp in list(self._hgps.values()):
                        if config.backend_name in hgp.backends:
                            instance = to_instance_format(hgp._hub, hgp._group, hgp._project)
                            break

                elif config.backend_name not in self._get_hgp(instance=instance).backends:
                    hgps_with_backend = []
                    for hgp in list(self._hgps.values()):
                        if config.backend_name in hgp.backends:
                            hgps_with_backend.append(
                                to_instance_format(hgp._hub, hgp._group, hgp._project)
                            )
                    raise QiskitBackendNotFoundError(
                        f"Backend {config.backend_name} is not in "
                        f"{instance}. Please try a different instance. "
                        f"{config.backend_name} is in the following instances you have access to: "
                        f"{hgps_with_backend}"
                    )
                return ibm_backend.IBMBackend(
                    instance=instance,
                    configuration=config,
                    service=self,
                    api_client=self._active_api_client,
                )
            else:
                # cloud backend doesn't set hgp instance
                return ibm_backend.IBMBackend(
                    configuration=config,
                    service=self,
                    api_client=self._active_api_client,
                )
        return None

    def active_account(self) -> Optional[Dict[str, str]]:
        """Return the IBM Quantum account currently in use for the session.

        Returns:
            A dictionary with information about the account currently in the session.
        """
        return self._account.to_saved_format()

    @staticmethod
    def delete_account(
        filename: Optional[str] = None,
        name: Optional[str] = None,
        channel: Optional[ChannelType] = None,
    ) -> bool:
        """Delete a saved account from disk.

        Args:
            filename: Name of file from which to delete the account.
            name: Name of the saved account to delete.
            channel: Channel type of the default account to delete.
                Ignored if account name is provided.

        Returns:
            True if the account was deleted.
            False if no account was found.
        """
        return AccountManager.delete(filename=filename, name=name, channel=channel)

    @staticmethod
    def save_account(
        token: Optional[str] = None,
        url: Optional[str] = None,
        instance: Optional[str] = None,
        channel: Optional[ChannelType] = None,
        filename: Optional[str] = None,
        name: Optional[str] = None,
        proxies: Optional[dict] = None,
        verify: Optional[bool] = None,
        overwrite: Optional[bool] = False,
        set_as_default: Optional[bool] = None,
        private_endpoint: Optional[bool] = False,
        region: Optional[RegionType] = None,
        plans_preference: Optional[PlanType] = None,
    ) -> None:
        """Save the account to disk for future use.

        Args:
            token: IBM Cloud API key or IBM Quantum API token.
            url: The API URL.
                Defaults to https://cloud.ibm.com (``ibm_cloud``),
                https://quantum.cloud.ibm.com  (``ibm_quantum_platform``) or
                https://auth.quantum.ibm.com/api (``ibm_quantum``).
            instance: This is an optional parameter to specify the CRN  or service name
                for ``ibm_cloud`` and ``ibm_quantum_platform``, and the hub/group/project for
                ``ibm_quantum``.
                If set, it will define a default instance for service instantiation,
                if not set, the service will fetch all instances accessible within the account.
            channel: Channel type. ``ibm_quantum``, ``ibm_cloud`` or ``ibm_quantum_platform``.
                The ``ibm_quantum`` channel is deprecated and will be removed no earlier than
                July 1st 2025. ``ibm_quantum_platform`` should be used instead.
                Note that ``ibm_cloud`` and ``ibm_quantum_platform`` point to the same url.
                For help migrating to the alternative channels, review the `migration guide.
                <https://quantum.cloud.ibm.com/docs/migration-guides/classic-iqp-to-cloud-iqp>`_
            filename: Full path of the file where the account is saved.
            name: Name of the account to save.
            proxies: Proxy configuration. Supported optional keys are
                ``urls`` (a dictionary mapping protocol or protocol and host to the URL of the proxy,
                documented at https://docs.python-requests.org/en/latest/api/#requests.Session.proxies),
                ``username_ntlm``, ``password_ntlm`` (username and password to enable NTLM user
                authentication)
            verify: Verify the server's TLS certificate.
            overwrite: ``True`` if the existing account is to be overwritten.
            set_as_default: If ``True``, the account is saved in filename,
                as the default account.
            private_endpoint: Connect to private API URL.
            region: Set a region preference. `us-east` or `eu-de`. An instance with this region
                will be prioritized if an instance is not passed in.
            plans_preference: A list of account types, ordered by preference. An instance with the first
                value in the list will be prioritized if an instance is not passed in.
        """

        # TODO validate account defaults

        AccountManager.save(
            token=token,
            url=url,
            instance=instance,
            channel=channel,
            filename=filename,
            name=name,
            proxies=ProxyConfiguration(**proxies) if proxies else None,
            verify=verify,
            overwrite=overwrite,
            set_as_default=set_as_default,
            private_endpoint=private_endpoint,
            region=region,
            plans_preference=plans_preference,
        )

    @staticmethod
    def saved_accounts(
        default: Optional[bool] = None,
        channel: Optional[ChannelType] = None,
        filename: Optional[str] = None,
        name: Optional[str] = None,
    ) -> dict:
        """List the accounts saved on disk.

        Args:
            default: If set to True, only default accounts are returned.
            channel: Channel type. ``ibm_quantum``, ``ibm_cloud`` or ``ibm_quantum_platform``.
                The ``ibm_quantum`` channel is deprecated and will be removed no earlier than
                July 1st 2025. ``ibm_quantum_platform`` should be used instead.
                Note that ``ibm_cloud`` and ``ibm_quantum_platform`` point to the same url.
                For help migrating to the alternative channels, review the `migration guide.
                <https://quantum.cloud.ibm.com/docs/migration-guides/classic-iqp-to-cloud-iqp>`_
            filename: Name of file whose accounts are returned.
            name: If set, only accounts with the given name are returned.

        Returns:
            A dictionary with information about the accounts saved on disk.

        Raises:
            ValueError: If an invalid account is found on disk.
        """
        return dict(
            map(
                lambda kv: (kv[0], Account.to_saved_format(kv[1])),
                AccountManager.list(
                    default=default, channel=channel, filename=filename, name=name
                ).items(),
            ),
        )

    def backend(
        self,
        name: str,
        instance: Optional[str] = None,
        use_fractional_gates: Optional[bool] = False,
    ) -> Backend:
        """Return a single backend matching the specified filtering.

        Args:
            name: Name of the backend.
            instance: This is only supported for ``ibm_quantum`` runtime and is in the
                hub/group/project format. If an instance is not given, among the providers
                with access to the backend, a premium provider will be prioritized.
                For users without access to a premium provider, the default open provider will be used.
            use_fractional_gates: Set True to allow for the backends to include
                fractional gates. Currently this feature cannot be used
                simultaneously with dynamic circuits, PEC, PEA, or gate
                twirling.  When this flag is set, control flow instructions are
                automatically removed from the backend.
                When you use a dynamic circuits feature (e.g. ``if_else``) in your
                algorithm, you must disable this flag to create executable ISA circuits.
                This flag might be modified or removed when our backend
                supports dynamic circuits and fractional gates simultaneously.
                If ``None``, then both fractional gates and control flow operations are
                included in the backends.

        Returns:
            Backend: A backend matching the filtering.

        Raises:
            QiskitBackendNotFoundError: if no backend could be found.
        """
        backends = self.backends(name, instance=instance, use_fractional_gates=use_fractional_gates)
        if not backends:
            cloud_msg_url = ""
            if self._channel in ["ibm_cloud", "ibm_quantum_platform"]:
                cloud_msg_url = (
                    " Learn more about available backends here "
                    "https://cloud.ibm.com/docs/quantum-computing?topic=quantum-computing-choose-backend"
                )
            raise QiskitBackendNotFoundError("No backend matches the criteria." + cloud_msg_url)
        return backends[0]

    def _run(
        self,
        program_id: str,
        inputs: Dict,
        options: Optional[Union[RuntimeOptions, Dict]] = None,
        callback: Optional[Callable] = None,
        result_decoder: Optional[Union[Type[ResultDecoder], Sequence[Type[ResultDecoder]]]] = None,
        session_id: Optional[str] = None,
        start_session: Optional[bool] = False,
    ) -> Union[RuntimeJob, RuntimeJobV2]:
        """Execute the runtime program.

        Args:
            program_id: Program ID.
            inputs: Program input parameters. These input values are passed
                to the runtime program.
            options: Runtime options that control the execution environment.

            callback: Callback function to be invoked for any interim results and final result.
                The callback function will receive 2 positional parameters:

                    1. Job ID
                    2. Job result.

            result_decoder: A :class:`ResultDecoder` subclass used to decode job results.
                If more than one decoder is specified, the first is used for interim results and
                the second final results. If not specified, a program-specific decoder or the default
                ``ResultDecoder`` is used.
            session_id: Job ID of the first job in a runtime session.
            start_session: Set to True to explicitly start a runtime session. Defaults to False.

        Returns:
            A ``RuntimeJobV2`` instance representing the execution.

        Raises:
            IBMInputValueError: If input is invalid.
            RuntimeProgramNotFound: If the program cannot be found.
            IBMRuntimeError: An error occurred running the program.
        """

        qrt_options: RuntimeOptions = options
        if options is None:
            qrt_options = RuntimeOptions()
        elif isinstance(options, Dict):
            qrt_options = RuntimeOptions(**options)

        qrt_options.validate(channel=self.channel)

        if self._channel == "ibm_quantum":
            # Find the right hgp
            hgp_name = self._get_hgp(
                instance=qrt_options.instance, backend_name=qrt_options.get_backend_name()
            ).name
            if hgp_name != self._current_instance:
                self._current_instance = hgp_name
                logger.info("Instance selected: %s", self._current_instance)
        else:
            hgp_name = None
        backend = qrt_options.backend
        if isinstance(backend, str) or (
            hgp_name and isinstance(backend, IBMBackend) and backend._instance != hgp_name
        ):
            backend = self.backend(name=qrt_options.get_backend_name(), instance=hgp_name)
        status = backend.status()
        if status.operational is True and status.status_msg != "active":
            warnings.warn(
                f"The backend {backend.name} currently has a status of {status.status_msg}."
            )

        if hgp_name == "ibm-q/open/main":
            self.check_pending_jobs()

        version = inputs.get("version", 1) if inputs else 1
        try:
            response = self._active_api_client.program_run(
                program_id=program_id,
                backend_name=qrt_options.get_backend_name(),
                params=inputs,
                image=qrt_options.image,
                hgp=hgp_name,
                log_level=qrt_options.log_level,
                session_id=session_id,
                job_tags=qrt_options.job_tags,
                max_execution_time=qrt_options.max_execution_time,
                start_session=start_session,
                session_time=qrt_options.session_time,
                private=qrt_options.private,
            )
            if self._channel == "ibm_quantum":
                messages = response.get("messages")
                if messages:
                    warning_message = messages[0].get("data")
                    warnings.warn(warning_message)

        except RequestsApiError as ex:
            if ex.status_code == 404:
                raise RuntimeProgramNotFound(f"Program not found: {ex.message}") from None
            raise IBMRuntimeError(f"Failed to run program: {ex}") from None

        if response["backend"] and response["backend"] != qrt_options.get_backend_name():
            backend = self.backend(name=response["backend"], instance=hgp_name)

        return RuntimeJobV2(
            backend=backend,
            api_client=self._active_api_client,
            job_id=response["id"],
            program_id=program_id,
            user_callback=callback,
            result_decoder=result_decoder,
            image=qrt_options.image,
            service=self,
            version=version,
        )

    def check_pending_jobs(self) -> None:
        """Check the number of pending jobs and wait for the oldest pending job if
        the maximum number of pending jobs has been reached.
        """
        try:
            usage = self.usage().get("byInstance")[0]
            pending_jobs = usage.get("pendingJobs")
            max_pending_jobs = usage.get("maxPendingJobs")
            if pending_jobs >= max_pending_jobs:
                oldest_running = self.jobs(limit=1, descending=False, pending=True)
                if oldest_running:
                    logger.warning(
                        "The pending jobs limit has been reached. "
                        "Waiting for job %s to finish before submitting the next one.",
                        oldest_running[0],
                    )
                    try:
                        oldest_running[0].wait_for_final_state(timeout=300)

                    except Exception as ex:  # pylint: disable=broad-except
                        logger.debug(
                            "An error occurred while waiting for job %s to finish: %s",
                            oldest_running[0].job_id(),
                            ex,
                        )

        except Exception as ex:  # pylint: disable=broad-except
            logger.warning("Unable to retrieve open plan pending jobs details. %s", ex)

    def job(self, job_id: str) -> Union[RuntimeJob, RuntimeJobV2]:
        """Retrieve a runtime job.

        Args:
            job_id: Job ID.

        Returns:
            Runtime job retrieved.

        Raises:
            RuntimeJobNotFound: If the job doesn't exist.
            IBMRuntimeError: If the request failed.
        """
        try:
            response = self._active_api_client.job_get(job_id, exclude_params=False)
        except RequestsApiError as ex:
            if ex.status_code != 404:
                raise IBMRuntimeError(f"Failed to retrieve job: {ex}") from None
            response = None
            for instance, client in self._api_clients.items():
                if instance is not None and instance != self._active_api_client._instance:
                    try:
                        self._active_api_client = client
                        response = self._active_api_client.job_get(job_id, exclude_params=False)
                        break
                    except RequestsApiError:
                        continue
            if response is not None:
                return self._decode_job(response)
            raise RuntimeJobNotFound(f"Job not found: {job_id}") from None

        return self._decode_job(response)

    def jobs(
        self,
        limit: Optional[int] = 10,
        skip: int = 0,
        backend_name: Optional[str] = None,
        pending: bool = None,
        program_id: str = None,
        instance: Optional[str] = None,
        job_tags: Optional[List[str]] = None,
        session_id: Optional[str] = None,
        created_after: Optional[datetime] = None,
        created_before: Optional[datetime] = None,
        descending: bool = True,
    ) -> List[Union[RuntimeJob, RuntimeJobV2]]:
        """Retrieve all runtime jobs, subject to optional filtering.

        Args:
            limit: Number of jobs to retrieve. ``None`` means no limit.
            skip: Starting index for the job retrieval.
            backend_name: Name of the backend to retrieve jobs from.
            pending: Filter by job pending state. If ``True``, 'QUEUED' and 'RUNNING'
                jobs are included. If ``False``, 'DONE', 'CANCELLED' and 'ERROR' jobs
                are included.
            program_id: Filter by Program ID.
            instance: This is only supported for ``ibm_quantum`` runtime and is in the
                hub/group/project format.
            job_tags: Filter by tags assigned to jobs. Matched jobs are associated with all tags.
            session_id: Filter by session id. All jobs in the session will be
                returned in desceding order of the job creation date.
            created_after: Filter by the given start date, in local time. This is used to
                find jobs whose creation dates are after (greater than or equal to) this
                local date/time.
            created_before: Filter by the given end date, in local time. This is used to
                find jobs whose creation dates are before (less than or equal to) this
                local date/time.
            descending: If ``True``, return the jobs in descending order of the job
                creation date (i.e. newest first) until the limit is reached.

        Returns:
            A list of runtime jobs.

        Raises:
            IBMInputValueError: If an input value is invalid.
        """
        hub = group = project = None
        if instance:
            if self._channel in ["ibm_cloud", "ibm_quantum_platform"]:
                raise IBMInputValueError(
                    "The 'instance' keyword is only supported for ``ibm_quantum`` runtime."
                )
            hub, group, project = from_instance_format(instance)
        if job_tags:
            validate_job_tags(job_tags)

        job_responses = []  # type: List[Dict[str, Any]]
        current_page_limit = limit or 20
        offset = skip

        while True:
            jobs_response = self._active_api_client.jobs_get(
                limit=current_page_limit,
                skip=offset,
                backend_name=backend_name,
                pending=pending,
                program_id=program_id,
                hub=hub,
                group=group,
                project=project,
                job_tags=job_tags,
                session_id=session_id,
                created_after=created_after,
                created_before=created_before,
                descending=descending,
            )
            job_page = jobs_response["jobs"]
            # count is the total number of jobs that would be returned if
            # there was no limit or skip
            count = jobs_response["count"]

            job_responses += job_page

            if len(job_responses) == count - skip:
                # Stop if there are no more jobs returned by the server.
                break

            if limit:
                if len(job_responses) >= limit:
                    # Stop if we have reached the limit.
                    break
                current_page_limit = limit - len(job_responses)
            else:
                current_page_limit = 20

            offset += len(job_page)

        return [self._decode_job(job) for job in job_responses]

    def delete_job(self, job_id: str) -> None:
        """Delete a runtime job.

        Note that this operation cannot be reversed.

        Args:
            job_id: ID of the job to delete.

        Raises:
            RuntimeJobNotFound: If the job doesn't exist.
            IBMRuntimeError: If the request failed.
        """
        try:
            self._active_api_client.job_delete(job_id)
        except RequestsApiError as ex:
            if ex.status_code == 404:
                raise RuntimeJobNotFound(f"Job not found: {ex.message}") from None
            raise IBMRuntimeError(f"Failed to delete job: {ex}") from None

    def usage(self) -> Dict[str, Any]:
        """Return monthly open plan usage information.

        Returns:
            Dict with usage details.

        Raises:
            IBMInputValueError: If method is called when using the ibm_cloud channel
        """
        if self._channel in ["ibm_cloud", "ibm_quantum_platform"]:
            raise IBMInputValueError(
                "Usage is only available for the ``ibm_quantum`` channel open plan."
            )
        return self._active_api_client.usage()

    def _decode_job(self, raw_data: Dict) -> Union[RuntimeJob, RuntimeJobV2]:
        """Decode job data received from the server.

        Args:
            raw_data: Raw job data received from the server.

        Returns:
            Decoded job data.
        """
        instance = None
        if self._channel == "ibm_quantum":
            hub = raw_data.get("hub")
            group = raw_data.get("group")
            project = raw_data.get("project")
            if all([hub, group, project]):
                instance = to_instance_format(hub, group, project)
        else:
            instance = self._active_api_client._instance
        # Try to find the right backend
        try:
            if "backend" in raw_data:
                backend = self.backend(raw_data["backend"], instance=instance)
            else:
                backend = None
        except QiskitBackendNotFoundError:
            backend = ibm_backend.IBMRetiredBackend.from_name(
                backend_name=raw_data["backend"],
                api=None,
            )

        version = 2
        params = raw_data.get("params", {})
        if isinstance(params, list):
            if len(params) > 0:
                params = params[0]
            else:
                params = {}
        if not isinstance(params, str):
            if params:
                version = params.get("version", 1)

        if version == 1:
            return RuntimeJob(
                backend=backend,
                api_client=self._active_api_client,
                service=self,
                job_id=raw_data["id"],
                program_id=raw_data.get("program", {}).get("id", ""),
                creation_date=raw_data.get("created", None),
                session_id=raw_data.get("session_id"),
                tags=raw_data.get("tags"),
            )
        return RuntimeJobV2(
            backend=backend,
            api_client=self._active_api_client,
            service=self,
            job_id=raw_data["id"],
            program_id=raw_data.get("program", {}).get("id", ""),
            creation_date=raw_data.get("created", None),
            image=raw_data.get("runtime"),
            session_id=raw_data.get("session_id"),
            tags=raw_data.get("tags"),
        )

    def least_busy(
        self,
        min_num_qubits: Optional[int] = None,
        instance: Optional[str] = None,
        filters: Optional[Callable[["ibm_backend.IBMBackend"], bool]] = None,
        **kwargs: Any,
    ) -> ibm_backend.IBMBackend:
        """Return the least busy available backend.

        Args:
            min_num_qubits: Minimum number of qubits the backend has to have.
            instance: This is only supported for ``ibm_quantum`` runtime and is in the
                hub/group/project format.
            filters: Filters can be defined as for the :meth:`backends` method.
                An example to get the operational backends with 5 qubits::

                    QiskitRuntimeService.least_busy(n_qubits=5, operational=True)

        Returns:
            The backend with the fewest number of pending jobs.

        Raises:
            QiskitBackendNotFoundError: If no backend matches the criteria.
        """
        backends = self.backends(
            min_num_qubits=min_num_qubits, instance=instance, filters=filters, **kwargs
        )
        candidates = []
        for back in backends:
            backend_status = back.status()
            if not backend_status.operational or backend_status.status_msg != "active":
                continue
            candidates.append(back)
        if not candidates:
            raise QiskitBackendNotFoundError("No backend matches the criteria.")
        return min(candidates, key=lambda b: b.status().pending_jobs)

    def instances(self) -> Sequence[Union[str, Dict[str, str]]]:
        """Return the IBM Quantum instances list currently in use for the session.

        Returns:
            A list with instances currently in the session.
        """
        if self._channel == "ibm_quantum":
            return list(self._hgps.keys())
        elif not self._all_instances:
            self._all_instances = self._account.list_instances()
        return self._all_instances

    @property
    def channel(self) -> str:
        """Return the channel type used.

        Returns:
            The channel type used.
        """
        return self._channel

    def __repr__(self) -> str:
        return "<{}>".format(self.__class__.__name__)

    def __eq__(self, other: Any) -> bool:
        return (
            self._channel == other._channel
            and self._account.instance == other._account.instance
            and self._account.token == other._account.token
        )<|MERGE_RESOLUTION|>--- conflicted
+++ resolved
@@ -104,7 +104,6 @@
         ``region`` and ``plans_preference``.
 
         Args:
-<<<<<<< HEAD
             Optional[ChannelType] channel: Channel type. ``ibm_quantum``, ``ibm_cloud``,
                 ``ibm_quantum_platform`` or ``local``.
                 The ``ibm_quantum`` channel is deprecated and will be removed no earlier than
@@ -115,17 +114,7 @@
                 If ``local`` is selected, the local testing mode will be used, and
                 primitive queries will run on a local simulator. For more details, check the
                 `Qiskit Runtime local testing mode
-                <https://docs.quantum.ibm.com/guides/local-testing-mode>`_  documentation.
-=======
-            Optional[ChannelType] channel: Channel type. ``ibm_cloud``, ``ibm_quantum`` or
-             ``local``. If ``local`` is selected, the local testing mode will be used, and
-             primitive queries will run on a local simulator.
-             For more details, check the `Qiskit Runtime local testing mode
-             <https://quantum.cloud.ibm.com/docs/guides/local-testing-mode>`_ documentation.
-             The ``ibm_quantum`` channel is deprecated and the ``ibm_cloud``
-             channel should be used instead. For help, review the `migration guide
-             <https://quantum.cloud.ibm.com/docs/migration-guides/classic-iqp-to-cloud-iqp>`_.
->>>>>>> 37c44f71
+                <https://quantum.cloud.ibm.com/docs/guides/local-testing-mode>`_  documentation.
             Optional[str] token: IBM Cloud API key or IBM Quantum API token.
             Optional[str] url: The API URL.
                 Defaults to https://cloud.ibm.com (``ibm_cloud``),
