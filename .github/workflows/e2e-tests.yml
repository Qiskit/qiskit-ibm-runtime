--- conflicted
+++ resolved
@@ -48,13 +48,4 @@
           python -m pip install --upgrade pip
           pip install -U tox
       - name: Run e2e tests
-<<<<<<< HEAD
-        run: tox -e py test/e2e
-      - name: Upload e2e test coverage report
-        uses: actions/upload-artifact@v2
-        with:
-          name: E2E test coverage report - ${{ matrix.environment }}
-          path: htmlcov
-=======
-        run: make e2e-test
->>>>>>> 59a1cd31
+        run: tox -e py test/e2e