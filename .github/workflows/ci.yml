--- conflicted
+++ resolved
@@ -131,18 +131,7 @@
           python -m pip install --upgrade pip
           pip install -U tox
       - name: Run integration tests
-<<<<<<< HEAD
         run: tox -e py test/integration
-      - name: Report coverage to coveralls.io
-        uses: coverallsapp/github-action@1.1.3
-        with:
-          github-token: ${{ secrets.GITHUB_TOKEN }}
-          flag-name: integration-tests_${{ matrix.environment }}
-          parallel: true
-          path-to-lcov: coverage.lcov
-=======
-        run: make integration-test
->>>>>>> 59a1cd31
   tests-finished:
     name: Submit code coverage metrics
     needs: [ unit-tests ]
