--- conflicted
+++ resolved
@@ -48,13 +48,4 @@
           python -m pip install --upgrade pip
           pip install -U tox
       - name: Run integration tests
-<<<<<<< HEAD
-        run: tox -e test/integration
-      - name: Upload integration test coverage report
-        uses: actions/upload-artifact@v2
-        with:
-          name: Integration test coverage report - ${{ matrix.environment }}
-          path: htmlcov
-=======
-        run: make integration-test
->>>>>>> 59a1cd31
+        run: tox -e test/integration