--- conflicted
+++ resolved
@@ -84,36 +84,6 @@
         input_options["max_layers_to_learn"] = 1
         input_options["layer_pair_depths"] = [0, 1]
         self._verify(job, input_options, 1)
-<<<<<<< HEAD
-
-    @run_integration_test
-    def test_in_session(self, service):
-        """Test noise learner when used within a session."""
-        backend = self.backend
-
-        options = NoiseLearnerOptions()
-        options.layer_pair_depths = [0, 1]
-
-        input_options = deepcopy(self.default_input_options)
-        input_options["max_layers_to_learn"] = 1
-        input_options["layer_pair_depths"] = [0, 1]
-
-        with Session(service, backend) as session:
-            options.twirling_strategy = "all"
-            learner1 = NoiseLearner(mode=session, options=options)
-            job1 = learner1.run(self.circuits)
-
-            input_options["twirling_strategy"] = "all"
-            self._verify(job1, input_options, 2)
-
-            options.twirling_strategy = "active-circuit"
-            learner2 = NoiseLearner(mode=session, options=options)
-            job2 = learner2.run(self.circuits)
-
-            input_options["twirling_strategy"] = "active-circuit"
-            self._verify(job2, input_options, 3)
-=======
->>>>>>> 839d7f17
 
     @run_integration_test
     def test_with_no_layers(self, service):  # pylint: disable=unused-argument
@@ -141,15 +111,9 @@
         options.resilience.zne_mitigation = True  # pylint: disable=assigning-non-slot
         options.resilience.zne.amplifier = "pea"
         options.resilience.layer_noise_learning.layer_pair_depths = [0, 1]
-<<<<<<< HEAD
 
         pubs = [(c, "Z" * c.num_qubits) for c in self.circuits]
 
-=======
-
-        pubs = [(c, "Z" * c.num_qubits) for c in self.circuits]
-
->>>>>>> 839d7f17
         with Session(service, backend) as session:
             learner = NoiseLearner(mode=session, options=options)
             learner_job = learner.run(self.circuits)
