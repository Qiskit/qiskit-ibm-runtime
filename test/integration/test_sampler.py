--- conflicted
+++ resolved
@@ -236,7 +236,6 @@
             session.close()
 
     @run_integration_test
-<<<<<<< HEAD
     def test_qasm2(self, service):
         """Test a QASM2 program that doesn't take any params"""
         qasm2_program = """
@@ -326,7 +325,8 @@
             self.assertAlmostEqual(result.quasi_dists[0][7], 0.25, delta=0.1)
             self.assertTrue(session.session_id)
             session.close()
-=======
+
+    @run_integration_test
     def test_sampler_error_messages(self, service):
         """Test that the correct error message is displayed"""
         circuit = QuantumCircuit(2, 2)
@@ -355,5 +355,4 @@
         for i in range(len(circuits)):
             self.assertAlmostEqual(result.quasi_dists[i][3], 0.5, delta=0.1)
             self.assertAlmostEqual(result.quasi_dists[i][0], 0.5, delta=0.1)
-        self.assertIsNone(job.session_id)
->>>>>>> f36e01e4
+        self.assertIsNone(job.session_id)