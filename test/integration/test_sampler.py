# This code is part of Qiskit.
#
# (C) Copyright IBM 2022.
#
# This code is licensed under the Apache License, Version 2.0. You may
# obtain a copy of this license in the LICENSE.txt file in the root directory
# of this source tree or at http://www.apache.org/licenses/LICENSE-2.0.
#
# Any modifications or derivative works of this code must retain this
# copyright notice, and modified files need to carry a notice indicating
# that they have been altered from the originals.

"""Integration tests for Sampler primitive."""

from qiskit.circuit import QuantumCircuit, Gate
from qiskit.circuit.library import RealAmplitudes
from qiskit.test.reference_circuits import ReferenceCircuits

from qiskit_ibm_runtime import Sampler, BaseSampler, SamplerResult, Session
from qiskit_ibm_runtime.exceptions import RuntimeJobFailureError

from ..decorators import run_integration_test
from ..ibm_test_case import IBMIntegrationTestCase


class TestIntegrationIBMSampler(IBMIntegrationTestCase):
    """Integration tests for Sampler primitive."""

    def setUp(self) -> None:
        super().setUp()
        self.bell = ReferenceCircuits.bell()
        self.options = {"backend": "ibmq_qasm_simulator"}

    @run_integration_test
    def test_sampler_non_parameterized_single_circuit(self, service):
        """Verify if sampler primitive returns expected results for non-parameterized circuits."""

        # Execute a Bell circuit
        with Session(service) as session:
            sampler = Sampler(session=session, options=self.options)
            self.assertIsInstance(sampler, BaseSampler)
            job = sampler.run(circuits=self.bell)
            result = job.result()
            self.assertIsInstance(result, SamplerResult)
<<<<<<< HEAD
            self.assertEqual(len(result.quasi_dists), len(circuits0))
            self.assertEqual(len(result.metadata), len(circuits0))
            self.assertAlmostEqual(result.quasi_dists[0][3], 0.5, delta=0.05)
            self.assertAlmostEqual(result.quasi_dists[0][0], 0.5, delta=0.05)
=======
            self.assertEqual(len(result.quasi_dists), 1)
            self.assertEqual(len(result.metadata), 1)
            self.assertAlmostEqual(result.quasi_dists[0]["11"], 0.5, delta=0.05)
            self.assertAlmostEqual(result.quasi_dists[0]["00"], 0.5, delta=0.05)
            self.assertTrue(session.session_id)
>>>>>>> a8ae6fde

    @run_integration_test
    def test_sampler_non_parameterized_circuits(self, service):
        """Test sampler with multiple non-parameterized circuits."""
        # Execute three Bell circuits
        with Session(service) as session:
            sampler = Sampler(session=session, options=self.options)
            self.assertIsInstance(sampler, BaseSampler)
            circuits = [self.bell] * 3

            circuits1 = circuits
            result1 = sampler.run(circuits=circuits1).result()
            self.assertIsInstance(result1, SamplerResult)
            self.assertEqual(len(result1.quasi_dists), len(circuits1))
            self.assertEqual(len(result1.metadata), len(circuits1))
            for i in range(len(circuits1)):
                self.assertAlmostEqual(result1.quasi_dists[i][3], 0.5, delta=0.05)
                self.assertAlmostEqual(result1.quasi_dists[i][0], 0.5, delta=0.05)

            circuits2 = [circuits[0], circuits[2]]
            result2 = sampler.run(circuits=circuits2).result()
            self.assertIsInstance(result2, SamplerResult)
            self.assertEqual(len(result2.quasi_dists), len(circuits2))
            self.assertEqual(len(result2.metadata), len(circuits2))
            for i in range(len(circuits2)):
                self.assertAlmostEqual(result2.quasi_dists[i][3], 0.5, delta=0.05)
                self.assertAlmostEqual(result2.quasi_dists[i][0], 0.5, delta=0.05)

            circuits3 = [circuits[1], circuits[2]]
            result3 = sampler.run(circuits=circuits3).result()
            self.assertIsInstance(result3, SamplerResult)
            self.assertEqual(len(result3.quasi_dists), len(circuits3))
            self.assertEqual(len(result3.metadata), len(circuits3))
            for i in range(len(circuits3)):
                self.assertAlmostEqual(result3.quasi_dists[i][3], 0.5, delta=0.05)
                self.assertAlmostEqual(result3.quasi_dists[i][0], 0.5, delta=0.05)

    @run_integration_test
    def test_sampler_primitive_parameterized_circuits(self, service):
        """Verify if sampler primitive returns expected results for parameterized circuits."""

        # parameterized circuit
        pqc = RealAmplitudes(num_qubits=2, reps=2)
        pqc.measure_all()
        pqc2 = RealAmplitudes(num_qubits=2, reps=3)
        pqc2.measure_all()

        theta1 = [0, 1, 1, 2, 3, 5]
        theta2 = [1, 2, 3, 4, 5, 6]
        theta3 = [0, 1, 2, 3, 4, 5, 6, 7]

        with Session(service) as session:
            sampler = Sampler(session=session, options=self.options)
            self.assertIsInstance(sampler, BaseSampler)

            circuits0 = [pqc, pqc, pqc2]
            result = sampler.run(
                circuits=circuits0,
                parameter_values=[theta1, theta2, theta3],
            ).result()
            self.assertIsInstance(result, SamplerResult)
            self.assertEqual(len(result.quasi_dists), len(circuits0))
            self.assertEqual(len(result.metadata), len(circuits0))

    @run_integration_test
    def test_sampler_skip_transpile(self, service):
        """Test skip transpilation option."""
        circ = QuantumCircuit(1, 1)
        custom_gate = Gate("my_custom_gate", 1, [3.14, 1])
        circ.append(custom_gate, [0])
        circ.measure(0, 0)

        with Session(service) as session:
            sampler = Sampler(session=session, options=self.options)
            sampler.options.transpilation.skip_transpilation = True
            with self.assertRaises(RuntimeJobFailureError) as err:
                sampler.run(circuits=circ).result()
                # If transpilation not skipped the error would be something about cannot expand.
                self.assertIn("invalid instructions", err.exception.message)

    @run_integration_test
    def test_sampler_optimization_level(self, service):
        """Test transpiler optimization level is properly mapped."""
        with Session(service) as session:
            sampler = Sampler(session=session, options=self.options)
            sampler.options.optimization_level = 3
            result = sampler.run(self.bell).result()
            self.assertAlmostEqual(result.quasi_dists[0]["11"], 0.5, delta=0.05)
            self.assertAlmostEqual(result.quasi_dists[0]["00"], 0.5, delta=0.05)

    @run_integration_test
    def test_sampler_primitive_as_session(self, service):
        """Verify Sampler as a session still works."""

        # parameterized circuit
        pqc = RealAmplitudes(num_qubits=2, reps=2)
        pqc.measure_all()
        pqc2 = RealAmplitudes(num_qubits=2, reps=3)
        pqc2.measure_all()

        theta1 = [0, 1, 1, 2, 3, 5]
        theta2 = [1, 2, 3, 4, 5, 6]
        theta3 = [0, 1, 2, 3, 4, 5, 6, 7]

        with Sampler(
            circuits=[pqc, pqc2], service=service, options=self.options
        ) as sampler:
            self.assertIsInstance(sampler, BaseSampler)

            circuits0 = [pqc, pqc, pqc2]
            result = sampler(
                circuits=circuits0,
                parameter_values=[theta1, theta2, theta3],
            )
            self.assertIsInstance(result, SamplerResult)
            self.assertEqual(len(result.quasi_dists), len(circuits0))
            self.assertEqual(len(result.metadata), len(circuits0))<|MERGE_RESOLUTION|>--- conflicted
+++ resolved
@@ -42,18 +42,11 @@
             job = sampler.run(circuits=self.bell)
             result = job.result()
             self.assertIsInstance(result, SamplerResult)
-<<<<<<< HEAD
-            self.assertEqual(len(result.quasi_dists), len(circuits0))
-            self.assertEqual(len(result.metadata), len(circuits0))
+            self.assertEqual(len(result.quasi_dists), 1)
+            self.assertEqual(len(result.metadata), 1)
             self.assertAlmostEqual(result.quasi_dists[0][3], 0.5, delta=0.05)
             self.assertAlmostEqual(result.quasi_dists[0][0], 0.5, delta=0.05)
-=======
-            self.assertEqual(len(result.quasi_dists), 1)
-            self.assertEqual(len(result.metadata), 1)
-            self.assertAlmostEqual(result.quasi_dists[0]["11"], 0.5, delta=0.05)
-            self.assertAlmostEqual(result.quasi_dists[0]["00"], 0.5, delta=0.05)
             self.assertTrue(session.session_id)
->>>>>>> a8ae6fde
 
     @run_integration_test
     def test_sampler_non_parameterized_circuits(self, service):
