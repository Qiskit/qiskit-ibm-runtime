--- conflicted
+++ resolved
@@ -23,15 +23,7 @@
 from qiskit.providers.jobstatus import JobStatus, JOB_FINAL_STATES
 from qiskit.test.reference_circuits import ReferenceCircuits
 
-<<<<<<< HEAD
-from qiskit_ibm_provider.api.clients.runtime import RuntimeClient
 from qiskit_ibm_provider.exceptions import IBMBackendValueError
-from qiskit_ibm_provider.job.exceptions import IBMJobFailureError
-=======
-from qiskit_ibm_provider.exceptions import (
-    IBMBackendValueError,
-)
->>>>>>> e6e7a3bf
 
 from qiskit_ibm_runtime import IBMBackend, RuntimeJob
 from qiskit_ibm_runtime.exceptions import IBMInputValueError
@@ -156,7 +148,6 @@
                 self.assertEqual(rjobs[0].job_id(), job.job_id())
                 self.assertEqual(set(rjobs[0].tags), set(job_tags))
 
-<<<<<<< HEAD
     def test_job_tags_replace(self):
         """Test updating job tags by replacing a job's existing tags."""
         initial_job_tags = [uuid.uuid4().hex[:16]]
@@ -181,13 +172,6 @@
         self.assertRaises(IBMInputValueError, self.sim_backend.run, self.bell, job_tags={"foo"})
         self.assertRaises(
             IBMInputValueError,
-=======
-    def test_invalid_job_tags(self):
-        """Test using job tags with an and operator."""
-        self.assertRaises(ValueError, self.sim_backend.run, self.bell, job_tags={"foo"})
-        self.assertRaises(
-            ValueError,
->>>>>>> e6e7a3bf
             self.service.jobs,
             job_tags=[1, 2, 3],
         )
