--- conflicted
+++ resolved
@@ -119,7 +119,6 @@
             self.assertIsNotNone(backend.target_history(datetime=datetime.now() - timedelta(30)))
 
     @production_only
-<<<<<<< HEAD
     def test_properties_not_cached_target_history(self):
         """Check backend properties is not cached in target_history()."""
         backend = self.backend
@@ -127,7 +126,6 @@
             properties = backend.properties()
             backend.target_history(datetime=datetime.now() - timedelta(60))
             self.assertEqual(properties, backend.properties())
-=======
     def test_backend_target_refresh(self):
         """Test refreshing the backend target."""
         backend = self.backend
@@ -144,7 +142,6 @@
             self.assertIsNot(old_configuration, backend.configuration())
             self.assertIsNot(old_properties, backend.properties())
             self.assertIsNot(old_defaults, backend.defaults())
->>>>>>> 2f2a1d0d
 
     def test_backend_max_circuits(self):
         """Check if the max_circuits property is set."""
