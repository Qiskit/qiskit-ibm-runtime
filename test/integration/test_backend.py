--- conflicted
+++ resolved
@@ -12,14 +12,9 @@
 
 """Tests for backend functions using real runtime service."""
 
-<<<<<<< HEAD
 from unittest import SkipTest, mock
 from unittest.mock import patch
-from datetime import datetime
-=======
-from unittest import SkipTest
 from datetime import datetime, timedelta
->>>>>>> 8cf5cae0
 import copy
 
 from qiskit.transpiler.target import Target
