# This code is part of Qiskit.
#
# (C) Copyright IBM 2021.
#
# This code is licensed under the Apache License, Version 2.0. You may
# obtain a copy of this license in the LICENSE.txt file in the root directory
# of this source tree or at http://www.apache.org/licenses/LICENSE-2.0.
#
# Any modifications or derivative works of this code must retain this
# copyright notice, and modified files need to carry a notice indicating
# that they have been altered from the originals.

"""Tests for job functions using real runtime service."""

from qiskit import QuantumCircuit
from qiskit.providers.fake_provider import FakeManila

from qiskit.circuit.library import RealAmplitudes
from qiskit.quantum_info import SparsePauliOp
from qiskit_aer.noise import NoiseModel
from qiskit_ibm_runtime import Session, Sampler, Options, Estimator
from qiskit_ibm_runtime.exceptions import RuntimeJobFailureError

from ..ibm_test_case import IBMIntegrationTestCase
from ..decorators import run_integration_test, production_only


class TestIntegrationOptions(IBMIntegrationTestCase):
    """Integration tests for options."""

    @run_integration_test
    def test_noise_model(self, service):
        """Test running with noise model."""
        backend = service.get_backend("ibmq_qasm_simulator")
        self.log.info("Using backend %s", backend.name)

        fake_backend = FakeManila()
        noise_model = NoiseModel.from_backend(fake_backend)

        circ = QuantumCircuit(1, 1)
        circ.x(0)
        circ.measure_all(add_bits=False)

        options = Options(
            simulator={
                "noise_model": noise_model,
                "basis_gates": fake_backend.configuration().basis_gates,
                "coupling_map": fake_backend.configuration().coupling_map,
                "seed_simulator": 42,
            },
            resilience_level=0,
        )

        with Session(service=service, backend=backend):
            sampler = Sampler(options=options)
            job1 = sampler.run(circ)
            self.log.info("Runtime job %s submitted.", job1.job_id())
            result1 = job1.result()
            # We should get both 0 and 1 if there is noise.
            self.assertEqual(len(result1.quasi_dists[0].keys()), 2)

            job2 = sampler.run(circ)
            self.log.info("Runtime job %s submitted.", job2.job_id())
            result2 = job2.result()
            # We should get both 0 and 1 if there is noise.
            self.assertEqual(len(result2.quasi_dists[0].keys()), 2)
            # The results should be the same because we used the same seed.
            self.assertEqual(result1.quasi_dists, result2.quasi_dists)

    @run_integration_test
    def test_simulator_transpile(self, service):
        """Test simulator transpile options."""
        backend = service.backend("ibmq_qasm_simulator")
        self.log.info("Using backend %s", backend.name)

        circ = QuantumCircuit(2, 2)
        circ.cx(0, 1)
        circ.measure_all(add_bits=False)
        obs = SparsePauliOp.from_list([("IZ", 1)])

        option_vars = [
            Options(simulator={"coupling_map": []}),
            Options(simulator={"basis_gates": ["foo"]}),
        ]

        with Session(service=service, backend=backend):
            for opt in option_vars:
                with self.subTest(opt=opt):
                    sampler = Sampler(options=opt)
                    job1 = sampler.run(circ)
                    self.log.info("Runtime job %s submitted.", job1.job_id())
                    with self.assertRaises(RuntimeJobFailureError):
                        job1.result()
                    # TODO: Re-enable when ntc-1651 is fixed
                    # self.assertIn("TranspilerError", err.exception.message)

                    estimator = Estimator(options=opt)
                    job2 = estimator.run(circ, observables=obs)
                    with self.assertRaises(RuntimeJobFailureError):
                        job2.result()
                    # TODO: Re-enable when ntc-1651 is fixed
                    # self.assertIn("TranspilerError", err.exception.message)

    @run_integration_test
    def test_unsupported_input_combinations(self, service):
        """Test that when resilience_level==3, and backend is a simulator,
        a coupling map is required."""
        circ = QuantumCircuit(1)
        obs = SparsePauliOp.from_list([("I", 1)])
        options = Options()
        options.resilience_level = 3
        backend = service.backend("ibmq_qasm_simulator")
        with Session(service=service, backend=backend) as session:
            with self.assertRaises(ValueError) as exc:
                inst = Estimator(session=session, options=options)
                inst.run(circ, observables=obs)
            self.assertIn("a coupling map is required.", str(exc.exception))

    @run_integration_test
    def test_default_resilience_settings(self, service):
        """Test that correct default resilience settings are used."""
        circ = QuantumCircuit(1)
        obs = SparsePauliOp.from_list([("I", 1)])
        options = Options(resilience_level=2)
<<<<<<< HEAD
        backend = service.backends(simulator=True)[0]
=======
        backend = service.backend("ibmq_qasm_simulator")
>>>>>>> cf2f7950
        with Session(service=service, backend=backend) as session:
            inst = Estimator(session=session, options=options)
            job = inst.run(circ, observables=obs)
            self.assertEqual(job.inputs["resilience_settings"]["noise_factors"], [1, 3, 5])
            self.assertEqual(
                job.inputs["resilience_settings"]["extrapolator"], "LinearExtrapolator"
            )

        options = Options(resilience_level=1)
        with Session(service=service, backend=backend) as session:
            inst = Estimator(session=session, options=options)
            job = inst.run(circ, observables=obs)
<<<<<<< HEAD
            self.assertIsNone(job.inputs["resilience_settings"]["noise_factors"])
            self.assertIsNone(job.inputs["resilience_settings"]["extrapolator"])
=======
            self.assertNotIn("noise_factors", job.inputs["resilience_settings"])
            self.assertNotIn("extrapolator", job.inputs["resilience_settings"])
>>>>>>> cf2f7950

    @production_only
    @run_integration_test
    def test_all_resilience_levels(self, service):
        """Test that all resilience_levels are recognized correctly
        by checking their values in the metadata"""
        resilience_values = {
            0: "variance",
            1: "readout_mitigation_num_twirled_circuits",
            2: "zne",
            3: "standard_error",
        }
        psi1 = RealAmplitudes(num_qubits=2, reps=2)
        h_1 = SparsePauliOp.from_list([("II", 1), ("IZ", 2), ("XI", 3)])

        backend = service.backend("ibmq_qasm_simulator")
        options = Options()
        options.simulator.coupling_map = [[0, 1], [1, 0]]

        for level, value in resilience_values.items():
            options.resilience_level = level
            inst = Estimator(backend=backend, options=options)
            theta1 = [0, 1, 1, 2, 3, 5]
            result = inst.run(
                circuits=[psi1], observables=[h_1], parameter_values=[theta1]
            ).result()
            metadata = result.metadata[0]
            self.assertTrue(value in metadata)<|MERGE_RESOLUTION|>--- conflicted
+++ resolved
@@ -122,11 +122,7 @@
         circ = QuantumCircuit(1)
         obs = SparsePauliOp.from_list([("I", 1)])
         options = Options(resilience_level=2)
-<<<<<<< HEAD
-        backend = service.backends(simulator=True)[0]
-=======
         backend = service.backend("ibmq_qasm_simulator")
->>>>>>> cf2f7950
         with Session(service=service, backend=backend) as session:
             inst = Estimator(session=session, options=options)
             job = inst.run(circ, observables=obs)
@@ -139,13 +135,8 @@
         with Session(service=service, backend=backend) as session:
             inst = Estimator(session=session, options=options)
             job = inst.run(circ, observables=obs)
-<<<<<<< HEAD
-            self.assertIsNone(job.inputs["resilience_settings"]["noise_factors"])
-            self.assertIsNone(job.inputs["resilience_settings"]["extrapolator"])
-=======
             self.assertNotIn("noise_factors", job.inputs["resilience_settings"])
             self.assertNotIn("extrapolator", job.inputs["resilience_settings"])
->>>>>>> cf2f7950
 
     @production_only
     @run_integration_test
