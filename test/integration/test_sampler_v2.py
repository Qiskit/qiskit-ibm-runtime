--- conflicted
+++ resolved
@@ -84,46 +84,26 @@
         with Session(service, self.dependencies.device) as session:
             _, _, target = self._cases[1]
             with self.subTest("single"):
-<<<<<<< HEAD
-                sampler = Sampler(session=session, options=self._options)
+                sampler = Sampler(mode=session, options=self._options)
                 job = sampler.run([self._isa_bell])
-=======
-                sampler = Sampler(mode=session, options=self._options)
-                job = sampler.run([bell])
->>>>>>> 936a5e62
                 result = job.result()
                 self._verify_result_type(result, num_pubs=1, targets=[np.array(target)])
 
             with self.subTest("single with param"):
-<<<<<<< HEAD
-                sampler = Sampler(session=session, options=self._options)
+                sampler = Sampler(mode=session, options=self._options)
                 job = sampler.run([(self._isa_bell, ())])
-=======
-                sampler = Sampler(mode=session, options=self._options)
-                job = sampler.run([(bell, ())])
->>>>>>> 936a5e62
                 result = job.result()
                 self._verify_result_type(result, num_pubs=1, targets=[np.array(target)])
 
             with self.subTest("single array"):
-<<<<<<< HEAD
-                sampler = Sampler(session=session, options=self._options)
+                sampler = Sampler(mode=session, options=self._options)
                 job = sampler.run([(self._isa_bell, [()])])
-=======
-                sampler = Sampler(mode=session, options=self._options)
-                job = sampler.run([(bell, [()])])
->>>>>>> 936a5e62
                 result = job.result()
                 self._verify_result_type(result, num_pubs=1, targets=[np.array(target)])
 
             with self.subTest("multiple"):
-<<<<<<< HEAD
-                sampler = Sampler(session=session, options=self._options)
+                sampler = Sampler(mode=session, options=self._options)
                 job = sampler.run([(self._isa_bell, [(), (), ()])])
-=======
-                sampler = Sampler(mode=session, options=self._options)
-                job = sampler.run([(bell, [(), (), ()])])
->>>>>>> 936a5e62
                 result = job.result()
                 self._verify_result_type(
                     result, num_pubs=1, targets=[np.array([target, target, target])]
@@ -131,16 +111,9 @@
 
     def test_sample_run_multiple_circuits(self):
         """Test Sampler.run() with multiple circuits."""
-<<<<<<< HEAD
         _, _, target = self._cases[1]
         sampler = Sampler(backend=self._backend, options=self._options)
         result = sampler.run([self._isa_bell, self._isa_bell, self._isa_bell]).result()
-=======
-        backend = service.backend(self.backend)
-        bell, _, target = self._cases[1]
-        sampler = Sampler(mode=backend, options=self._options)
-        result = sampler.run([bell, bell, bell]).result()
->>>>>>> 936a5e62
         self._verify_result_type(result, num_pubs=3, targets=[np.array(target)] * 3)
 
     def test_sampler_run_with_parameterized_circuits(self):
@@ -149,11 +122,7 @@
         pqc2, param2, target2 = self._cases[5]
         pqc3, param3, target3 = self._cases[6]
 
-<<<<<<< HEAD
-        sampler = Sampler(backend=self.fake_backend, options=self._options)
-=======
-        sampler = Sampler(mode=backend, options=self._options)
->>>>>>> 936a5e62
+        sampler = Sampler(mode=self.fake_backend, options=self._options)
         result = sampler.run([(pqc1, param1), (pqc2, param2), (pqc3, param3)]).result()
         self._verify_result_type(
             result, num_pubs=3, targets=[np.array(target1), np.array(target2), np.array(target3)]
@@ -167,11 +136,7 @@
         qc2.x(0)
         qc2.measure_all()
 
-<<<<<<< HEAD
-        sampler = Sampler(backend=self._backend, options=self._options)
-=======
-        sampler = Sampler(mode=backend, options=self._options)
->>>>>>> 936a5e62
+        sampler = Sampler(mode=self._backend, options=self._options)
         result = sampler.run([qc, qc2]).result()
         self._verify_result_type(result, num_pubs=2)
 
@@ -189,25 +154,16 @@
         qc3.x([0, 1])
         qc3.measure_all()
 
-<<<<<<< HEAD
-        sampler = Sampler(backend=self._backend, options=self._options)
-=======
-        sampler = Sampler(mode=backend, options=self._options)
->>>>>>> 936a5e62
+        sampler = Sampler(mode=self._backend, options=self._options)
         result = sampler.run([qc0, qc1, qc2, qc3]).result()
         self._verify_result_type(result, num_pubs=4)
 
     @run_integration_test
     def test_run_single_circuit(self, service):
         """Test for single circuit case."""
-<<<<<<< HEAD
         pm = generate_preset_pass_manager(optimization_level=1, target=self._backend.target)
         with Session(service, self.dependencies.device) as session:
-            sampler = Sampler(session=session, options=self._options)
-=======
-        with Session(service, self.backend) as session:
             sampler = Sampler(mode=session, options=self._options)
->>>>>>> 936a5e62
 
             with self.subTest("No parameter"):
                 circuit, _, target = self._cases[1]
@@ -274,21 +230,9 @@
         qc.measure(2, 0)
         pm = generate_preset_pass_manager(optimization_level=1, target=self._backend.target)
 
-<<<<<<< HEAD
-        sampler = Sampler(backend=self._backend, options=self._options)
+        sampler = Sampler(mode=self._backend, options=self._options)
         result = sampler.run([(pm.run(qc), [0, 0]), (pm.run(qc), [np.pi / 2, 0])]).result()
         self._verify_result_type(result, num_pubs=2)
-=======
-        sampler = Sampler(mode=backend, options=self._options)
-        result = sampler.run([(qc, [0, 0]), (qc, [np.pi / 2, 0])]).result()
-        self.assertEqual(len(result), 2)
-
-        # qc({x: 0, y: 0})
-        self._assert_allclose(result[0].data.c, np.array({1: self._shots}))
-
-        # qc({x: pi/2, y: 0})
-        self._assert_allclose(result[1].data.c, np.array({1: self._shots / 2, 5: self._shots / 2}))
->>>>>>> 936a5e62
 
     @run_integration_test
     def test_run_empty_parameter(self, service):
@@ -336,14 +280,8 @@
             _, _, _ = self._cases[1]
             shots = 100
             with self.subTest("init option"):
-<<<<<<< HEAD
-                sampler = Sampler(session=session, options={"default_shots": shots})
+                sampler = Sampler(mode=session, options={"default_shots": shots})
                 result = sampler.run([self._isa_bell]).result()
-=======
-                sampler = Sampler(mode=session, options={"default_shots": shots})
-                result = sampler.run([bell]).result()
-                self.assertEqual(len(result), 1)
->>>>>>> 936a5e62
                 self.assertEqual(result[0].data.meas.num_shots, shots)
                 self.assertEqual(sum(result[0].data.meas.get_counts().values()), shots)
                 self._verify_result_type(result, num_pubs=1)
@@ -357,53 +295,29 @@
                 self._verify_result_type(result, num_pubs=1)
 
             with self.subTest("run arg"):
-<<<<<<< HEAD
                 sampler = Sampler(session=session)
                 result = sampler.run(pubs=[self._isa_bell], shots=shots).result()
-=======
-                sampler = Sampler(mode=session)
-                result = sampler.run(pubs=[bell], shots=shots).result()
-                self.assertEqual(len(result), 1)
->>>>>>> 936a5e62
                 self.assertEqual(result[0].data.meas.num_shots, shots)
                 self.assertEqual(sum(result[0].data.meas.get_counts().values()), shots)
                 self._verify_result_type(result, num_pubs=1)
 
             with self.subTest("run arg"):
-<<<<<<< HEAD
-                sampler = Sampler(session=session)
+                sampler = Sampler(mode=session)
                 result = sampler.run(pubs=[self._isa_bell], shots=shots).result()
-=======
-                sampler = Sampler(mode=session)
-                result = sampler.run(pubs=[bell], shots=shots).result()
-                self.assertEqual(len(result), 1)
->>>>>>> 936a5e62
                 self.assertEqual(result[0].data.meas.num_shots, shots)
                 self.assertEqual(sum(result[0].data.meas.get_counts().values()), shots)
                 self._verify_result_type(result, num_pubs=1)
 
             with self.subTest("pub-like"):
-<<<<<<< HEAD
-                sampler = Sampler(session=session)
+                sampler = Sampler(mode=session)
                 result = sampler.run([(self._isa_bell, None, shots)]).result()
-=======
-                sampler = Sampler(mode=session)
-                result = sampler.run([(bell, None, shots)]).result()
-                self.assertEqual(len(result), 1)
->>>>>>> 936a5e62
                 self.assertEqual(result[0].data.meas.num_shots, shots)
                 self.assertEqual(sum(result[0].data.meas.get_counts().values()), shots)
                 self._verify_result_type(result, num_pubs=1)
 
             with self.subTest("pub"):
-<<<<<<< HEAD
-                sampler = Sampler(session=session)
+                sampler = Sampler(mode=session)
                 result = sampler.run([SamplerPub(self._isa_bell, shots=shots)]).result()
-=======
-                sampler = Sampler(mode=session)
-                result = sampler.run([SamplerPub(bell, shots=shots)]).result()
-                self.assertEqual(len(result), 1)
->>>>>>> 936a5e62
                 self.assertEqual(result[0].data.meas.num_shots, shots)
                 self.assertEqual(sum(result[0].data.meas.get_counts().values()), shots)
                 self._verify_result_type(result, num_pubs=1)
@@ -430,30 +344,17 @@
         qc = QuantumCircuit(n)
         qc.h(range(n))
         qc.measure_all()
-<<<<<<< HEAD
         pm = generate_preset_pass_manager(optimization_level=1, target=self._backend.target)
-        sampler = Sampler(backend=self._backend, options=self._options)
+        sampler = Sampler(mode=self._backend, options=self._options)
         result = sampler.run([pm.run(qc)]).result()
-=======
-        sampler = Sampler(mode=backend, options=self._options)
-        result = sampler.run([qc]).result()
-        self.assertEqual(len(result), 1)
->>>>>>> 936a5e62
         self.assertLessEqual(result[0].data.meas.num_shots, self._shots)
         self.assertEqual(sum(result[0].data.meas.get_counts().values()), self._shots)
         self._verify_result_type(result, num_pubs=1)
 
     def test_primitive_job_status_done(self):
         """test primitive job's status"""
-<<<<<<< HEAD
-        sampler = Sampler(backend=self._backend, options=self._options)
+        sampler = Sampler(mode=self._backend, options=self._options)
         job = sampler.run([self._isa_bell])
-=======
-        backend = service.backend(self.backend)
-        bell, _, _ = self._cases[1]
-        sampler = Sampler(mode=backend, options=self._options)
-        job = sampler.run([bell])
->>>>>>> 936a5e62
         _ = job.result()
         self.assertEqual(job.status(), "DONE")
 
@@ -470,16 +371,9 @@
                 circuit.append(gate, [0])
                 circuit.measure_all()
 
-<<<<<<< HEAD
-                sampler = Sampler(session=session, options=self._options)
+                sampler = Sampler(mode=session, options=self._options)
                 result = sampler.run([pm.run(circuit)]).result()
                 self._verify_result_type(result, num_pubs=1)
-=======
-                sampler = Sampler(mode=session, options=self._options)
-                result = sampler.run([circuit]).result()
-                self.assertEqual(len(result), 1)
-                self._assert_allclose(result[0].data.meas, np.array({0: self._shots}))
->>>>>>> 936a5e62
 
             with self.subTest("X"):
                 gate = UnitaryGate([[0, 1], [1, 0]])
@@ -488,30 +382,16 @@
                 circuit.append(gate, [0])
                 circuit.measure_all()
 
-<<<<<<< HEAD
-                sampler = Sampler(session=session, options=self._options)
+                sampler = Sampler(mode=session, options=self._options)
                 result = sampler.run([pm.run(circuit)]).result()
                 self._verify_result_type(result, num_pubs=1)
-=======
-                sampler = Sampler(mode=session, options=self._options)
-                result = sampler.run([circuit]).result()
-                self.assertEqual(len(result), 1)
-                self._assert_allclose(result[0].data.meas, np.array({1: self._shots}))
->>>>>>> 936a5e62
 
     def test_metadata(self):
         """Test for metatdata."""
         pm = generate_preset_pass_manager(optimization_level=1, target=self._backend.target)
         qc, _, _ = self._cases[1]
-<<<<<<< HEAD
-        sampler = Sampler(backend=self._backend, options=self._options)
+        sampler = Sampler(mode=self._backend, options=self._options)
         result = sampler.run([pm.run(qc)]).result()
-=======
-        backend = service.backend(self.backend)
-        sampler = Sampler(mode=backend, options=self._options)
-        result = sampler.run([qc]).result()
-        self.assertEqual(len(result), 1)
->>>>>>> 936a5e62
         self.assertEqual(result[0].data.meas.num_shots, self._shots)
         self._verify_result_type(result, num_pubs=1)
 
@@ -590,12 +470,7 @@
 
     def test_sampler_v2_options(self):
         """Test SamplerV2 options."""
-<<<<<<< HEAD
-        sampler = Sampler(backend=self._backend)
-=======
-        backend = service.backend(self.backend)
-        sampler = Sampler(mode=backend)
->>>>>>> 936a5e62
+        sampler = Sampler(mode=self._backend)
         sampler.options.default_shots = 4096
         sampler.options.execution.init_qubits = True
         sampler.options.execution.rep_delay = 0.00025
