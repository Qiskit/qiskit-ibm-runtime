# This code is part of Qiskit.
#
# (C) Copyright IBM 2023, 2024.
#
# This code is licensed under the Apache License, Version 2.0. You may
# obtain a copy of this license in the LICENSE.txt file in the root directory
# of this source tree or at http://www.apache.org/licenses/LICENSE-2.0.
#
# Any modifications or derivative works of this code must retain this
# copyright notice, and modified files need to carry a notice indicating
# that they have been altered from the originals.

"""Tests for Sampler V2."""
# pylint: disable=invalid-name

from __future__ import annotations

import unittest

import numpy as np

from qiskit import ClassicalRegister, QuantumCircuit, QuantumRegister, transpile
from qiskit.circuit import Parameter
from qiskit.circuit.library import RealAmplitudes, UnitaryGate
from qiskit.primitives import PrimitiveResult, PubResult
from qiskit.primitives.containers import BitArray
from qiskit.primitives.containers.data_bin import DataBin
from qiskit.primitives.containers.sampler_pub import SamplerPub
from qiskit.transpiler.preset_passmanagers import generate_preset_pass_manager

from qiskit_ibm_runtime import Session
from qiskit_ibm_runtime import SamplerV2 as Sampler
from qiskit_ibm_runtime.fake_provider import FakeManilaV2
from ..decorators import run_integration_test, production_only
from ..ibm_test_case import IBMIntegrationTestCase
from ..utils import get_real_device


class TestSampler(IBMIntegrationTestCase):
    """Test Sampler"""

    def setUp(self):
        super().setUp()
<<<<<<< HEAD
        self._backend = self.service.backend(self.dependencies.device)
        self.fake_backend = FakeManila()
=======
        self.backend = "ibmq_qasm_simulator"
        self.fake_backend = FakeManilaV2()
>>>>>>> 51d897be
        self._shots = 10000
        self._options = {"default_shots": 10000}
        # TODO: Re-add seed_simulator and re-enable verification once it's supported
        # self._options = {"default_shots": 10000, "seed_simulator": 123}
        pm = generate_preset_pass_manager(optimization_level=1, target=self._backend.target)

        self._cases = []
        hadamard = QuantumCircuit(1, 1, name="Hadamard")
        hadamard.h(0)
        hadamard.measure(0, 0)
        self._cases.append((hadamard, None, {0: 5000, 1: 5000}))  # case 0

        bell = QuantumCircuit(2, name="Bell")
        bell.h(0)
        bell.cx(0, 1)
        bell.measure_all()
        self._cases.append((bell, None, {0: 5000, 3: 5000}))  # case 1
        self._isa_bell = pm.run(bell)

        pqc = RealAmplitudes(num_qubits=2, reps=2)
        pqc.measure_all()
        pqc = transpile(circuits=pqc, backend=self.fake_backend)
        self._cases.append((pqc, [0] * 6, {0: 10000}))  # case 2
        self._cases.append((pqc, [1] * 6, {0: 168, 1: 3389, 2: 470, 3: 5973}))  # case 3
        self._cases.append((pqc, [0, 1, 1, 2, 3, 5], {0: 1339, 1: 3534, 2: 912, 3: 4215}))  # case 4
        self._cases.append((pqc, [1, 2, 3, 4, 5, 6], {0: 634, 1: 291, 2: 6039, 3: 3036}))  # case 5

        pqc2 = RealAmplitudes(num_qubits=2, reps=3)
        pqc2.measure_all()
        pqc2 = transpile(circuits=pqc2, backend=self.fake_backend)
        self._cases.append(
            (pqc2, [0, 1, 2, 3, 4, 5, 6, 7], {0: 1898, 1: 6864, 2: 928, 3: 311})
        )  # case 6

    @run_integration_test
    def test_sampler_run(self, service):
        """Test Sampler.run()."""

        with Session(service, self.dependencies.device) as session:
            _, _, target = self._cases[1]
            with self.subTest("single"):
                sampler = Sampler(mode=session, options=self._options)
                job = sampler.run([self._isa_bell])
                result = job.result()
                self._verify_result_type(result, num_pubs=1, targets=[np.array(target)])

            with self.subTest("single with param"):
                sampler = Sampler(mode=session, options=self._options)
                job = sampler.run([(self._isa_bell, ())])
                result = job.result()
                self._verify_result_type(result, num_pubs=1, targets=[np.array(target)])

            with self.subTest("single array"):
                sampler = Sampler(mode=session, options=self._options)
                job = sampler.run([(self._isa_bell, [()])])
                result = job.result()
                self._verify_result_type(result, num_pubs=1, targets=[np.array(target)])

            with self.subTest("multiple"):
                sampler = Sampler(mode=session, options=self._options)
                job = sampler.run([(self._isa_bell, [(), (), ()])])
                result = job.result()
                self._verify_result_type(
                    result, num_pubs=1, targets=[np.array([target, target, target])]
                )

    def test_sample_run_multiple_circuits(self):
        """Test Sampler.run() with multiple circuits."""
        _, _, target = self._cases[1]
        sampler = Sampler(mode=self._backend, options=self._options)
        result = sampler.run([self._isa_bell, self._isa_bell, self._isa_bell]).result()
        self._verify_result_type(result, num_pubs=3, targets=[np.array(target)] * 3)

    def test_sampler_run_with_parameterized_circuits(self):
        """Test Sampler.run() with parameterized circuits."""
        pqc1, param1, target1 = self._cases[4]
        pqc2, param2, target2 = self._cases[5]
        pqc3, param3, target3 = self._cases[6]

        sampler = Sampler(mode=self.fake_backend, options=self._options)
        result = sampler.run([(pqc1, param1), (pqc2, param2), (pqc3, param3)]).result()
        self._verify_result_type(
            result, num_pubs=3, targets=[np.array(target1), np.array(target2), np.array(target3)]
        )

    def test_run_1qubit(self):
        """test for 1-qubit cases"""
        qc = QuantumCircuit(1)
        qc.measure_all()
        qc2 = QuantumCircuit(1)
        qc2.x(0)
        qc2.measure_all()

        sampler = Sampler(mode=self._backend, options=self._options)
        result = sampler.run([qc, qc2]).result()
        self._verify_result_type(result, num_pubs=2)

    def test_run_2qubit(self):
        """test for 2-qubit cases"""
        qc0 = QuantumCircuit(2)
        qc0.measure_all()
        qc1 = QuantumCircuit(2)
        qc1.x(0)
        qc1.measure_all()
        qc2 = QuantumCircuit(2)
        qc2.x(1)
        qc2.measure_all()
        qc3 = QuantumCircuit(2)
        qc3.x([0, 1])
        qc3.measure_all()

        sampler = Sampler(mode=self._backend, options=self._options)
        result = sampler.run([qc0, qc1, qc2, qc3]).result()
        self._verify_result_type(result, num_pubs=4)

    @run_integration_test
    def test_run_single_circuit(self, service):
        """Test for single circuit case."""
        pm = generate_preset_pass_manager(optimization_level=1, target=self._backend.target)
        with Session(service, self.dependencies.device) as session:
            sampler = Sampler(mode=session, options=self._options)

            with self.subTest("No parameter"):
                circuit, _, target = self._cases[1]
                param_target = [
                    (None, np.array(target)),
                    ((), np.array(target)),
                    ([], np.array(target)),
                    (np.array([]), np.array(target)),
                    (((),), np.array([target])),
                    (([],), np.array([target])),
                    ([[]], np.array([target])),
                    ([()], np.array([target])),
                    (np.array([[]]), np.array([target])),
                ]
                for param, target in param_target:
                    with self.subTest(f"{circuit.name} w/ {param}"):
                        result = sampler.run([(self._isa_bell, param)]).result()
                        self._verify_result_type(result, num_pubs=1, targets=[np.array(target)])

            with self.subTest("One parameter"):
                circuit = QuantumCircuit(1, 1, name="X gate")
                param = Parameter("x")
                circuit.ry(param, 0)
                circuit.measure(0, 0)
                param_target = [
                    ([np.pi], np.array({1: self._shots})),
                    ((np.pi,), np.array({1: self._shots})),
                    (np.array([np.pi]), np.array({1: self._shots})),
                    ([[np.pi]], np.array([{1: self._shots}])),
                    (((np.pi,),), np.array([{1: self._shots}])),
                    (np.array([[np.pi]]), np.array([{1: self._shots}])),
                ]
                for param, target in param_target:
                    with self.subTest(f"{circuit.name} w/ {param}"):
                        result = sampler.run([(pm.run(circuit), param)]).result()
                        self._verify_result_type(result, num_pubs=1)

            with self.subTest("More than one parameter"):
                circuit, param, target = self._cases[3]
                param_target = [
                    (param, np.array(target)),
                    (tuple(param), np.array(target)),
                    (np.array(param), np.array(target)),
                    ((param,), np.array([target])),
                    ([param], np.array([target])),
                    (np.array([param]), np.array([target])),
                ]
                for param, target in param_target:
                    with self.subTest(f"{circuit.name} w/ {param}"):
                        result = sampler.run([(pm.run(circuit), param)]).result()
                        self._verify_result_type(result, num_pubs=1, targets=[np.array(target)])

    def test_run_reverse_meas_order(self):
        """test for sampler with reverse measurement order"""
        x = Parameter("x")
        y = Parameter("y")

        qc = QuantumCircuit(3, 3)
        qc.rx(x, 0)
        qc.rx(y, 1)
        qc.x(2)
        qc.measure(0, 2)
        qc.measure(1, 1)
        qc.measure(2, 0)
        pm = generate_preset_pass_manager(optimization_level=1, target=self._backend.target)

        sampler = Sampler(mode=self._backend, options=self._options)
        result = sampler.run([(pm.run(qc), [0, 0]), (pm.run(qc), [np.pi / 2, 0])]).result()
        self._verify_result_type(result, num_pubs=2)

    @run_integration_test
    def test_run_empty_parameter(self, service):
        """Test for empty parameter"""
        with Session(service, self._backend) as session:
            n = 5
            qc = QuantumCircuit(n, n - 1)
            qc.measure(range(n - 1), range(n - 1))
            sampler = Sampler(mode=session, options=self._options)
            with self.subTest("one circuit"):
                result = sampler.run([qc]).result()
                self._verify_result_type(result, num_pubs=1)

            with self.subTest("two circuits"):
                result = sampler.run([qc, qc]).result()
                self._verify_result_type(result, num_pubs=2)

    @run_integration_test
    def test_run_numpy_params(self, service):
        """Test for numpy array as parameter values"""
        with Session(service, self.dependencies.device) as session:
            qc = RealAmplitudes(num_qubits=2, reps=2)
            qc.measure_all()
            qc = transpile(circuits=qc, backend=self._backend)
            k = 5
            params_array = np.random.rand(k, qc.num_parameters)
            params_list = params_array.tolist()
            sampler = Sampler(mode=session, options=self._options)
            target = sampler.run([(qc, params_list)]).result()

            with self.subTest("ndarray"):
                result = sampler.run([(qc, params_array)]).result()
                self._verify_result_type(result, num_pubs=1, targets=[np.array(target)])

            with self.subTest("split a list"):
                result = sampler.run([(qc, params) for params in params_list]).result()
                self._verify_result_type(
                    result, num_pubs=len(params_list), targets=[np.array(target)]
                )

    @run_integration_test
    def test_run_with_shots_option(self, service):
        """test with shots option."""
        with Session(service, self.dependencies.device) as session:
            _, _, _ = self._cases[1]
            shots = 100
            with self.subTest("init option"):
                sampler = Sampler(mode=session, options={"default_shots": shots})
                result = sampler.run([self._isa_bell]).result()
                self.assertEqual(result[0].data.meas.num_shots, shots)
                self.assertEqual(sum(result[0].data.meas.get_counts().values()), shots)
                self._verify_result_type(result, num_pubs=1)

            with self.subTest("update option"):
                sampler = Sampler(mode=session)
                sampler.options.default_shots = shots
                result = sampler.run([self._isa_bell]).result()
                self.assertEqual(result[0].data.meas.num_shots, shots)
                self.assertEqual(sum(result[0].data.meas.get_counts().values()), shots)
                self._verify_result_type(result, num_pubs=1)

            with self.subTest("run arg"):
                sampler = Sampler(mode=session)
                result = sampler.run(pubs=[self._isa_bell], shots=shots).result()
                self.assertEqual(result[0].data.meas.num_shots, shots)
                self.assertEqual(sum(result[0].data.meas.get_counts().values()), shots)
                self._verify_result_type(result, num_pubs=1)

            with self.subTest("run arg"):
                sampler = Sampler(mode=session)
                result = sampler.run(pubs=[self._isa_bell], shots=shots).result()
                self.assertEqual(result[0].data.meas.num_shots, shots)
                self.assertEqual(sum(result[0].data.meas.get_counts().values()), shots)
                self._verify_result_type(result, num_pubs=1)

            with self.subTest("pub-like"):
                sampler = Sampler(mode=session)
                result = sampler.run([(self._isa_bell, None, shots)]).result()
                self.assertEqual(result[0].data.meas.num_shots, shots)
                self.assertEqual(sum(result[0].data.meas.get_counts().values()), shots)
                self._verify_result_type(result, num_pubs=1)

            with self.subTest("pub"):
                sampler = Sampler(mode=session)
                result = sampler.run([SamplerPub(self._isa_bell, shots=shots)]).result()
                self.assertEqual(result[0].data.meas.num_shots, shots)
                self.assertEqual(sum(result[0].data.meas.get_counts().values()), shots)
                self._verify_result_type(result, num_pubs=1)

            with self.subTest("multiple pubs"):
                sampler = Sampler()
                shots1 = 100
                shots2 = 200
                result = sampler.run(
                    [
                        SamplerPub(self._isa_bell, shots=shots1),
                        SamplerPub(self._isa_bell, shots=shots2),
                    ]
                ).result()
                self.assertEqual(result[0].data.meas.num_shots, shots1)
                self.assertEqual(sum(result[0].data.meas.get_counts().values()), shots1)
                self.assertEqual(result[1].data.meas.num_shots, shots2)
                self.assertEqual(sum(result[1].data.meas.get_counts().values()), shots2)
                self._verify_result_type(result, num_pubs=2)

    def test_run_shots_result_size(self):
        """test with shots option to validate the result size"""
        n = 10
        qc = QuantumCircuit(n)
        qc.h(range(n))
        qc.measure_all()
        pm = generate_preset_pass_manager(optimization_level=1, target=self._backend.target)
        sampler = Sampler(mode=self._backend, options=self._options)
        result = sampler.run([pm.run(qc)]).result()
        self.assertLessEqual(result[0].data.meas.num_shots, self._shots)
        self.assertEqual(sum(result[0].data.meas.get_counts().values()), self._shots)
        self._verify_result_type(result, num_pubs=1)

    def test_primitive_job_status_done(self):
        """test primitive job's status"""
        sampler = Sampler(mode=self._backend, options=self._options)
        job = sampler.run([self._isa_bell])
        _ = job.result()
        self.assertEqual(job.status(), "DONE")

    @run_integration_test
    def test_circuit_with_unitary(self, service):
        """Test for circuit with unitary gate."""
        pm = generate_preset_pass_manager(optimization_level=1, target=self._backend.target)

        with Session(service, self.dependencies.device) as session:
            with self.subTest("identity"):
                gate = UnitaryGate(np.eye(2))

                circuit = QuantumCircuit(1)
                circuit.append(gate, [0])
                circuit.measure_all()

                sampler = Sampler(mode=session, options=self._options)
                result = sampler.run([pm.run(circuit)]).result()
                self._verify_result_type(result, num_pubs=1)

            with self.subTest("X"):
                gate = UnitaryGate([[0, 1], [1, 0]])

                circuit = QuantumCircuit(1)
                circuit.append(gate, [0])
                circuit.measure_all()

                sampler = Sampler(mode=session, options=self._options)
                result = sampler.run([pm.run(circuit)]).result()
                self._verify_result_type(result, num_pubs=1)

    def test_metadata(self):
        """Test for metatdata."""
        pm = generate_preset_pass_manager(optimization_level=1, target=self._backend.target)
        qc, _, _ = self._cases[1]
        sampler = Sampler(mode=self._backend, options=self._options)
        result = sampler.run([pm.run(qc)]).result()
        self.assertEqual(result[0].data.meas.num_shots, self._shots)
        self._verify_result_type(result, num_pubs=1)

    @run_integration_test
    def test_circuit_with_multiple_cregs(self, service):
        """Test for circuit with multiple classical registers."""
        with Session(service, self.dependencies.device) as session:
            cases = []
            pm = generate_preset_pass_manager(optimization_level=1, target=self._backend.target)

            # case 1
            a = ClassicalRegister(1, "a")
            b = ClassicalRegister(2, "b")
            c = ClassicalRegister(3, "c")

            qc = QuantumCircuit(QuantumRegister(3), a, b, c)
            qc.h(range(3))
            qc.measure([0, 1, 2, 2], [0, 2, 4, 5])
            target = {"a": {0: 5000, 1: 5000}, "b": {0: 5000, 2: 5000}, "c": {0: 5000, 6: 5000}}
            cases.append(("use all cregs", pm.run(qc), target))

            # case 2
            a = ClassicalRegister(1, "a")
            b = ClassicalRegister(5, "b")
            c = ClassicalRegister(3, "c")

            qc = QuantumCircuit(QuantumRegister(3), a, b, c)
            qc.h(range(3))
            qc.measure([0, 1, 2, 2], [0, 2, 4, 5])
            target = {
                "a": {0: 5000, 1: 5000},
                "b": {0: 2500, 2: 2500, 24: 2500, 26: 2500},
                "c": {0: 10000},
            }
            cases.append(("use only a and b", pm.run(qc), target))

            # case 3
            a = ClassicalRegister(1, "a")
            b = ClassicalRegister(2, "b")
            c = ClassicalRegister(3, "c")

            qc = QuantumCircuit(QuantumRegister(3), a, b, c)
            qc.h(range(3))
            qc.measure(1, 5)
            target = {"a": {0: 10000}, "b": {0: 10000}, "c": {0: 5000, 4: 5000}}
            cases.append(("use only c", pm.run(qc), target))

            # case 4
            a = ClassicalRegister(1, "a")
            b = ClassicalRegister(2, "b")
            c = ClassicalRegister(3, "c")

            qc = QuantumCircuit(QuantumRegister(3), a, b, c)
            qc.h(range(3))
            qc.measure([0, 1, 2], [5, 5, 5])
            target = {"a": {0: 10000}, "b": {0: 10000}, "c": {0: 5000, 4: 5000}}
            cases.append(("use only c multiple qubits", pm.run(qc), target))

            # case 5
            a = ClassicalRegister(1, "a")
            b = ClassicalRegister(2, "b")
            c = ClassicalRegister(3, "c")

            qc = QuantumCircuit(QuantumRegister(3), a, b, c)
            qc.h(range(3))
            target = {"a": {0: 10000}, "b": {0: 10000}, "c": {0: 10000}}
            cases.append(("no measure", pm.run(qc), target))

            for title, qc, target in cases:
                with self.subTest(title):
                    sampler = Sampler(mode=session, options=self._options)
                    result = sampler.run([qc]).result()
                    data = result[0].data
                    self.assertEqual(len(data), 3)
                    self._verify_result_type(result, num_pubs=1)

    def test_sampler_v2_options(self):
        """Test SamplerV2 options."""
        sampler = Sampler(mode=self._backend)
        sampler.options.default_shots = 4096
        sampler.options.execution.init_qubits = True
        sampler.options.execution.rep_delay = 0.00025

        _, _, target = self._cases[1]
        job = sampler.run([self._isa_bell])
        result = job.result()
        self._verify_result_type(result, num_pubs=1, targets=[np.array(target)])

    @production_only
    @run_integration_test
    def test_sampler_v2_dd(self, service):
        """Test SamplerV2 DD options."""
        real_device_name = get_real_device(service)
        real_device = service.backend(real_device_name)
        sampler = Sampler(mode=real_device)
        sampler.options.dynamical_decoupling.enable = True
        sampler.options.dynamical_decoupling.sequence_type = "XX"
        sampler.options.dynamical_decoupling.extra_slack_distribution = "middle"
        sampler.options.dynamical_decoupling.scheduling_method = "asap"

        bell, _, _ = self._cases[1]
        bell = transpile(bell, real_device)
        job = sampler.run([bell])
        result = job.result()
        self._verify_result_type(result, num_pubs=1)

    def _verify_result_type(self, result, num_pubs, targets=None):
        """Verify result type."""
        self.assertIsInstance(result, PrimitiveResult)
        self.assertIsInstance(result.metadata, dict)
        self.assertEqual(len(result), num_pubs)
        for idx, pub_result in enumerate(result):
            # TODO: We need to update the following test to check `SamplerPubResult`
            # when the server side is upgraded to Qiskit 1.1.
            self.assertIsInstance(pub_result, PubResult)
            self.assertIsInstance(pub_result.data, DataBin)
            self.assertIsInstance(pub_result.metadata, dict)
            if targets:
                self.assertIsInstance(result[idx].data.meas, BitArray)


if __name__ == "__main__":
    unittest.main()<|MERGE_RESOLUTION|>--- conflicted
+++ resolved
@@ -41,13 +41,8 @@
 
     def setUp(self):
         super().setUp()
-<<<<<<< HEAD
         self._backend = self.service.backend(self.dependencies.device)
-        self.fake_backend = FakeManila()
-=======
-        self.backend = "ibmq_qasm_simulator"
         self.fake_backend = FakeManilaV2()
->>>>>>> 51d897be
         self._shots = 10000
         self._options = {"default_shots": 10000}
         # TODO: Re-add seed_simulator and re-enable verification once it's supported
