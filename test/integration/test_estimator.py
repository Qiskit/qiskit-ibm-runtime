# This code is part of Qiskit.
#
# (C) Copyright IBM 2022, 2023.
#
# This code is licensed under the Apache License, Version 2.0. You may
# obtain a copy of this license in the LICENSE.txt file in the root directory
# of this source tree or at http://www.apache.org/licenses/LICENSE-2.0.
#
# Any modifications or derivative works of this code must retain this
# copyright notice, and modified files need to carry a notice indicating
# that they have been altered from the originals.

"""Integration tests for Estimator primitive."""

import unittest

import numpy as np

from qiskit.circuit import QuantumCircuit, Parameter
from qiskit.circuit.library import RealAmplitudes
from qiskit.primitives import Estimator as TerraEstimator
from qiskit.quantum_info import SparsePauliOp
from qiskit.test.reference_circuits import ReferenceCircuits
from qiskit.primitives import BaseEstimator, EstimatorResult

from qiskit_ibm_runtime import Estimator, Session
from qiskit_ibm_runtime.exceptions import RuntimeJobFailureError

from ..decorators import run_integration_test
from ..ibm_test_case import IBMIntegrationTestCase


class TestIntegrationEstimator(IBMIntegrationTestCase):
    """Integration tests for Estimator primitive."""

    def setUp(self) -> None:
        super().setUp()
        self.backend = "ibmq_qasm_simulator"

    @run_integration_test
    def test_estimator_session(self, service):
        """Verify if estimator primitive returns expected results"""

        psi1 = RealAmplitudes(num_qubits=2, reps=2)
        psi2 = RealAmplitudes(num_qubits=2, reps=3)

        # pylint: disable=invalid-name
        H1 = SparsePauliOp.from_list([("II", 1), ("IZ", 2), ("XI", 3)])
        H2 = SparsePauliOp.from_list([("IZ", 1)])
        H3 = SparsePauliOp.from_list([("ZI", 1), ("ZZ", 1)])

        with Session(service, self.backend) as session:
            estimator = Estimator(session=session)
            self.assertIsInstance(estimator, BaseEstimator)

            theta1 = [0, 1, 1, 2, 3, 5]
            theta2 = [0, 1, 1, 2, 3, 5, 8, 13]
            theta3 = [1, 2, 3, 4, 5, 6]

            circuits1 = [psi1]
            # calculate [ <psi1(theta1)|H1|psi1(theta1)> ]
            job = estimator.run(circuits=circuits1, observables=[H1], parameter_values=[theta1])
            result1 = job.result()
            self.assertIsInstance(result1, EstimatorResult)
            self.assertEqual(len(result1.values), len(circuits1))
            self.assertEqual(len(result1.metadata), len(circuits1))

            circuits2 = circuits1 * 2
            # calculate [ <psi1(theta1)|H2|psi1(theta1)>, <psi1(theta1)|H3|psi1(theta1)> ]
            job = estimator.run(
                circuits=circuits2, observables=[H2, H3], parameter_values=[theta1] * 2
            )
            result2 = job.result()
            self.assertIsInstance(result2, EstimatorResult)
            self.assertEqual(len(result2.values), len(circuits2))
            self.assertEqual(len(result2.metadata), len(circuits2))

            circuits3 = [psi2]
            # calculate [ <psi2(theta2)|H2|psi2(theta2)> ]
            job = estimator.run(circuits=circuits3, observables=[H2], parameter_values=[theta2])
            result3 = job.result()
            self.assertIsInstance(result3, EstimatorResult)
            self.assertEqual(len(result3.values), len(circuits3))
            self.assertEqual(len(result3.metadata), len(circuits3))

            # calculate [ <psi1(theta1)|H1|psi1(theta1)>, <psi1(theta3)|H1|psi1(theta3)> ]
            job = estimator.run(
                circuits=circuits2,
                observables=[H1, H1],
                parameter_values=[theta1, theta3],
            )
            result4 = job.result()
            self.assertIsInstance(result4, EstimatorResult)
            self.assertEqual(len(result4.values), len(circuits2))
            self.assertEqual(len(result4.metadata), len(circuits2))

            circuits5 = [psi1, psi2, psi1]
            # calculate [ <psi1(theta1)|H1|psi1(theta1)>,
            #             <psi2(theta2)|H2|psi2(theta2)>,
            #             <psi1(theta3)|H3|psi1(theta3)> ]
            job = estimator.run(
                circuits=circuits5,
                observables=[H1, H2, H3],
                parameter_values=[theta1, theta2, theta3],
            )
            result5 = job.result()
            self.assertIsInstance(result5, EstimatorResult)
            self.assertEqual(len(result5.values), len(circuits5))
            self.assertEqual(len(result5.metadata), len(circuits5))
            session.close()

    @unittest.skip("Skip until data caching is reenabled.")
    @run_integration_test
    def test_estimator_session_circuit_caching(self, service):
        """Verify if estimator primitive circuit caching works"""

        backend = "ibmq_qasm_simulator"

        qc1 = QuantumCircuit(2)
        qc1.x(range(2))
        qc1.measure_all()
        qc2 = QuantumCircuit(2)
        qc2.measure_all()
        qc3 = QuantumCircuit(2)
        qc3.h(range(2))
        qc3.measure_all()

        # pylint: disable=invalid-name
        H = SparsePauliOp.from_list([("IZ", 1)])

        with Session(service, backend) as session:
            estimator = Estimator(session=session)

            job = estimator.run(
                circuits=[qc1, qc2],
                observables=[H, H],
            )
            result = job.result()
            self.assertEqual(len(result.values), 2)
            self.assertEqual(len(result.metadata), 2)
            self.assertEqual(result.values[0], -1)
            self.assertEqual(result.values[1], 1)

            job = estimator.run(
                circuits=[qc3],
                observables=[H],
            )
            result = job.result()
            self.assertEqual(len(result.values), 1)
            self.assertEqual(len(result.metadata), 1)
            self.assertNotEqual(result.values[0], -1)
            self.assertNotEqual(result.values[0], 1)

            job = estimator.run(
                circuits=[qc1, qc3],
                observables=[H, H],
            )
            result = job.result()
            self.assertEqual(len(result.values), 2)
            self.assertEqual(len(result.metadata), 2)
            self.assertEqual(result.values[0], -1)
            self.assertNotEqual(result.values[1], -1)
            self.assertNotEqual(result.values[1], 1)
            session.close()

    @unittest.skip("Skip until data caching is reenabled.")
    @run_integration_test
    def test_estimator_circuit_caching_with_transpilation_options(self, service):
        """Verify if circuit caching works in estimator primitive
        by passing correct and incorrect transpilation options."""

        qc1 = QuantumCircuit(2)
        qc1.x(range(2))
        qc1.measure_all()

        # pylint: disable=invalid-name
        H = SparsePauliOp.from_list([("IZ", 1)])

        with Session(service, self.backend) as session:
            estimator = Estimator(session=session)
            # pass correct initial_layout
            transpilation = {"initial_layout": [0, 1]}
            job = estimator.run(circuits=[qc1], observables=[H], transpilation=transpilation)
            result = job.result()
            self.assertEqual(len(result.values), 1)
            self.assertEqual(len(result.metadata), 1)
            self.assertEqual(result.values[0], -1)

            # pass incorrect initial_layout
            # since a new transpilation option is passed it should not use the
            # cached transpiled circuit from the first run above
            transpilation = {"initial_layout": [0]}
            job = estimator.run(circuits=[qc1], observables=[H], transpilation=transpilation)
            with self.assertRaises(RuntimeJobFailureError):
                job.result()
            session.close()

    @run_integration_test
    def test_estimator_callback(self, service):
        """Test Estimator callback function."""

        def _callback(job_id_, result_):
            nonlocal ws_result
            ws_result.append(result_)
            nonlocal job_ids
            job_ids.add(job_id_)

        ws_result = []
        job_ids = set()

        bell = ReferenceCircuits.bell()
        obs = SparsePauliOp.from_list([("IZ", 1)])

        with Session(service, self.backend) as session:
            estimator = Estimator(session=session)
            job = estimator.run(circuits=[bell] * 60, observables=[obs] * 60, callback=_callback)
            result = job.result()
            self.assertIsInstance(ws_result[-1], dict)
            ws_result_values = np.asarray(ws_result[-1]["values"])
            self.assertTrue((result.values == ws_result_values).all())
            self.assertEqual(len(job_ids), 1)
            self.assertEqual(job.job_id(), job_ids.pop())
            session.close()

    @run_integration_test
    def test_estimator_coeffs(self, service):
        """Verify estimator with same operator different coefficients."""

        cir = QuantumCircuit(2)
        cir.h(0)
        cir.cx(0, 1)
        cir.ry(Parameter("theta"), 0)

        theta_vec = np.linspace(-np.pi, np.pi, 15)

        ## OBSERVABLE
        obs1 = SparsePauliOp(["ZZ", "ZX", "XZ", "XX"], [1, -1, +1, 1])
        obs2 = SparsePauliOp(["ZZ", "ZX", "XZ", "XX"], [1, +1, -1, 1])

        ## TERRA ESTIMATOR
        estimator = TerraEstimator()

        job1 = estimator.run(
            circuits=[cir] * len(theta_vec),
            observables=[obs1] * len(theta_vec),
            parameter_values=[[v] for v in theta_vec],
        )
        job2 = estimator.run(
            circuits=[cir] * len(theta_vec),
            observables=[obs2] * len(theta_vec),
            parameter_values=[[v] for v in theta_vec],
        )

        chsh1_terra = job1.result()
        chsh2_terra = job2.result()

        with Session(service=service, backend=self.backend) as session:
            estimator = Estimator(session=session)

            job1 = estimator.run(
                circuits=[cir] * len(theta_vec),
                observables=[obs1] * len(theta_vec),
                parameter_values=[[v] for v in theta_vec],
            )
            job2 = estimator.run(
                circuits=[cir] * len(theta_vec),
                observables=[obs2] * len(theta_vec),
                parameter_values=[[v] for v in theta_vec],
            )

            chsh1_runtime = job1.result()
            chsh2_runtime = job2.result()
            session.close()

        self.assertTrue(np.allclose(chsh1_terra.values, chsh1_runtime.values, rtol=0.3))
        self.assertTrue(np.allclose(chsh2_terra.values, chsh2_runtime.values, rtol=0.3))

    @run_integration_test
<<<<<<< HEAD
    def test_qasm2(self, service):
        """Test a QASM2 program that doesn't take any params"""
        qasm2_program = """
            OPENQASM 2.0;
            include "qelib1.inc";
            qreg q[3];
            creg c[3];
            h q[0];
            cz q[0],q[1];
            cx q[0],q[2];
            measure q[0] -> c[0];
            measure q[1] -> c[1];
            measure q[2] -> c[2];
        """
        with Session(service, self.backend) as session:
            estimator = Estimator(session=session)
            job = estimator.run(
                circuits=qasm2_program, observables=[SparsePauliOp("ZZZ")]
            )
            result = job.result()
            self.assertEqual(len(result.values), 1)
            self.assertEqual(len(result.metadata), 1)
            self.assertAlmostEqual(result.values[0], 1, delta=0.1)
            self.assertTrue(session.session_id)
            session.close()

    @run_integration_test
    def test_qasm3_with_params(self, service):
        """Test a QASM3 program that takes two angle params"""
        qasm3_program_with_params = """
            OPENQASM 3;
            include "stdgates.inc";
            input angle theta1;
            input angle theta2;
            bit[3] c;
            qubit[3] q;
            rz(theta1) q[0];
            sx q[0];
            rz(theta2) q[0];
            cx q[0], q[1];
            h q[1];
            cx q[1], q[2];
            c[0] = measure q[0];
            c[1] = measure q[1];
            c[2] = measure q[2];
        """
        with Session(service, self.backend) as session:
            estimator = Estimator(session=session)
            job = estimator.run(
                circuits=qasm3_program_with_params,
                observables=[SparsePauliOp("ZZZ")],
                parameter_values=[[1.5, 1]],
            )
            result = job.result()
            self.assertEqual(len(result.values), 1)
            self.assertEqual(len(result.metadata), 1)
            self.assertAlmostEqual(result.values[0], 0, delta=0.1)
            self.assertTrue(session.session_id)
            session.close()

    @run_integration_test
    def test_no_qasm_version(self, service):
        """Test a QASM program that doesn't have a QASM version header"""
        qasm3_program_with_params = """
            include "stdgates.inc";
            input angle theta1;
            input angle theta2;
            bit[3] c;
            qubit[3] q;
            rz(theta1) q[0];
            sx q[0];
            rz(theta2) q[0];
            cx q[0], q[1];
            h q[1];
            cx q[1], q[2];
            c[0] = measure q[0];
            c[1] = measure q[1];
            c[2] = measure q[2];
        """
        with Session(service, self.backend) as session:
            estimator = Estimator(session=session)
            job = estimator.run(
                circuits=qasm3_program_with_params,
                observables=[SparsePauliOp("ZZZ")],
                parameter_values=[[1.5, 1]],
            )
            result = job.result()
            self.assertEqual(len(result.values), 1)
            self.assertEqual(len(result.metadata), 1)
            self.assertAlmostEqual(result.values[0], 0, delta=0.1)
            self.assertTrue(session.session_id)
            session.close()
=======
    def test_estimator_error_messages(self, service):
        """Test that the correct error message is displayed"""
        circuit = QuantumCircuit(2, 2)
        circuit.h(0)
        with Session(service, self.backend) as session:
            estimator = Estimator(session=session)
            job = estimator.run(circuits=circuit, observables="II")
            with self.assertRaises(RuntimeJobFailureError) as err:
                job.result()
            self.assertIn("REGISTER NAME", str(err.exception))
            self.assertFalse("python -m uvicorn server.main" in str(err.exception))

    @run_integration_test
    def test_estimator_no_session(self, service):
        """Test estimator primitive without a session."""
        backend = service.backend(self.backend)
        circ_count = 3

        psi1 = RealAmplitudes(num_qubits=2, reps=2)

        # pylint: disable=invalid-name
        H1 = SparsePauliOp.from_list([("II", 1), ("IZ", 2), ("XI", 3)])

        estimator = Estimator(backend=backend)
        self.assertIsInstance(estimator, BaseEstimator)
        self.assertIsNone(estimator.session)

        theta = [0, 1, 1, 2, 3, 5]
        circuits = [psi1] * circ_count
        # calculate [ <psi1(theta1)|H1|psi1(theta1)> ]
        job = estimator.run(
            circuits=circuits,
            observables=[H1] * circ_count,
            parameter_values=[theta] * circ_count,
        )
        result1 = job.result()
        self.assertIsInstance(result1, EstimatorResult)
        self.assertEqual(len(result1.values), len(circuits))
        self.assertEqual(len(result1.metadata), len(circuits))
        self.assertIsNone(job.session_id)
>>>>>>> f36e01e4
<|MERGE_RESOLUTION|>--- conflicted
+++ resolved
@@ -276,7 +276,6 @@
         self.assertTrue(np.allclose(chsh2_terra.values, chsh2_runtime.values, rtol=0.3))
 
     @run_integration_test
-<<<<<<< HEAD
     def test_qasm2(self, service):
         """Test a QASM2 program that doesn't take any params"""
         qasm2_program = """
@@ -369,7 +368,8 @@
             self.assertAlmostEqual(result.values[0], 0, delta=0.1)
             self.assertTrue(session.session_id)
             session.close()
-=======
+
+    @run_integration_test
     def test_estimator_error_messages(self, service):
         """Test that the correct error message is displayed"""
         circuit = QuantumCircuit(2, 2)
@@ -409,5 +409,4 @@
         self.assertIsInstance(result1, EstimatorResult)
         self.assertEqual(len(result1.values), len(circuits))
         self.assertEqual(len(result1.metadata), len(circuits))
-        self.assertIsNone(job.session_id)
->>>>>>> f36e01e4
+        self.assertIsNone(job.session_id)