# This code is part of Qiskit.
#
# (C) Copyright IBM 2021.
#
# This code is licensed under the Apache License, Version 2.0. You may
# obtain a copy of this license in the LICENSE.txt file in the root directory
# of this source tree or at http://www.apache.org/licenses/LICENSE-2.0.
#
# Any modifications or derivative works of this code must retain this
# copyright notice, and modified files need to carry a notice indicating
# that they have been altered from the originals.

"""Tests for job functions using real runtime service."""

import random
import time
from test.decorators import run_integration_test
from test.ibm_test_case import IBMIntegrationJobTestCase
from test.serialization import (
    SerializableClass,
    SerializableClassDecoder,
    get_complex_types,
)
from test.utils import cancel_job_safe, get_real_device, wait_for_status

from qiskit.providers.jobstatus import JOB_FINAL_STATES, JobStatus
from qiskit.test.decorators import slow_test
from qiskit_ibm_runtime.constants import API_TO_JOB_ERROR_MESSAGE
from qiskit_ibm_runtime.exceptions import (
<<<<<<< HEAD
=======
    IBMRuntimeError,
    RuntimeJobFailureError,
>>>>>>> f1aac5bc
    RuntimeInvalidStateError,
    RuntimeJobFailureError,
    RuntimeJobNotFound,
)


class TestIntegrationJob(IBMIntegrationJobTestCase):
    """Integration tests for job functions."""

    @run_integration_test
    def test_run_program(self, service):
        """Test running a program."""
        job = self._run_program(service, final_result="foo")
        result = job.result()
        self.assertEqual(JobStatus.DONE, job.status())
        self.assertEqual("foo", result)

    @slow_test
    @run_integration_test
    def test_run_program_real_device(self, service):
        """Test running a program."""
        device = get_real_device(service)
        job = self._run_program(service, final_result="foo", backend=device)
        result = job.result()
        self.assertEqual(JobStatus.DONE, job.status())
        self.assertEqual("foo", result)

    @run_integration_test
    def test_run_program_cloud_no_backend(self, service):
        """Test running a cloud program with no backend."""

        if self.dependencies.channel == "ibm_quantum":
            self.skipTest("Not supported on ibm_quantum")

        job = self._run_program(service, backend="")
        self.assertTrue(job.backend, f"Job {job.job_id} has no backend.")

    @run_integration_test
    def test_run_program_log_level(self, service):
        """Test running with a custom log level."""
        levels = ["INFO", "ERROR"]
        for level in levels:
            with self.subTest(level=level):
                job = self._run_program(service, log_level=level)
                job.wait_for_final_state()
                expect_info_msg = level == "INFO"
                self.assertEqual(
                    "info log" in job.logs(),
                    expect_info_msg,
                    f"Job log is {job.logs()}",
                )

    @run_integration_test
    def test_run_program_failed(self, service):
        """Test a failed program execution."""
        job = self._run_program(service, inputs={})
        job.wait_for_final_state()
        job_result_raw = service._api_client.job_results(job.job_id)
        self.assertEqual(JobStatus.ERROR, job.status())
        self.assertIn(
            API_TO_JOB_ERROR_MESSAGE["FAILED"].format(job.job_id, job_result_raw),
            job.error_message(),
        )
        with self.assertRaises(RuntimeJobFailureError) as err_cm:
            job.result()
        self.assertIn("KeyError", str(err_cm.exception))

    @run_integration_test
    def test_run_program_failed_ran_too_long(self, service):
        """Test a program that failed since it ran longer than maximum execution time."""
        max_execution_time = 60
        inputs = {"iterations": 1, "sleep_per_iteration": 60}
        program_id = self._upload_program(
            service, max_execution_time=max_execution_time
        )
        job = self._run_program(service, program_id=program_id, inputs=inputs)

        job.wait_for_final_state()
        job_result_raw = service._api_client.job_results(job.job_id)
        self.assertEqual(JobStatus.ERROR, job.status())
        self.assertIn(
            API_TO_JOB_ERROR_MESSAGE["CANCELLED - RAN TOO LONG"].format(
                job.job_id, job_result_raw
            ),
            job.error_message(),
        )
        with self.assertRaises(RuntimeJobFailureError):
            job.result()

    @run_integration_test
    def test_run_program_failed_custom_max_execution_time(self, service):
        """Test a program that failed with a custom max_execution_time."""
        # check that program max execution time is overridden
        max_execution_time = 300
        program_id = self._upload_program(
            service, max_execution_time=max_execution_time
        )
        inputs = {"iterations": 1, "sleep_per_iteration": 60}
        job = self._run_program(
            service, program_id=program_id, inputs=inputs, max_execution_time=1
        )
        job.wait_for_final_state()
        job_result_raw = service._api_client.job_results(job.job_id)
        self.assertEqual(JobStatus.ERROR, job.status())
        self.assertIn(
            API_TO_JOB_ERROR_MESSAGE["CANCELLED - RAN TOO LONG"].format(
                job.job_id, job_result_raw
            ),
            job.error_message(),
        )
        with self.assertRaises(RuntimeJobFailureError):
            job.result()

    @run_integration_test
    def test_run_program_failed_invalid_execution_time(self, service):
        """Test a program that failed with an invalid execution time."""
        program_id = self._upload_program(service)
        with self.assertRaises(IBMRuntimeError):
            self._run_program(service, program_id=program_id, max_execution_time=5000)

    @run_integration_test
    def test_cancel_job_queued(self, service):
        """Test canceling a queued job."""
        real_device = get_real_device(service)
        _ = self._run_program(service, iterations=10, backend=real_device)
        job = self._run_program(service, iterations=2, backend=real_device)
        wait_for_status(job, JobStatus.QUEUED)
        if not cancel_job_safe(job, self.log):
            return
        time.sleep(10)  # Wait a bit for DB to update.
        rjob = service.job(job.job_id)
        self.assertEqual(rjob.status(), JobStatus.CANCELLED)

    @run_integration_test
    def test_cancel_job_running(self, service):
        """Test canceling a running job."""
        job = self._run_program(service, iterations=3)
        wait_for_status(job, JobStatus.RUNNING)
        if not cancel_job_safe(job, self.log):
            return
        time.sleep(10)  # Wait a bit for DB to update.
        rjob = service.job(job.job_id)
        self.assertEqual(rjob.status(), JobStatus.CANCELLED)

    @run_integration_test
    def test_cancel_job_done(self, service):
        """Test canceling a finished job."""
        job = self._run_program(service)
        job.wait_for_final_state()
        with self.assertRaises(RuntimeInvalidStateError):
            job.cancel()

    @run_integration_test
    def test_delete_job(self, service):
        """Test deleting a job."""
        sub_tests = [JobStatus.RUNNING, JobStatus.DONE]
        for status in sub_tests:
            with self.subTest(status=status):
                job = self._run_program(service, iterations=2)
                wait_for_status(job, status)
                service.delete_job(job.job_id)
                with self.assertRaises(RuntimeJobNotFound):
                    service.job(job.job_id)

    @run_integration_test
    def test_delete_job_queued(self, service):
        """Test deleting a queued job."""
        real_device = get_real_device(service)
        _ = self._run_program(service, iterations=10, backend=real_device)
        job = self._run_program(service, iterations=2, backend=real_device)
        wait_for_status(job, JobStatus.QUEUED)
        service.delete_job(job.job_id)
        with self.assertRaises(RuntimeJobNotFound):
            service.job(job.job_id)

    @run_integration_test
    def test_final_result(self, service):
        """Test getting final result."""
        final_result = get_complex_types()
        job = self._run_program(service, final_result=final_result)
        result = job.result(decoder=SerializableClassDecoder)
        self.assertEqual(final_result, result)

        rresults = service.job(job.job_id).result(decoder=SerializableClassDecoder)
        self.assertEqual(final_result, rresults)

    @run_integration_test
    def test_job_status(self, service):
        """Test job status."""
        job = self._run_program(service, iterations=1)
        time.sleep(random.randint(1, 5))
        self.assertTrue(job.status())

    @run_integration_test
    def test_job_inputs(self, service):
        """Test job inputs."""
        interim_results = get_complex_types()
        inputs = {"iterations": 1, "interim_results": interim_results}
        job = self._run_program(service, inputs=inputs)
        self.assertEqual(inputs, job.inputs)
        rjob = service.job(job.job_id)
        rinterim_results = rjob.inputs["interim_results"]
        self._assert_complex_types_equal(interim_results, rinterim_results)

    @run_integration_test
    def test_job_backend(self, service):
        """Test job backend."""
        job = self._run_program(service)
        self.assertEqual(self.sim_backends[service.channel], job.backend.name)

    @run_integration_test
    def test_job_program_id(self, service):
        """Test job program ID."""
        job = self._run_program(service)
        self.assertEqual(self.program_ids[service.channel], job.program_id)

    @run_integration_test
    def test_wait_for_final_state(self, service):
        """Test wait for final state."""
        job = self._run_program(service)
        job.wait_for_final_state()
        self.assertEqual(JobStatus.DONE, job.status())

    @run_integration_test
    def test_wait_for_final_state_after_job_status(self, service):
        """Test wait for final state on a completed job when the status is updated first."""
        job = self._run_program(service)
        status = job.status()
        while status not in JOB_FINAL_STATES:
            status = job.status()
        job.wait_for_final_state()
        self.assertEqual(JobStatus.DONE, job.status())

    @run_integration_test
    def test_job_creation_date(self, service):
        """Test job creation date."""
        job = self._run_program(service, iterations=1)
        self.assertTrue(job.creation_date)
        rjob = service.job(job.job_id)
        self.assertTrue(rjob.creation_date)
        rjobs = service.jobs(limit=2)
        for rjob in rjobs:
            self.assertTrue(rjob.creation_date)

    @run_integration_test
    def test_job_logs(self, service):
        """Test job logs."""
        job = self._run_program(service, final_result="foo")
        with self.assertLogs("qiskit_ibm_runtime", "WARN"):
            job.logs()
        job.wait_for_final_state()
        job_logs = job.logs()
        self.assertIn("this is a stdout message", job_logs)
        self.assertIn("this is a stderr message", job_logs)

    def _assert_complex_types_equal(self, expected, received):
        """Verify the received data in complex types is expected."""
        if "serializable_class" in received:
            received["serializable_class"] = SerializableClass.from_json(
                received["serializable_class"]
            )
        self.assertEqual(expected, received)<|MERGE_RESOLUTION|>--- conflicted
+++ resolved
@@ -27,11 +27,8 @@
 from qiskit.test.decorators import slow_test
 from qiskit_ibm_runtime.constants import API_TO_JOB_ERROR_MESSAGE
 from qiskit_ibm_runtime.exceptions import (
-<<<<<<< HEAD
-=======
     IBMRuntimeError,
     RuntimeJobFailureError,
->>>>>>> f1aac5bc
     RuntimeInvalidStateError,
     RuntimeJobFailureError,
     RuntimeJobNotFound,
