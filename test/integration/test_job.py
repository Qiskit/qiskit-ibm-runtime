--- conflicted
+++ resolved
@@ -159,12 +159,6 @@
             service,
             circuits=[ReferenceCircuits.bell()] * 10,
         )
-<<<<<<< HEAD
-        if not cancel_job_safe(job, self.log):
-            return
-        time.sleep(5)  # Wait a bit for DB to update.
-=======
->>>>>>> 8426edac
         rjob = service.job(job.job_id())
         if not cancel_job_safe(rjob, self.log):
             return
