# This code is part of Qiskit.
#
# (C) Copyright IBM 2022.
#
# This code is licensed under the Apache License, Version 2.0. You may
# obtain a copy of this license in the LICENSE.txt file in the root directory
# of this source tree or at http://www.apache.org/licenses/LICENSE-2.0.
#
# Any modifications or derivative works of this code must retain this
# copyright notice, and modified files need to carry a notice indicating
# that they have been altered from the originals.

"""Integration tests for Session."""

from qiskit.circuit.library import RealAmplitudes
from qiskit.quantum_info import SparsePauliOp
from qiskit.test.reference_circuits import ReferenceCircuits

from qiskit_ibm_runtime import (
    Estimator,
    EstimatorResult,
    Session,
    Sampler,
    SamplerResult,
)

from ..decorators import run_integration_test
from ..ibm_test_case import IBMIntegrationTestCase


class TestIntegrationSession(IBMIntegrationTestCase):
    """Integration tests for Session."""

    @run_integration_test
    def test_estimator_sampler(self, service):
        """Test calling both estimator and sampler."""

        psi1 = RealAmplitudes(num_qubits=2, reps=2)
        # pylint: disable=invalid-name
        H1 = SparsePauliOp.from_list([("II", 1), ("IZ", 2), ("XI", 3)])
        theta1 = [0, 1, 1, 2, 3, 5]

        with Session(service, backend="ibmq_qasm_simulator") as session:
            estimator = Estimator(session=session)
            result = estimator.run(
                circuits=[psi1], observables=[H1], parameter_values=[theta1], shots=100
            ).result()
            self.assertIsInstance(result, EstimatorResult)
            self.assertEqual(len(result.values), 1)
            self.assertEqual(len(result.metadata), 1)
            self.assertEqual(result.metadata[0]["shots"], 100)

            sampler = Sampler(session=session)
            result = sampler.run(circuits=ReferenceCircuits.bell(), shots=200).result()
            self.assertIsInstance(result, SamplerResult)
            self.assertEqual(len(result.quasi_dists), 1)
            self.assertEqual(len(result.metadata), 1)
            self.assertEqual(result.metadata[0]["shots"], 200)
<<<<<<< HEAD
            self.assertAlmostEqual(result.quasi_dists[0][3], 0.5, delta=0.07)
            self.assertAlmostEqual(result.quasi_dists[0][0], 0.5, delta=0.05)
=======
            self.assertAlmostEqual(result.quasi_dists[0][3], 0.5, delta=0.1)
            self.assertAlmostEqual(result.quasi_dists[0][0], 0.5, delta=0.1)
>>>>>>> 5a6c4685

            result = estimator.run(
                circuits=[psi1], observables=[H1], parameter_values=[theta1], shots=300
            ).result()
            self.assertIsInstance(result, EstimatorResult)
            self.assertEqual(len(result.values), 1)
            self.assertEqual(len(result.metadata), 1)
            self.assertEqual(result.metadata[0]["shots"], 300)

            result = sampler.run(circuits=ReferenceCircuits.bell(), shots=400).result()
            self.assertIsInstance(result, SamplerResult)
            self.assertEqual(len(result.quasi_dists), 1)
            self.assertEqual(len(result.metadata), 1)
            self.assertEqual(result.metadata[0]["shots"], 400)
            self.assertAlmostEqual(result.quasi_dists[0][3], 0.5, delta=0.1)
            self.assertAlmostEqual(result.quasi_dists[0][0], 0.5, delta=0.1)<|MERGE_RESOLUTION|>--- conflicted
+++ resolved
@@ -56,13 +56,8 @@
             self.assertEqual(len(result.quasi_dists), 1)
             self.assertEqual(len(result.metadata), 1)
             self.assertEqual(result.metadata[0]["shots"], 200)
-<<<<<<< HEAD
-            self.assertAlmostEqual(result.quasi_dists[0][3], 0.5, delta=0.07)
-            self.assertAlmostEqual(result.quasi_dists[0][0], 0.5, delta=0.05)
-=======
             self.assertAlmostEqual(result.quasi_dists[0][3], 0.5, delta=0.1)
             self.assertAlmostEqual(result.quasi_dists[0][0], 0.5, delta=0.1)
->>>>>>> 5a6c4685
 
             result = estimator.run(
                 circuits=[psi1], observables=[H1], parameter_values=[theta1], shots=300
