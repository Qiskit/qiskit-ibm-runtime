# This code is part of Qiskit.
#
# (C) Copyright IBM 2022.
#
# This code is licensed under the Apache License, Version 2.0. You may
# obtain a copy of this license in the LICENSE.txt file in the root directory
# of this source tree or at http://www.apache.org/licenses/LICENSE-2.0.
#
# Any modifications or derivative works of this code must retain this
# copyright notice, and modified files need to carry a notice indicating
# that they have been altered from the originals.

"""Integration tests for Session."""

from unittest import SkipTest

from qiskit.circuit.library import RealAmplitudes
from qiskit.quantum_info import SparsePauliOp

from qiskit.primitives import PrimitiveResult
from qiskit.transpiler.preset_passmanagers import generate_preset_pass_manager

from qiskit_ibm_runtime import Session, Batch, SamplerV2, EstimatorV2
from qiskit_ibm_runtime.exceptions import IBMInputValueError

from ..utils import bell
from ..decorators import run_integration_test, quantum_only
from ..ibm_test_case import IBMIntegrationTestCase


class TestIntegrationSession(IBMIntegrationTestCase):
    """Integration tests for Session."""

    @run_integration_test
    def test_estimator_sampler(self, service):
        """Test calling both estimator and sampler."""
        backend = service.backend(self.dependencies.device)

        pm = generate_preset_pass_manager(optimization_level=1, target=backend.target)
        psi1 = pm.run(RealAmplitudes(num_qubits=2, reps=2))

<<<<<<< HEAD
=======
        backend = service.backend("ibmq_qasm_simulator")
        pass_mgr = generate_preset_pass_manager(backend=backend, optimization_level=1)
        psi1 = pass_mgr.run(RealAmplitudes(num_qubits=2, reps=2))
>>>>>>> 05bb9e14
        # pylint: disable=invalid-name
        H1 = SparsePauliOp.from_list([("II", 1), ("IZ", 2), ("XI", 3)]).apply_layout(psi1.layout)
        theta1 = [0, 1, 1, 2, 3, 5]

<<<<<<< HEAD
        options = Options(resilience_level=0)

        with Session(service, backend=backend) as session:
            estimator = Estimator(session=session, options=options)
            result = estimator.run(
                circuits=psi1, observables=[H1], parameter_values=[theta1], shots=100
            ).result()
            self.assertIsInstance(result, EstimatorResult)
            self.assertEqual(len(result.values), 1)
            self.assertEqual(len(result.metadata), 1)
            self.assertEqual(result.metadata[0]["shots"], 100)

            sampler = Sampler(session=session, options=options)
            result = sampler.run(circuits=pm.run(bell()), shots=200).result()
            self.assertIsInstance(result, SamplerResult)
            self.assertEqual(len(result.quasi_dists), 1)
            self.assertEqual(len(result.metadata), 1)
            self.assertEqual(result.metadata[0]["shots"], 200)

            result = estimator.run(
                circuits=pm.run([psi1]), observables=[H1], parameter_values=[theta1], shots=300
            ).result()
            self.assertIsInstance(result, EstimatorResult)
            self.assertEqual(len(result.values), 1)
            self.assertEqual(len(result.metadata), 1)
            self.assertEqual(result.metadata[0]["shots"], 300)

            result = sampler.run(circuits=pm.run(bell()), shots=400).result()
            self.assertIsInstance(result, SamplerResult)
            self.assertEqual(len(result.quasi_dists), 1)
            self.assertEqual(len(result.metadata), 1)
            self.assertEqual(result.metadata[0]["shots"], 400)
=======
        pm = generate_preset_pass_manager(optimization_level=1, target=backend.target)

        with Session(service, backend=backend) as session:
            estimator = EstimatorV2(session=session)
            result = estimator.run([(psi1, H1, [theta1])]).result()
            self.assertIsInstance(result, PrimitiveResult)

            sampler = SamplerV2(session=session)
            result = sampler.run([pm.run(bell())]).result()
            self.assertIsInstance(result, PrimitiveResult)

            result = estimator.run([(psi1, H1, [theta1])]).result()
            self.assertIsInstance(result, PrimitiveResult)
            self.assertEqual(result[0].metadata["shots"], 4096)

            result = sampler.run([pm.run(bell())]).result()
            self.assertIsInstance(result, PrimitiveResult)
>>>>>>> 05bb9e14
            session.close()

    @run_integration_test
    @quantum_only
    def test_using_correct_instance(self, service):
        """Test the instance used when filtering backends is honored."""
        instance = self.dependencies.instance
<<<<<<< HEAD
        backend = service.backend(self.dependencies.device, self.dependencies.instance)
        pm = generate_preset_pass_manager(optimization_level=1, target=backend.target)
        with Session(service, backend=backend) as session:
            sampler = Sampler(session=session)
            job = sampler.run(pm.run(bell()), shots=400)
=======
        backend = service.backend("ibmq_qasm_simulator", instance=instance)
        pm = generate_preset_pass_manager(optimization_level=1, target=backend.target)
        with Session(service, backend=backend) as session:
            sampler = SamplerV2(session=session)
            job = sampler.run([pm.run(bell())])
>>>>>>> 05bb9e14
            self.assertEqual(instance, backend._instance)
            self.assertEqual(instance, job.backend()._instance)

    @run_integration_test
    def test_session_from_id(self, service):
        """Test creating a session from a given id"""
        try:
            backend = service.backend("fake_backend1")
        except:
            raise SkipTest("No proper backends available")
        pm = generate_preset_pass_manager(backend=backend, optimization_level=1)
        isa_circuit = pm.run(bell())
        with Session(service, backend=backend) as session:
            sampler = SamplerV2(session=session)
            sampler.run(isa_circuit)

        new_session = Session.from_id(session_id=session._session_id, service=service)
        self.assertEqual(session._session_id, new_session._session_id)
        self.assertTrue(new_session._active)
        new_session.close()
        self.assertFalse(new_session._active)

        with self.assertRaises(IBMInputValueError):
            Batch.from_id(session_id=session._session_id, service=service)

    @run_integration_test
    def test_job_mode_warning(self, service):
        """Test deprecation warning is raised when using job mode inside a session."""
        backend = service.backend(self.dependencies.device)
        with Session(service, backend=backend):
            with self.assertWarns(DeprecationWarning):
                _ = SamplerV2(mode=backend)<|MERGE_RESOLUTION|>--- conflicted
+++ resolved
@@ -39,51 +39,9 @@
         pm = generate_preset_pass_manager(optimization_level=1, target=backend.target)
         psi1 = pm.run(RealAmplitudes(num_qubits=2, reps=2))
 
-<<<<<<< HEAD
-=======
-        backend = service.backend("ibmq_qasm_simulator")
-        pass_mgr = generate_preset_pass_manager(backend=backend, optimization_level=1)
-        psi1 = pass_mgr.run(RealAmplitudes(num_qubits=2, reps=2))
->>>>>>> 05bb9e14
         # pylint: disable=invalid-name
         H1 = SparsePauliOp.from_list([("II", 1), ("IZ", 2), ("XI", 3)]).apply_layout(psi1.layout)
         theta1 = [0, 1, 1, 2, 3, 5]
-
-<<<<<<< HEAD
-        options = Options(resilience_level=0)
-
-        with Session(service, backend=backend) as session:
-            estimator = Estimator(session=session, options=options)
-            result = estimator.run(
-                circuits=psi1, observables=[H1], parameter_values=[theta1], shots=100
-            ).result()
-            self.assertIsInstance(result, EstimatorResult)
-            self.assertEqual(len(result.values), 1)
-            self.assertEqual(len(result.metadata), 1)
-            self.assertEqual(result.metadata[0]["shots"], 100)
-
-            sampler = Sampler(session=session, options=options)
-            result = sampler.run(circuits=pm.run(bell()), shots=200).result()
-            self.assertIsInstance(result, SamplerResult)
-            self.assertEqual(len(result.quasi_dists), 1)
-            self.assertEqual(len(result.metadata), 1)
-            self.assertEqual(result.metadata[0]["shots"], 200)
-
-            result = estimator.run(
-                circuits=pm.run([psi1]), observables=[H1], parameter_values=[theta1], shots=300
-            ).result()
-            self.assertIsInstance(result, EstimatorResult)
-            self.assertEqual(len(result.values), 1)
-            self.assertEqual(len(result.metadata), 1)
-            self.assertEqual(result.metadata[0]["shots"], 300)
-
-            result = sampler.run(circuits=pm.run(bell()), shots=400).result()
-            self.assertIsInstance(result, SamplerResult)
-            self.assertEqual(len(result.quasi_dists), 1)
-            self.assertEqual(len(result.metadata), 1)
-            self.assertEqual(result.metadata[0]["shots"], 400)
-=======
-        pm = generate_preset_pass_manager(optimization_level=1, target=backend.target)
 
         with Session(service, backend=backend) as session:
             estimator = EstimatorV2(session=session)
@@ -100,7 +58,6 @@
 
             result = sampler.run([pm.run(bell())]).result()
             self.assertIsInstance(result, PrimitiveResult)
->>>>>>> 05bb9e14
             session.close()
 
     @run_integration_test
@@ -108,19 +65,11 @@
     def test_using_correct_instance(self, service):
         """Test the instance used when filtering backends is honored."""
         instance = self.dependencies.instance
-<<<<<<< HEAD
         backend = service.backend(self.dependencies.device, self.dependencies.instance)
-        pm = generate_preset_pass_manager(optimization_level=1, target=backend.target)
-        with Session(service, backend=backend) as session:
-            sampler = Sampler(session=session)
-            job = sampler.run(pm.run(bell()), shots=400)
-=======
-        backend = service.backend("ibmq_qasm_simulator", instance=instance)
         pm = generate_preset_pass_manager(optimization_level=1, target=backend.target)
         with Session(service, backend=backend) as session:
             sampler = SamplerV2(session=session)
             job = sampler.run([pm.run(bell())])
->>>>>>> 05bb9e14
             self.assertEqual(instance, backend._instance)
             self.assertEqual(instance, job.backend()._instance)
 
