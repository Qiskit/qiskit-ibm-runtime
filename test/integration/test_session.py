--- conflicted
+++ resolved
@@ -71,7 +71,7 @@
             self.assertEqual(result.metadata[0]["shots"], 400)
             self.assertAlmostEqual(result.quasi_dists[0][3], 0.5, delta=0.1)
             self.assertAlmostEqual(result.quasi_dists[0][0], 0.5, delta=0.1)
-<<<<<<< HEAD
+            session.close()
 
     @run_integration_test
     def test_using_correct_instance(self, service):
@@ -83,6 +83,4 @@
             job = sampler.run(ReferenceCircuits.bell(), shots=400)
             self.assertEqual(instance, backend._instance)
             self.assertEqual(instance, job._backend._instance)
-=======
-            session.close()
->>>>>>> d8faa78e
+            session.close()