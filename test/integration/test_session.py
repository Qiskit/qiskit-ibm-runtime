# This code is part of Qiskit.
#
# (C) Copyright IBM 2022.
#
# This code is licensed under the Apache License, Version 2.0. You may
# obtain a copy of this license in the LICENSE.txt file in the root directory
# of this source tree or at http://www.apache.org/licenses/LICENSE-2.0.
#
# Any modifications or derivative works of this code must retain this
# copyright notice, and modified files need to carry a notice indicating
# that they have been altered from the originals.

"""Integration tests for Session."""

import warnings

from qiskit.circuit.library import RealAmplitudes
from qiskit.quantum_info import SparsePauliOp

from qiskit.primitives import EstimatorResult, SamplerResult
from qiskit.result import Result

from qiskit_ibm_runtime import Estimator, Session, Sampler, Options

from ..utils import bell
from ..decorators import run_integration_test, quantum_only
from ..ibm_test_case import IBMIntegrationTestCase


class TestIntegrationSession(IBMIntegrationTestCase):
    """Integration tests for Session."""

    @run_integration_test
    def test_estimator_sampler(self, service):
        """Test calling both estimator and sampler."""

        psi1 = RealAmplitudes(num_qubits=2, reps=2)
        # pylint: disable=invalid-name
        H1 = SparsePauliOp.from_list([("II", 1), ("IZ", 2), ("XI", 3)])
        theta1 = [0, 1, 1, 2, 3, 5]

        options = Options(resilience_level=0)

        with Session(service, backend="ibmq_qasm_simulator") as session:
            estimator = Estimator(session=session, options=options)
            result = estimator.run(
                circuits=[psi1], observables=[H1], parameter_values=[theta1], shots=100
            ).result()
            self.assertIsInstance(result, EstimatorResult)
            self.assertEqual(len(result.values), 1)
            self.assertEqual(len(result.metadata), 1)
            self.assertEqual(result.metadata[0]["shots"], 100)

            sampler = Sampler(session=session, options=options)
            result = sampler.run(circuits=bell(), shots=200).result()
            self.assertIsInstance(result, SamplerResult)
            self.assertEqual(len(result.quasi_dists), 1)
            self.assertEqual(len(result.metadata), 1)
            self.assertEqual(result.metadata[0]["shots"], 200)
            self.assertAlmostEqual(result.quasi_dists[0][3], 0.5, delta=0.1)
            self.assertAlmostEqual(result.quasi_dists[0][0], 0.5, delta=0.1)

            result = estimator.run(
                circuits=[psi1], observables=[H1], parameter_values=[theta1], shots=300
            ).result()
            self.assertIsInstance(result, EstimatorResult)
            self.assertEqual(len(result.values), 1)
            self.assertEqual(len(result.metadata), 1)
            self.assertEqual(result.metadata[0]["shots"], 300)

            result = sampler.run(circuits=bell(), shots=400).result()
            self.assertIsInstance(result, SamplerResult)
            self.assertEqual(len(result.quasi_dists), 1)
            self.assertEqual(len(result.metadata), 1)
            self.assertEqual(result.metadata[0]["shots"], 400)
            self.assertAlmostEqual(result.quasi_dists[0][3], 0.5, delta=0.1)
            self.assertAlmostEqual(result.quasi_dists[0][0], 0.5, delta=0.1)
            session.close()

    @run_integration_test
    @quantum_only
    def test_using_correct_instance(self, service):
        """Test the instance used when filtering backends is honored."""
        instance = self.dependencies.instance
        backend = service.backend("ibmq_qasm_simulator", instance=instance)
        with Session(service, backend=backend) as session:
            sampler = Sampler(session=session)
            job = sampler.run(bell(), shots=400)
            self.assertEqual(instance, backend._instance)
            self.assertEqual(instance, job.backend()._instance)

    @run_integration_test
    def test_session_from_id(self, service):
        """Test creating a session from a given id"""
        backend = service.backend("ibmq_qasm_simulator")
        with Session(service, backend=backend) as session:
            sampler = Sampler(session=session)
            job = sampler.run(bell(), shots=400)
            session_id = job.session_id
        new_session = Session.from_id(backend=backend, session_id=session_id)
        sampler = Sampler(session=new_session)
        job = sampler.run(bell(), shots=400)
        self.assertEqual(session_id, job.session_id)


class TestBackendRunInSession(IBMIntegrationTestCase):
    """Integration tests for Backend.run in Session."""

    def test_session_id(self):
        """Test that session_id is updated correctly and maintained throughout the session"""
        backend = self.service.get_backend("ibmq_qasm_simulator")
        backend.open_session()
        self.assertEqual(backend.session.session_id, None)
        self.assertTrue(backend.session.active)
        job1 = backend.run(bell())
<<<<<<< HEAD
        self.assertEqual(job1._session_id, job1.job_id())
        job2 = backend.run(bell())
        self.assertFalse(job2._session_id == job2.job_id())
=======
        self.assertEqual(job1._session_id, None)
>>>>>>> 88da3746

    def test_backend_run_with_session(self):
        """Test that 'shots' parameter is transferred correctly"""
        shots = 1000
        backend = self.service.backend("ibmq_qasm_simulator")
        backend.open_session()
        result = backend.run(circuits=bell(), shots=shots).result()
        backend.cancel_session()
        self.assertIsInstance(result, Result)
        self.assertEqual(result.results[0].shots, shots)
        self.assertAlmostEqual(
            result.get_counts()["00"], result.get_counts()["11"], delta=shots / 10
        )

    def test_backend_and_primitive_in_session(self):
        """Test using simulator does not start a session."""
        backend = self.service.get_backend("ibmq_qasm_simulator")
        with Session(backend=backend) as session:
            sampler = Sampler(session=session)
            job1 = sampler.run(circuits=bell())
            with warnings.catch_warnings(record=True):
                job2 = backend.run(circuits=bell())
<<<<<<< HEAD
            self.assertEqual(job1.session_id, job1.job_id())
=======
            self.assertIsNone(job1.session_id)
>>>>>>> 88da3746
            self.assertIsNone(job2.session_id)
        with backend.open_session() as session:
            with warnings.catch_warnings(record=True):
                sampler = Sampler(backend=backend)
            job1 = backend.run(bell())
            job2 = sampler.run(circuits=bell())
<<<<<<< HEAD
            session_id = session.session_id
            self.assertEqual(session_id, job1.job_id())
=======
>>>>>>> 88da3746
            self.assertIsNone(job2.session_id)

    def test_session_cancel(self):
        """Test closing a session"""
        backend = self.service.backend("ibmq_qasm_simulator")
        backend.open_session()
        self.assertTrue(backend.session.active)
        backend.cancel_session()
        self.assertIsNone(backend.session)

    def test_session_close(self):
        """Test closing a session"""
        backend = self.service.backend("ibmq_qasm_simulator")
        backend.open_session()
        self.assertTrue(backend.session.active)
        backend.close_session()
        self.assertIsNone(backend.session)

    def test_run_after_cancel(self):
        """Test running after session is cancelled."""
        backend = self.service.backend("ibmq_qasm_simulator")
        job1 = backend.run(circuits=bell())
        self.assertIsNone(backend.session)
        self.assertIsNone(job1._session_id)

        backend.open_session()
        job2 = backend.run(bell())
<<<<<<< HEAD
        self.assertIsNotNone(job2._session_id)
=======
        self.assertTrue(job2.result())
>>>>>>> 88da3746
        backend.cancel_session()

        job3 = backend.run(circuits=bell())
        self.assertIsNone(backend.session)
        self.assertTrue(job3.result())
        self.assertIsNone(job3._session_id)

    def test_session_as_context_manager(self):
        """Test session as a context manager"""
        backend = self.service.backend("ibmq_qasm_simulator")

        with backend.open_session() as session:
            job1 = backend.run(bell())
            session_id = session.session_id
<<<<<<< HEAD
            self.assertEqual(session_id, job1.job_id())
            job2 = backend.run(bell())
            self.assertFalse(session_id == job2.job_id())
=======
            self.assertTrue(job1.result())
            self.assertIsNone(session_id)
>>>>>>> 88da3746

    def test_run_after_cancel_as_context_manager(self):
        """Test run after cancel in context manager"""
        backend = self.service.backend("ibmq_qasm_simulator")
        with backend.open_session() as session:
            _ = backend.run(bell())
        self.assertEqual(backend.session, session)
        backend.cancel_session()
        job = backend.run(circuits=bell())
        self.assertIsNone(backend.session)
        self.assertIsNone(job._session_id)<|MERGE_RESOLUTION|>--- conflicted
+++ resolved
@@ -113,13 +113,9 @@
         self.assertEqual(backend.session.session_id, None)
         self.assertTrue(backend.session.active)
         job1 = backend.run(bell())
-<<<<<<< HEAD
         self.assertEqual(job1._session_id, job1.job_id())
         job2 = backend.run(bell())
         self.assertFalse(job2._session_id == job2.job_id())
-=======
-        self.assertEqual(job1._session_id, None)
->>>>>>> 88da3746
 
     def test_backend_run_with_session(self):
         """Test that 'shots' parameter is transferred correctly"""
@@ -142,22 +138,13 @@
             job1 = sampler.run(circuits=bell())
             with warnings.catch_warnings(record=True):
                 job2 = backend.run(circuits=bell())
-<<<<<<< HEAD
-            self.assertEqual(job1.session_id, job1.job_id())
-=======
             self.assertIsNone(job1.session_id)
->>>>>>> 88da3746
             self.assertIsNone(job2.session_id)
         with backend.open_session() as session:
             with warnings.catch_warnings(record=True):
                 sampler = Sampler(backend=backend)
             job1 = backend.run(bell())
             job2 = sampler.run(circuits=bell())
-<<<<<<< HEAD
-            session_id = session.session_id
-            self.assertEqual(session_id, job1.job_id())
-=======
->>>>>>> 88da3746
             self.assertIsNone(job2.session_id)
 
     def test_session_cancel(self):
@@ -185,11 +172,7 @@
 
         backend.open_session()
         job2 = backend.run(bell())
-<<<<<<< HEAD
-        self.assertIsNotNone(job2._session_id)
-=======
         self.assertTrue(job2.result())
->>>>>>> 88da3746
         backend.cancel_session()
 
         job3 = backend.run(circuits=bell())
@@ -204,14 +187,8 @@
         with backend.open_session() as session:
             job1 = backend.run(bell())
             session_id = session.session_id
-<<<<<<< HEAD
-            self.assertEqual(session_id, job1.job_id())
-            job2 = backend.run(bell())
-            self.assertFalse(session_id == job2.job_id())
-=======
             self.assertTrue(job1.result())
             self.assertIsNone(session_id)
->>>>>>> 88da3746
 
     def test_run_after_cancel_as_context_manager(self):
         """Test run after cancel in context manager"""
