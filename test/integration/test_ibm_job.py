# This code is part of Qiskit.
#
# (C) Copyright IBM 2021.
#
# This code is licensed under the Apache License, Version 2.0. You may
# obtain a copy of this license in the LICENSE.txt file in the root directory
# of this source tree or at http://www.apache.org/licenses/LICENSE-2.0.
#
# Any modifications or derivative works of this code must retain this
# copyright notice, and modified files need to carry a notice indicating
# that they have been altered from the originals.

"""IBMJob Test."""
import copy
import time
from datetime import datetime, timedelta
from unittest import SkipTest

from dateutil import tz
from qiskit import ClassicalRegister, QuantumCircuit, QuantumRegister
from qiskit.compiler import transpile
from qiskit.providers.jobstatus import JobStatus, JOB_FINAL_STATES

from qiskit_ibm_runtime import SamplerV2 as Sampler
from qiskit_ibm_runtime.exceptions import RuntimeJobTimeoutError, RuntimeJobNotFound

from ..ibm_test_case import IBMIntegrationTestCase
from ..utils import most_busy_backend, cancel_job_safe, submit_and_cancel, bell


class TestIBMJob(IBMIntegrationTestCase):
    """Test ibm_job module."""

    def setUp(self):
        """Initial test setup."""
        super().setUp()
        self.sim_backend = self.service.backend("ibmq_qasm_simulator")
        self.bell = bell()
        sampler = Sampler(backend=self.sim_backend)
        self.sim_job = sampler.run([self.bell])
        self.last_month = datetime.now() - timedelta(days=30)

    def test_run_multiple_simulator(self):
        """Test running multiple jobs in a simulator."""
        num_qubits = 16
        quantum_register = QuantumRegister(num_qubits, "qr")
        classical_register = ClassicalRegister(num_qubits, "cr")
        quantum_circuit = QuantumCircuit(quantum_register, classical_register)
        for i in range(num_qubits - 1):
            quantum_circuit.cx(quantum_register[i], quantum_register[i + 1])
        quantum_circuit.measure(quantum_register, classical_register)
        num_jobs = 4
        sampler = Sampler(backend=self.sim_backend)
        job_array = [
            sampler.run(transpile([quantum_circuit] * 20), shots=2048) for _ in range(num_jobs)
        ]
        timeout = 30
        start_time = time.time()
        while True:
            check = sum(job.status() is JobStatus.RUNNING for job in job_array)
            if check >= 2:
                self.log.info("found %d simultaneous jobs", check)
                break
            if all((job.status() is JobStatus.DONE for job in job_array)):
                # done too soon? don't generate error
                self.log.warning("all jobs completed before simultaneous jobs could be detected")
                break
            for job in job_array:
                self.log.info(
                    "%s %s %s %s",
                    job.status(),
                    job.status() is JobStatus.RUNNING,
                    check,
                    job.job_id(),
                )
            self.log.info("-  %s", str(time.time() - start_time))
            if time.time() - start_time > timeout and self.sim_backend.status().pending_jobs <= 4:
                raise TimeoutError(
                    "Failed to see multiple running jobs after " "{0} seconds.".format(timeout)
                )
            time.sleep(0.2)

        result_array = [job.result() for job in job_array]
        self.log.info("got back all job results")
        # Ensure all jobs have finished.
        self.assertTrue(all((job.status() is JobStatus.DONE for job in job_array)))
        self.assertTrue(all((result.success for result in result_array)))

        # Ensure job ids are unique.
        job_ids = [job.job_id() for job in job_array]
        self.assertEqual(sorted(job_ids), sorted(list(set(job_ids))))

    def test_cancel(self):
        """Test job cancellation."""
        if self.dependencies.channel == "ibm_cloud":
            raise SkipTest("Cloud account does not have real backend.")
        # Find the most busy backend
        backend = most_busy_backend(self.service)
        submit_and_cancel(backend, self.log)

    def test_retrieve_jobs(self):
        """Test retrieving jobs."""
        job_list = self.service.jobs(
            backend_name=self.sim_backend.name,
            limit=5,
            skip=0,
            created_after=self.last_month,
        )
        self.assertLessEqual(len(job_list), 5)
        for job in job_list:
            self.assertTrue(isinstance(job.job_id(), str))

    def test_retrieve_completed_jobs(self):
        """Test retrieving jobs with the completed filter."""
        completed_job_list = self.service.jobs(
            backend_name=self.sim_backend.name, limit=3, pending=False
        )
        for job in completed_job_list:
            self.assertTrue(job.status() in [JobStatus.DONE, JobStatus.CANCELLED, JobStatus.ERROR])

    def test_retrieve_pending_jobs(self):
        """Test retrieving jobs with the pending filter."""
        pending_job_list = self.service.jobs(program_id="sampler", limit=3, pending=True)
        for job in pending_job_list:
            self.assertTrue(job.status() in [JobStatus.QUEUED, JobStatus.RUNNING])

    def test_retrieve_job(self):
        """Test retrieving a single job."""
        retrieved_job = self.service.job(self.sim_job.job_id())
        self.assertEqual(self.sim_job.job_id(), retrieved_job.job_id())
        self.assertEqual(self.sim_job.inputs["circuits"], retrieved_job.inputs["circuits"])
        self.assertEqual(self.sim_job.result().get_counts(), retrieved_job.result().get_counts())

    def test_retrieve_job_error(self):
        """Test retrieving an invalid job."""
        self.assertRaises(RuntimeJobNotFound, self.service.job, "BAD_JOB_ID")

    def test_retrieve_jobs_status(self):
        """Test retrieving jobs filtered by status."""
        backend_jobs = self.service.jobs(
            backend_name=self.sim_backend.name,
            limit=5,
            skip=5,
            pending=False,
            created_after=self.last_month,
        )
        self.assertTrue(backend_jobs)

        for job in backend_jobs:
            self.assertTrue(
                job.status() in JOB_FINAL_STATES,
                "Job {} has status {} when it should be DONE, CANCELLED, or ERROR".format(
                    job.job_id(), job.status()
                ),
            )

    def test_retrieve_jobs_created_after(self):
        """Test retrieving jobs created after a specified datetime."""
        past_month = datetime.now() - timedelta(days=30)
        # Add local tz in order to compare to `creation_date` which is tz aware.
        past_month_tz_aware = past_month.replace(tzinfo=tz.tzlocal())

        job_list = self.service.jobs(
            backend_name=self.sim_backend.name,
            limit=2,
            created_after=past_month,
        )
        self.assertTrue(job_list)
        for job in job_list:
            self.assertGreaterEqual(
                job.creation_date,
                past_month_tz_aware,
                "job {} creation date {} not within range".format(job.job_id(), job.creation_date),
            )

    def test_retrieve_jobs_created_before(self):
        """Test retrieving jobs created before a specified datetime."""
        past_month = datetime.now() - timedelta(days=30)
        # Add local tz in order to compare to `creation_date` which is tz aware.
        past_month_tz_aware = past_month.replace(tzinfo=tz.tzlocal())

        job_list = self.service.jobs(
            backend_name=self.sim_backend.name,
            limit=2,
            created_before=past_month,
        )
        self.assertTrue(job_list)
        for job in job_list:
            self.assertLessEqual(
                job.creation_date,
                past_month_tz_aware,
                "job {} creation date {} not within range".format(job.job_id(), job.creation_date),
            )

    def test_retrieve_jobs_between_datetimes(self):
        """Test retrieving jobs created between two specified datetimes."""
        date_today = datetime.now()
        past_month = date_today - timedelta(30)
        past_two_month = date_today - timedelta(60)

        # Add local tz in order to compare to `creation_date` which is tz aware.
        past_month_tz_aware = past_month.replace(tzinfo=tz.tzlocal())
        past_two_month_tz_aware = past_two_month.replace(tzinfo=tz.tzlocal())

        with self.subTest():
            job_list = self.service.jobs(
                backend_name=self.sim_backend.name,
                limit=2,
                created_after=past_two_month,
                created_before=past_month,
            )
            self.assertTrue(job_list)
            for job in job_list:
                self.assertTrue(
                    (past_two_month_tz_aware <= job.creation_date <= past_month_tz_aware),
                    "job {} creation date {} not within range".format(
                        job.job_id(), job.creation_date
                    ),
                )

    def test_retrieve_jobs_order(self):
        """Test retrieving jobs with different orders."""
        sampler = Sampler(backend=self.sim_backend)
        job = sampler.run([self.bell])
        job.wait_for_final_state()
        newest_jobs = self.service.jobs(
            limit=20,
            pending=False,
            descending=True,
            created_after=self.last_month,
        )
        self.assertIn(job.job_id(), [rjob.job_id() for rjob in newest_jobs])

        oldest_jobs = self.service.jobs(
            limit=10,
            pending=False,
            descending=False,
            created_after=self.last_month,
        )
        self.assertNotIn(job.job_id(), [rjob.job_id() for rjob in oldest_jobs])

    def test_refresh_job_result(self):
        """Test re-retrieving job result."""
        result = self.sim_job.result()

        # Save original cached results.
        cached_result = copy.deepcopy(result.to_dict())
        self.assertTrue(cached_result)

        # Modify cached results.
        result.results[0].header.name = "modified_result"
        self.assertNotEqual(cached_result, result.to_dict())
        self.assertEqual(result.results[0].header.name, "modified_result")

        # Re-retrieve result.
        result = self.sim_job.result()
        self.assertDictEqual(cached_result, result.to_dict())
        self.assertNotEqual(result.results[0].header.name, "modified_result")

    def test_wait_for_final_state_timeout(self):
        """Test waiting for job to reach final state times out."""
        if self.dependencies.channel == "ibm_cloud":
            raise SkipTest("Cloud account does not have real backend.")
        backend = most_busy_backend(TestIBMJob.service)
        sampler = Sampler(backend=backend)
        job = sampler.run(transpile(bell(), backend=backend))
        try:
            self.assertRaises(RuntimeJobTimeoutError, job.wait_for_final_state, timeout=0.1)
        finally:
            # Ensure all threads ended.
            for thread in job._executor._threads:
                thread.join(0.1)
            cancel_job_safe(job, self.log)

    def test_job_circuits(self):
        """Test job circuits."""
        self.assertEqual(str(self.bell), str(self.sim_job.inputs["circuits"][0]))

<<<<<<< HEAD
    def test_lazy_loading_params(self):
        """Test lazy loading job params."""
        sampler = Sampler(backend=self.sim_backend)
        job = sampler.run([self.bell])
        job.wait_for_final_state()

        rjob = self.service.job(job.job_id())
        self.assertFalse(rjob._params)
        self.assertTrue(rjob.inputs["circuits"])
=======
    def test_job_options(self):
        """Test job options."""
        run_config = {"shots": 2048, "memory": True}
        job = self.sim_backend.run(self.bell, **run_config)
        self.assertLessEqual(run_config.items(), job.inputs.items())

    def test_job_header(self):
        """Test job header."""
        custom_header = {"test": "test_job_header"}
        job = self.sim_backend.run(self.bell, header=custom_header)
        self.assertEqual(custom_header["test"], job.inputs["header"]["test"])
        self.assertLessEqual(custom_header.items(), job.inputs["header"].items())
>>>>>>> b2d0453a
<|MERGE_RESOLUTION|>--- conflicted
+++ resolved
@@ -275,28 +275,3 @@
     def test_job_circuits(self):
         """Test job circuits."""
         self.assertEqual(str(self.bell), str(self.sim_job.inputs["circuits"][0]))
-
-<<<<<<< HEAD
-    def test_lazy_loading_params(self):
-        """Test lazy loading job params."""
-        sampler = Sampler(backend=self.sim_backend)
-        job = sampler.run([self.bell])
-        job.wait_for_final_state()
-
-        rjob = self.service.job(job.job_id())
-        self.assertFalse(rjob._params)
-        self.assertTrue(rjob.inputs["circuits"])
-=======
-    def test_job_options(self):
-        """Test job options."""
-        run_config = {"shots": 2048, "memory": True}
-        job = self.sim_backend.run(self.bell, **run_config)
-        self.assertLessEqual(run_config.items(), job.inputs.items())
-
-    def test_job_header(self):
-        """Test job header."""
-        custom_header = {"test": "test_job_header"}
-        job = self.sim_backend.run(self.bell, header=custom_header)
-        self.assertEqual(custom_header["test"], job.inputs["header"]["test"])
-        self.assertLessEqual(custom_header.items(), job.inputs["header"].items())
->>>>>>> b2d0453a
