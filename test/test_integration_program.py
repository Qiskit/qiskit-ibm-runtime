# This code is part of Qiskit.
#
# (C) Copyright IBM 2021.
#
# This code is licensed under the Apache License, Version 2.0. You may
# obtain a copy of this license in the LICENSE.txt file in the root directory
# of this source tree or at http://www.apache.org/licenses/LICENSE-2.0.
#
# Any modifications or derivative works of this code must retain this
# copyright notice, and modified files need to carry a notice indicating
# that they have been altered from the originals.

"""Tests for runtime service."""

import unittest
import os
import tempfile

from qiskit_ibm_runtime.exceptions import IBMNotAuthorizedError
from qiskit_ibm_runtime.runtime_program import RuntimeProgram
from qiskit_ibm_runtime.exceptions import (
    RuntimeProgramNotFound,
)

from .ibm_test_case import IBMIntegrationTestCase
from .utils.decorators import run_integration_test
from .utils.templates import RUNTIME_PROGRAM, PROGRAM_PREFIX


class TestIntegrationProgram(IBMIntegrationTestCase):
    """Integration tests for runtime modules."""

    @run_integration_test
    def test_list_programs(self, service):
        """Test listing programs."""
        program_id = self._upload_program(service)
        programs = service.programs(refresh=True)
        self.assertTrue(programs)
        found = False
        for prog in programs:
            self._validate_program(prog)
            if prog.program_id == program_id:
                found = True
        self.assertTrue(found, f"Program {program_id} not found!")

    @run_integration_test
    def test_list_programs_with_limit_skip(self, service):
        """Test listing programs with limit and skip."""
        for _ in range(4):
            self._upload_program(service)
        programs = service.programs(limit=3, refresh=True)
        all_ids = [prog.program_id for prog in programs]
        self.assertEqual(len(all_ids), 3, f"Retrieved programs: {all_ids}")
        programs = service.programs(limit=2, skip=1)
        some_ids = [prog.program_id for prog in programs]
        self.assertEqual(len(some_ids), 2, f"Retrieved programs: {some_ids}")
        self.assertNotIn(all_ids[0], some_ids)
        self.assertIn(all_ids[1], some_ids)
        self.assertIn(all_ids[2], some_ids)

<<<<<<< HEAD
    @run_cloud_legacy_real
    def test_filter_programs_with_program_name(self, service):
        """Test filter programs with the program name"""
        program_id = self._upload_program(service, name="qiskit-test-sample")
        programs = service.programs(name="qiskit-test-sample")
        all_ids = [prog.program_id for prog in programs]
        self.assertIn(program_id, all_ids)
        programs = service.programs(name="qiskit-test")
        all_ids = [prog.program_id for prog in programs]
        self.assertNotIn(program_id, all_ids)

    @run_cloud_legacy_real
=======
    @run_integration_test
>>>>>>> cc006c01
    def test_list_program(self, service):
        """Test listing a single program."""
        program_id = self._upload_program(service)
        program = service.program(program_id)
        self.assertEqual(program_id, program.program_id)
        self._validate_program(program)

    @run_integration_test
    def test_retrieve_program_data(self, service):
        """Test retrieving program data"""
        program_id = self._upload_program(service)
        program = service.program(program_id)
        self.assertEqual(RUNTIME_PROGRAM, program.data)
        self._validate_program(program)

    @run_integration_test
    def test_retrieve_unauthorized_program_data(self, service):
        """Test retrieving program data when user is not the program author"""
        programs = service.programs()
        not_mine = None
        for prog in programs:
            if prog.is_public:
                not_mine = prog
                break
        if not_mine is None:
            self.skipTest("Cannot find a program that's not mine!")
        with self.assertRaises(IBMNotAuthorizedError):
            return not_mine.data

    @run_integration_test
    def test_upload_program(self, service):
        """Test uploading a program."""
        max_execution_time = 3000
        program_id = self._upload_program(
            service, max_execution_time=max_execution_time
        )
        self.assertTrue(program_id)
        program = service.program(program_id)
        self.assertTrue(program)
        self.assertEqual(max_execution_time, program.max_execution_time)

    @run_integration_test
    def test_upload_program_file(self, service):
        """Test uploading a program using a file."""
        temp_fp = tempfile.NamedTemporaryFile(mode="w", delete=False)
        self.addCleanup(os.remove, temp_fp.name)
        temp_fp.write(RUNTIME_PROGRAM)
        temp_fp.close()

        program_id = self._upload_program(service, data=temp_fp.name)
        self.assertTrue(program_id)
        program = service.program(program_id)
        self.assertTrue(program)

    @unittest.skip("Skip until authorized to upload public on cloud")
    @unittest.skipIf(
        not os.environ.get("QISKIT_IBM_USE_STAGING_CREDENTIALS", ""),
        "Only runs on staging",
    )
    @run_integration_test
    def test_upload_public_program(self, service):
        """Test uploading a public program."""
        max_execution_time = 3000
        is_public = True
        program_id = self._upload_program(
            service, max_execution_time=max_execution_time, is_public=is_public
        )
        self.assertTrue(program_id)
        program = service.program(program_id)
        self.assertTrue(program)
        self.assertEqual(max_execution_time, program.max_execution_time)
        self.assertEqual(program.is_public, is_public)

    @unittest.skip("Skip until authorized to upload public on cloud")
    @unittest.skipIf(
        not os.environ.get("QISKIT_IBM_USE_STAGING_CREDENTIALS", ""),
        "Only runs on staging",
    )
    @run_integration_test
    def test_set_visibility(self, service):
        """Test setting the visibility of a program."""
        program_id = self._upload_program(service)
        # Get the initial visibility
        prog: RuntimeProgram = service.program(program_id)
        start_vis = prog.is_public
        # Flip the original value
        service.set_program_visibility(program_id, not start_vis)
        # Get the new visibility
        prog: RuntimeProgram = service.program(program_id, refresh=True)
        end_vis = prog.is_public
        # Verify changed
        self.assertNotEqual(start_vis, end_vis)

    @run_integration_test
    def test_delete_program(self, service):
        """Test deleting program."""
        program_id = self._upload_program(service)
        service.delete_program(program_id)
        with self.assertRaises(RuntimeProgramNotFound):
            service.program(program_id, refresh=True)

    @run_integration_test
    def test_double_delete_program(self, service):
        """Test deleting a deleted program."""
        program_id = self._upload_program(service)
        service.delete_program(program_id)
        with self.assertRaises(RuntimeProgramNotFound):
            service.delete_program(program_id)

    @run_integration_test
    def test_update_program_data(self, service):
        """Test updating program data."""
        program_v1 = """
def main(backend, user_messenger, **kwargs):
    return "version 1"
        """
        program_v2 = """
def main(backend, user_messenger, **kwargs):
    return "version 2"
        """
        program_id = self._upload_program(service, data=program_v1)
        self.assertEqual(program_v1, service.program(program_id).data)
        service.update_program(program_id=program_id, data=program_v2)
        self.assertEqual(program_v2, service.program(program_id).data)

    @run_integration_test
    def test_update_program_metadata(self, service):
        """Test updating program metadata."""
        program_id = self._upload_program(service)
        original = service.program(program_id)
        new_metadata = {
            "name": PROGRAM_PREFIX,
            "description": "test_update_program_metadata",
            "max_execution_time": original.max_execution_time + 100,
            "spec": {
                "return_values": {"type": "object", "description": "Some return value"}
            },
        }
        service.update_program(program_id=program_id, metadata=new_metadata)
        updated = service.program(program_id, refresh=True)
        self.assertEqual(new_metadata["name"], updated.name)
        self.assertEqual(new_metadata["description"], updated.description)
        self.assertEqual(new_metadata["max_execution_time"], updated.max_execution_time)
        self.assertEqual(new_metadata["spec"]["return_values"], updated.return_values)

    def _validate_program(self, program):
        """Validate a program."""
        self.assertTrue(program)
        self.assertTrue(program.name)
        self.assertTrue(program.program_id)
        self.assertTrue(program.description)
        self.assertTrue(program.max_execution_time)
        self.assertTrue(program.creation_date)
        self.assertTrue(program.update_date)<|MERGE_RESOLUTION|>--- conflicted
+++ resolved
@@ -57,9 +57,8 @@
         self.assertNotIn(all_ids[0], some_ids)
         self.assertIn(all_ids[1], some_ids)
         self.assertIn(all_ids[2], some_ids)
-
-<<<<<<< HEAD
-    @run_cloud_legacy_real
+    
+    @run_integration_test
     def test_filter_programs_with_program_name(self, service):
         """Test filter programs with the program name"""
         program_id = self._upload_program(service, name="qiskit-test-sample")
@@ -69,11 +68,8 @@
         programs = service.programs(name="qiskit-test")
         all_ids = [prog.program_id for prog in programs]
         self.assertNotIn(program_id, all_ids)
-
-    @run_cloud_legacy_real
-=======
-    @run_integration_test
->>>>>>> cc006c01
+    
+    @run_integration_test
     def test_list_program(self, service):
         """Test listing a single program."""
         program_id = self._upload_program(service)
