--- conflicted
+++ resolved
@@ -57,9 +57,8 @@
         self.assertNotIn(all_ids[0], some_ids)
         self.assertIn(all_ids[1], some_ids)
         self.assertIn(all_ids[2], some_ids)
-
-<<<<<<< HEAD
-    @run_cloud_legacy_real
+        
+    @run_integration_test
     def test_filter_programs_with_search(self, service):
         """Test filtering programs with the search parameter"""
         program_id = self._upload_program(service)
@@ -70,10 +69,7 @@
         all_ids = [prog.program_id for prog in programs]
         self.assertNotIn(program_id, all_ids)
 
-    @run_cloud_legacy_real
-=======
-    @run_integration_test
->>>>>>> cc006c01
+    @run_integration_test
     def test_list_program(self, service):
         """Test listing a single program."""
         program_id = self._upload_program(service)
