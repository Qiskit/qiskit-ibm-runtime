# This code is part of Qiskit.
#
# (C) Copyright IBM 2021.
#
# This code is licensed under the Apache License, Version 2.0. You may
# obtain a copy of this license in the LICENSE.txt file in the root directory
# of this source tree or at http://www.apache.org/licenses/LICENSE-2.0.
#
# Any modifications or derivative works of this code must retain this
# copyright notice, and modified files need to carry a notice indicating
# that they have been altered from the originals.

"""Custom TestCase for IBM Provider."""

import os
import copy
import logging
import inspect
import unittest
from contextlib import suppress
from collections import defaultdict

from qiskit_ibm_runtime import QISKIT_IBM_RUNTIME_LOGGER_NAME
from qiskit_ibm_runtime.exceptions import IBMNotAuthorizedError

from .utils.utils import setup_test_logging
from .utils.decorators import requires_cloud_legacy_services
from .utils.templates import RUNTIME_PROGRAM, RUNTIME_PROGRAM_METADATA, PROGRAM_PREFIX


class IBMTestCase(unittest.TestCase):
    """Custom TestCase for use with the Qiskit IBM Runtime."""

    @classmethod
    def setUpClass(cls):
        super().setUpClass()
        cls.log = logging.getLogger(cls.__name__)
        filename = "%s.log" % os.path.splitext(inspect.getfile(cls))[0]
        setup_test_logging(cls.log, filename)
        cls._set_logging_level(logging.getLogger(QISKIT_IBM_RUNTIME_LOGGER_NAME))

    @classmethod
    def _set_logging_level(cls, logger: logging.Logger) -> None:
        """Set logging level for the input logger.

        Args:
            logger: Logger whose level is to be set.
        """
        if logger.level is logging.NOTSET:
            try:
                logger.setLevel(cls.log.level)
            except Exception as ex:  # pylint: disable=broad-except
                logger.warning(
                    'Error while trying to set the level for the "%s" logger to %s. %s.',
                    logger,
                    os.getenv("LOG_LEVEL"),
                    str(ex),
                )
        if not any(
            isinstance(handler, logging.StreamHandler) for handler in logger.handlers
        ):
            logger.addHandler(logging.StreamHandler())
            logger.propagate = False


class IBMIntegrationTestCase(IBMTestCase):
    """Custom integration test case for use with the Qiskit IBM Runtime."""

    @classmethod
    @requires_cloud_legacy_services
    def setUpClass(cls, services):
        """Initial class level setup."""
        # pylint: disable=arguments-differ
        super().setUpClass()
        cls.services = services

    def setUp(self) -> None:
        """Test level setup."""
        super().setUp()
        self.to_delete = defaultdict(list)
        self.to_cancel = defaultdict(list)

    def tearDown(self) -> None:
        """Test level teardown."""
        super().tearDown()
        # Delete programs
        for service in self.services:
            for prog in self.to_delete[service.auth]:
                with suppress(Exception):
                    service.delete_program(prog)

        # Cancel and delete jobs.
        for service in self.services:
            for job in self.to_cancel[service.auth]:
                with suppress(Exception):
                    job.cancel()
                with suppress(Exception):
                    service.delete_job(job.job_id)

    def _upload_program(
        self,
        service,
        name=None,
        max_execution_time=300,
        data=None,
        is_public: bool = False,
    ):
        """Upload a new program."""
        name = name or PROGRAM_PREFIX
        data = data or RUNTIME_PROGRAM
        metadata = copy.deepcopy(RUNTIME_PROGRAM_METADATA)
        metadata["name"] = name
        metadata["max_execution_time"] = max_execution_time
        metadata["is_public"] = is_public
        program_id = service.upload_program(data=data, metadata=metadata)
        self.to_delete[service.auth].append(program_id)
        return program_id


class IBMIntegrationJobTestCase(IBMIntegrationTestCase):
    """Custom integration test case for job-related tests."""

    @classmethod
    def setUpClass(cls):
        """Initial class level setup."""
        # pylint: disable=arguments-differ
        # pylint: disable=no-value-for-parameter
        super().setUpClass()
        cls._create_default_program()
        cls._find_sim_backends()

    @classmethod
    def tearDownClass(cls) -> None:
        """Class level teardown."""
        super().tearDownClass()
        # Delete default program.
        with suppress(Exception):
            for service in cls.services:
                service.delete_program(cls.program_ids[service.auth])
                cls.log.debug(
                    "Deleted %s program %s", service.auth, cls.program_ids[service.auth]
                )

    @classmethod
    def _create_default_program(cls):
        """Create a default program."""
        metadata = copy.deepcopy(RUNTIME_PROGRAM_METADATA)
        metadata["name"] = PROGRAM_PREFIX
        cls.program_ids = {}
        cls.sim_backends = {}
        for service in cls.services:
            try:
                prog_id = service.upload_program(
                    data=RUNTIME_PROGRAM, metadata=metadata
                )
                cls.log.debug("Uploaded %s program %s", service.auth, prog_id)
                cls.program_ids[service.auth] = prog_id
            except IBMNotAuthorizedError:
                raise unittest.SkipTest("No upload access.")

    @classmethod
    def _find_sim_backends(cls):
        """Find a simulator backend for each service."""
        for service in cls.services:
            cls.sim_backends[service.auth] = service.backends(simulator=True)[0].name()

    def _run_program(
        self,
        service,
        program_id=None,
        iterations=1,
        inputs=None,
        interim_results=None,
        final_result=None,
        callback=None,
        backend=None,
        log_level=None,
    ):
        """Run a program."""
        self.log.debug("Running program on %s", service.auth)
        inputs = (
            inputs
            if inputs is not None
            else {
                "iterations": iterations,
                "interim_results": interim_results or {},
                "final_result": final_result or {},
            }
        )
        pid = program_id or self.program_ids[service.auth]
<<<<<<< HEAD
        backend_name = backend or self.sim_backends[service.auth]
        options = {"backend_name": backend_name, "log_level": log_level}
=======
        backend_name = (
            backend if backend is not None else self.sim_backends[service.auth]
        )
        options = {"backend_name": backend_name}
>>>>>>> 387f6977
        job = service.run(
            program_id=pid, inputs=inputs, options=options, callback=callback
        )
        self.log.info("Runtime job %s submitted.", job.job_id)
        self.to_cancel[service.auth].append(job)
        return job<|MERGE_RESOLUTION|>--- conflicted
+++ resolved
@@ -188,15 +188,10 @@
             }
         )
         pid = program_id or self.program_ids[service.auth]
-<<<<<<< HEAD
-        backend_name = backend or self.sim_backends[service.auth]
-        options = {"backend_name": backend_name, "log_level": log_level}
-=======
         backend_name = (
             backend if backend is not None else self.sim_backends[service.auth]
         )
-        options = {"backend_name": backend_name}
->>>>>>> 387f6977
+        options = {"backend_name": backend_name, "log_level": log_level}
         job = service.run(
             program_id=pid, inputs=inputs, options=options, callback=callback
         )
