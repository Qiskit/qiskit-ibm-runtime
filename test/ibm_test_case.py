--- conflicted
+++ resolved
@@ -22,6 +22,7 @@
 from collections import defaultdict
 from typing import DefaultDict, Dict
 
+from qiskit.transpiler.preset_passmanagers import generate_preset_pass_manager
 from qiskit_ibm_runtime import QISKIT_IBM_RUNTIME_LOGGER_NAME
 from qiskit_ibm_runtime import QiskitRuntimeService, SamplerV2
 
@@ -259,29 +260,13 @@
             "max_execution_time": max_execution_time,
         }
         if pid == "sampler":
-<<<<<<< HEAD
-            options = Options()
-            if log_level:
-                options.environment.log_level = log_level
-            if job_tags:
-                options.environment.job_tags = job_tags
-            if max_execution_time:
-                options.max_execution_time = max_execution_time
-            sampler = Sampler(backend=backend, options=options)
-            job = sampler.run(pm.run(circuits) if circuits else pm.run(bell()), callback=callback)
-        elif pid == "samplerv2":
-            sampler = SamplerV2(backend=backend)
-            job = sampler.run([pm.run(bell())])
-=======
-            backend = service.backend(backend_name)
             sampler = SamplerV2(backend=backend)
             if job_tags:
                 sampler.options.environment.job_tags = job_tags
             if circuits:
-                job = sampler.run([circuits])
+                job = sampler.run([pm.run(circuits) if circuits else pm.run(bell())])
             else:
-                job = sampler.run([bell()])
->>>>>>> 05bb9e14
+                job = sampler.run([pm.run(bell())])
         else:
             job = service._run(
                 program_id=pid,
