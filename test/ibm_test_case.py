--- conflicted
+++ resolved
@@ -16,11 +16,7 @@
 import copy
 import logging
 import inspect
-<<<<<<< HEAD
-=======
-import unittest
 import warnings
->>>>>>> 33981d4f
 from contextlib import suppress
 from collections import defaultdict
 from typing import DefaultDict, Dict
