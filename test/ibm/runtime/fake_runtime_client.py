--- conflicted
+++ resolved
@@ -264,18 +264,11 @@
         """List all programs."""
         programs = []
         for prog in self._programs.values():
-<<<<<<< HEAD
             if not name:
                 programs.append(prog.to_dict())
-            if name == prog.to_dict()['name']:
+            if name == prog.to_dict()["name"]:
                 programs.append(prog.to_dict())
-        return {"programs": programs[skip:limit+skip], "count": len(programs)}
-
-    def program_create(self, program_data, name, description, max_execution_time,
-                       spec=None, is_public=False):
-=======
-            programs.append(prog.to_dict())
-        return {"programs": programs[skip : limit + skip], "count": len(self._programs)}
+        return {"programs": programs[skip : limit + skip], "count": len(programs)}
 
     def program_create(
         self,
@@ -286,7 +279,6 @@
         spec=None,
         is_public=False,
     ):
->>>>>>> 9587bfc2
         """Create a program."""
         program_id = name
         if program_id in self._programs:
