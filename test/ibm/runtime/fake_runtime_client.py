# This code is part of Qiskit.
#
# (C) Copyright IBM 2021.
#
# This code is licensed under the Apache License, Version 2.0. You may
# obtain a copy of this license in the LICENSE.txt file in the root directory
# of this source tree or at http://www.apache.org/licenses/LICENSE-2.0.
#
# Any modifications or derivative works of this code must retain this
# copyright notice, and modified files need to carry a notice indicating
# that they have been altered from the originals.

"""Fake RuntimeClient."""

import time
import uuid
import json
import base64
from typing import Optional, Dict
from concurrent.futures import ThreadPoolExecutor

from qiskit_ibm_runtime.credentials import Credentials
from qiskit_ibm_runtime.api.exceptions import RequestsApiError
from qiskit_ibm_runtime.utils import RuntimeEncoder


class BaseFakeProgram:
    """Base class for faking a program."""

    def __init__(
        self,
        program_id,
        name,
        data,
        cost,
        description,
        backend_requirements=None,
        parameters=None,
        return_values=None,
        interim_results=None,
        is_public=False,
    ):
        """Initialize a fake program."""
        self._id = program_id
        self._name = name
        self._data = data
        self._cost = cost
        self._description = description
        self._backend_requirements = backend_requirements
        self._parameters = parameters
        self._return_values = return_values
        self._interim_results = interim_results
        self._is_public = is_public

    def to_dict(self, include_data=False):
        """Convert this program to a dictionary format."""
        out = {
            "id": self._id,
            "name": self._name,
            "cost": self._cost,
            "description": self._description,
            "is_public": self._is_public,
            "creation_date": "2021-09-13T17:27:42Z",
            "update_date": "2021-09-14T19:25:32Z",
        }
        if include_data:
            out["data"] = base64.standard_b64decode(self._data).decode()
        out["spec"] = {}
        if self._backend_requirements:
            out["spec"]["backend_requirements"] = self._backend_requirements
        if self._parameters:
            out["spec"]["parameters"] = self._parameters
        if self._return_values:
            out["spec"]["return_values"] = self._return_values
        if self._interim_results:
            out["spec"]["interim_results"] = self._interim_results

        return out


class BaseFakeRuntimeJob:
    """Base class for faking a runtime job."""

    _job_progress = ["QUEUED", "RUNNING", "COMPLETED"]

    _executor = (
        ThreadPoolExecutor()
    )  # pylint: disable=bad-option-value,consider-using-with

    def __init__(
        self,
        job_id,
        program_id,
        hub,
        group,
        project,
        backend_name,
        final_status,
        params,
        image,
    ):
        """Initialize a fake job."""
        self._job_id = job_id
        self._status = final_status or "QUEUED"
        self._program_id = program_id
        self._hub = hub
        self._group = group
        self._project = project
        self._backend_name = backend_name
        self._params = params
        self._image = image
        if final_status is None:
            self._future = self._executor.submit(self._auto_progress)
            self._result = None
        elif final_status == "COMPLETED":
            self._result = json.dumps("foo")
        self._final_status = final_status

    def _auto_progress(self):
        """Automatically update job status."""
        for status in self._job_progress:
            time.sleep(0.5)
            self._status = status

        if self._status == "COMPLETED":
            self._result = json.dumps("foo")

    def to_dict(self):
        """Convert to dictionary format."""
        return {
            "id": self._job_id,
            "hub": self._hub,
            "group": self._group,
            "project": self._project,
            "backend": self._backend_name,
            "status": self._status,
            "params": [self._params],
            "program": {"id": self._program_id},
            "image": self._image,
        }

    def result(self):
        """Return job result."""
        return self._result


class FailedRuntimeJob(BaseFakeRuntimeJob):
    """Class for faking a failed runtime job."""

    _job_progress = ["QUEUED", "RUNNING", "FAILED"]

    def _auto_progress(self):
        """Automatically update job status."""
        super()._auto_progress()

        if self._status == "FAILED":
            self._result = "Kaboom!"


class FailedRanTooLongRuntimeJob(BaseFakeRuntimeJob):
    """Class for faking a failed runtime job."""

    _job_progress = ["QUEUED", "RUNNING", "CANCELLED - RAN TOO LONG"]

    def _auto_progress(self):
        """Automatically update job status."""
        super()._auto_progress()

        if self._status == "CANCELLED - RAN TOO LONG":
            self._result = "Kaboom!"


class CancelableRuntimeJob(BaseFakeRuntimeJob):
    """Class for faking a cancelable runtime job."""

    _job_progress = ["QUEUED", "RUNNING"]

    def __init__(self, *args, **kwargs):
        """Initialize a cancellable job."""
        super().__init__(*args, **kwargs)
        self._cancelled = False

    def cancel(self):
        """Cancel the job."""
        self._future.cancel()
        self._cancelled = True

    def to_dict(self):
        """Convert to dictionary format."""
        data = super().to_dict()
        if self._cancelled:
            data["status"] = "CANCELLED"
        return data


class CustomResultRuntimeJob(BaseFakeRuntimeJob):
    """Class for using custom job result."""

    custom_result = "bar"

    def _auto_progress(self):
        """Automatically update job status."""
        super()._auto_progress()

        if self._status == "COMPLETED":
            self._result = json.dumps(self.custom_result, cls=RuntimeEncoder)


class TimedRuntimeJob(BaseFakeRuntimeJob):
    """Class for a job that runs for the input seconds."""

    def __init__(self, **kwargs):
        self._runtime = kwargs.pop("run_time")
        super().__init__(**kwargs)

    def _auto_progress(self):
        self._status = "RUNNING"
        time.sleep(self._runtime)
        self._status = "COMPLETED"

        if self._status == "COMPLETED":
            self._result = json.dumps("foo")


class BaseFakeRuntimeClient:
    """Base class for faking the runtime client."""

    def __init__(
        self,
        job_classes=None,
        final_status=None,
        job_kwargs=None,
        hub=None,
        group=None,
        project=None,
    ):
        """Initialize a fake runtime client."""
        self._programs = {}
        self._jobs = {}
        self._job_classes = job_classes or []
        self._final_status = final_status
        self._job_kwargs = job_kwargs or {}
        self._hub = hub
        self._group = group
        self._project = project

    def set_hgp(self, hub, group, project):
        """Set hub, group and project"""
        self._hub = hub
        self._group = group
        self._project = project

    def set_job_classes(self, classes):
        """Set job classes to use."""
        if not isinstance(classes, list):
            classes = [classes]
        self._job_classes = classes

    def set_final_status(self, final_status):
        """Set job status to passed in final status instantly."""
        self._final_status = final_status

    def list_programs(self, search, limit, skip):
        """List all programs."""
        programs = []
        for prog in self._programs.values():
<<<<<<< HEAD
            if not search:
                programs.append(prog.to_dict())
            if (search in prog.to_dict()['name'].lower()
                    or search in prog.to_dict()['description'].lower()):
                programs.append(prog.to_dict())
        return {"programs": programs[skip:limit+skip], "count": len(programs)}

    def program_create(self, program_data, name, description, max_execution_time,
                       spec=None, is_public=False):
=======
            programs.append(prog.to_dict())
        return {"programs": programs[skip : limit + skip], "count": len(self._programs)}

    def program_create(
        self,
        program_data,
        name,
        description,
        max_execution_time,
        spec=None,
        is_public=False,
    ):
>>>>>>> 9587bfc2
        """Create a program."""
        program_id = name
        if program_id in self._programs:
            raise RequestsApiError("Program already exists.", status_code=409)
        backend_requirements = spec.get("backend_requirements", None)
        parameters = spec.get("parameters", None)
        return_values = spec.get("return_values", None)
        interim_results = spec.get("interim_results", None)
        self._programs[program_id] = BaseFakeProgram(
            program_id=program_id,
            name=name,
            data=program_data,
            cost=max_execution_time,
            description=description,
            backend_requirements=backend_requirements,
            parameters=parameters,
            return_values=return_values,
            interim_results=interim_results,
            is_public=is_public,
        )
        return {"id": program_id}

    def program_update(
        self,
        program_id: str,
        program_data: str = None,
        name: str = None,
        description: str = None,
        max_execution_time: int = None,
        spec: Optional[Dict] = None,
    ) -> None:
        """Update a program."""
        if program_id not in self._programs:
            raise RequestsApiError("Program not found", status_code=404)
        program = self._programs[program_id]
        program._data = program_data or program._data
        program._name = name or program._name
        program._description = description or program._description
        program._cost = max_execution_time or program._cost
        if spec:
            program._backend_requirements = (
                spec.get("backend_requirements") or program._backend_requirements
            )
            program._parameters = spec.get("parameters") or program._parameters
            program._return_values = spec.get("return_values") or program._return_values
            program._interim_results = (
                spec.get("interim_results") or program._interim_results
            )

    def program_get(self, program_id: str):
        """Return a specific program."""
        if program_id not in self._programs:
            raise RequestsApiError("Program not found", status_code=404)
        return self._programs[program_id].to_dict(include_data=True)

    def program_run(
        self,
        program_id: str,
        credentials: Credentials,
        backend_name: str,
        params: str,
        image: Optional[str] = "",
    ):
        """Run the specified program."""
        job_id = uuid.uuid4().hex
        job_cls = (
            self._job_classes.pop(0)
            if len(self._job_classes) > 0
            else BaseFakeRuntimeJob
        )
        hub = self._hub or credentials.hub
        group = self._group or credentials.group
        project = self._project or credentials.project
        job = job_cls(
            job_id=job_id,
            program_id=program_id,
            hub=hub,
            group=group,
            project=project,
            backend_name=backend_name,
            params=params,
            final_status=self._final_status,
            image=image,
            **self._job_kwargs
        )
        self._jobs[job_id] = job
        return {"id": job_id}

    def program_delete(self, program_id: str) -> None:
        """Delete the specified program."""
        if program_id not in self._programs:
            raise RequestsApiError("Program not found", status_code=404)
        del self._programs[program_id]

    def job_get(self, job_id):
        """Get the specific job."""
        return self._get_job(job_id).to_dict()

    def jobs_get(
        self,
        limit=None,
        skip=None,
        pending=None,
        program_id=None,
        hub=None,
        group=None,
        project=None,
    ):
        """Get all jobs."""
        pending_statuses = ["QUEUED", "RUNNING"]
        returned_statuses = ["COMPLETED", "FAILED", "CANCELLED"]
        limit = limit or len(self._jobs)
        skip = skip or 0
        jobs = list(self._jobs.values())
        count = len(self._jobs)
        if pending is not None:
            job_status_list = pending_statuses if pending else returned_statuses
            jobs = [job for job in jobs if job._status in job_status_list]
            count = len(jobs)
        if program_id:
            jobs = [job for job in jobs if job._program_id == program_id]
            count = len(jobs)
        if all([hub, group, project]):
            jobs = [
                job
                for job in jobs
                if job._hub == hub and job._group == group and job._project == project
            ]
            count = len(jobs)
        jobs = jobs[skip : limit + skip]
        return {"jobs": [job.to_dict() for job in jobs], "count": count}

    def set_program_visibility(self, program_id: str, public: bool) -> None:
        """Sets a program's visibility.

        Args:
            program_id: Program ID.
            public: If ``True``, make the program visible to all.
                If ``False``, make the program visible to just your account.
        """
        self._programs[program_id]._is_public = public

    def job_results(self, job_id):
        """Get the results of a program job."""
        return self._get_job(job_id).result()

    def job_cancel(self, job_id):
        """Cancel the job."""
        self._get_job(job_id).cancel()

    def job_delete(self, job_id):
        """Delete the job."""
        self._get_job(job_id)
        del self._jobs[job_id]

    def _get_job(self, job_id):
        """Get job."""
        if job_id not in self._jobs:
            raise RequestsApiError("Job not found", status_code=404)
        return self._jobs[job_id]<|MERGE_RESOLUTION|>--- conflicted
+++ resolved
@@ -264,19 +264,14 @@
         """List all programs."""
         programs = []
         for prog in self._programs.values():
-<<<<<<< HEAD
             if not search:
                 programs.append(prog.to_dict())
-            if (search in prog.to_dict()['name'].lower()
-                    or search in prog.to_dict()['description'].lower()):
+            if (
+                search in prog.to_dict()["name"].lower()
+                or search in prog.to_dict()["description"].lower()
+            ):
                 programs.append(prog.to_dict())
-        return {"programs": programs[skip:limit+skip], "count": len(programs)}
-
-    def program_create(self, program_data, name, description, max_execution_time,
-                       spec=None, is_public=False):
-=======
-            programs.append(prog.to_dict())
-        return {"programs": programs[skip : limit + skip], "count": len(self._programs)}
+        return {"programs": programs[skip : limit + skip], "count": len(programs)}
 
     def program_create(
         self,
@@ -287,7 +282,6 @@
         spec=None,
         is_public=False,
     ):
->>>>>>> 9587bfc2
         """Create a program."""
         program_id = name
         if program_id in self._programs:
