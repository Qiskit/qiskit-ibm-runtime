# This code is part of Qiskit.
#
# (C) Copyright IBM 2021.
#
# This code is licensed under the Apache License, Version 2.0. You may
# obtain a copy of this license in the LICENSE.txt file in the root directory
# of this source tree or at http://www.apache.org/licenses/LICENSE-2.0.
#
# Any modifications or derivative works of this code must retain this
# copyright notice, and modified files need to carry a notice indicating
# that they have been altered from the originals.

"""General utility functions for testing."""

import os
import logging
import time
import unittest
from unittest import mock
from typing import Dict

from qiskit.circuit import QuantumCircuit
from qiskit.providers.jobstatus import JOB_FINAL_STATES, JobStatus
from qiskit.providers.exceptions import QiskitBackendNotFoundError
from qiskit_ibm_runtime.hub_group_project import HubGroupProject
from qiskit_ibm_runtime import QiskitRuntimeService
from qiskit_ibm_runtime.ibm_backend import IBMBackend
from qiskit_ibm_runtime.runtime_job import RuntimeJob
from qiskit_ibm_runtime.exceptions import RuntimeInvalidStateError


def setup_test_logging(logger: logging.Logger, filename: str) -> None:
    """Set logging to file and stdout for a logger.

    Args:
        logger: Logger object to be updated.
        filename: Name of the output file, if log to file is enabled.
    """
    # Set up formatter.
    log_fmt = "{}.%(funcName)s:%(levelname)s:%(asctime)s:" " %(message)s".format(
        logger.name
    )
    formatter = logging.Formatter(log_fmt)

    if os.getenv("STREAM_LOG", "true").lower() == "true":
        # Set up the stream handler.
        stream_handler = logging.StreamHandler()
        stream_handler.setFormatter(formatter)
        logger.addHandler(stream_handler)

    if os.getenv("FILE_LOG", "false").lower() == "true":
        file_handler = logging.FileHandler(filename)
        file_handler.setFormatter(formatter)
        logger.addHandler(file_handler)

    logger.setLevel(os.getenv("LOG_LEVEL", "DEBUG"))


def get_large_circuit(backend: IBMBackend) -> QuantumCircuit:
    """Return a slightly larger circuit that would run a bit longer.

    Args:
        backend: Backend on which the circuit will run.

    Returns:
        A larger circuit.
    """
    n_qubits = min(backend.configuration().n_qubits, 20)
    circuit = QuantumCircuit(n_qubits, n_qubits)
    for qubit in range(n_qubits - 1):
        circuit.h(qubit)
        circuit.cx(qubit, qubit + 1)
    circuit.measure(list(range(n_qubits)), list(range(n_qubits)))

    return circuit


def get_hgp(qe_token: str, qe_url: str, default: bool = True) -> HubGroupProject:
    """Return a HubGroupProject for the account.

    Args:
        qe_token: IBM Quantum token.
        qe_url: IBM Quantum auth URL.
        default: If `True`, the default open access hgp is returned.
            Otherwise, a non open access hgp is returned.

    Returns:
        A HubGroupProject, as specified by `default`.
    """
    service = QiskitRuntimeService(
        channel="ibm_quantum", token=qe_token, url=qe_url
    )  # Default hub/group/project.
    open_hgp = service._get_hgp()  # Open access hgp
    hgp_to_return = open_hgp
    if not default:
        # Get a non default hgp (i.e. not the default open access hgp).
        hgps = service._get_hgps()  # type: ignore
        for hgp in hgps:
            if hgp != open_hgp:
                hgp_to_return = hgp
                break
    return hgp_to_return


def cancel_job_safe(job: RuntimeJob, logger: logging.Logger) -> bool:
    """Cancel a runtime job."""
    try:
        job.cancel()
        status = job.status()
        assert (
            status is JobStatus.CANCELLED
        ), "cancel() was successful for job {} but its " "status is {}.".format(
            job.job_id(), status
        )
        return True
    except RuntimeInvalidStateError:
        if job.status() in JOB_FINAL_STATES:
            logger.warning("Unable to cancel job because it's already done.")
            return False
        raise


def wait_for_status(job, status, poll_time=1, time_out=20):
    """Wait for job to reach a certain status."""
    wait_time = 1 if status == JobStatus.QUEUED else poll_time
    while job.status() not in JOB_FINAL_STATES + (status,) and time_out > 0:
        time.sleep(wait_time)
        time_out -= wait_time
    if job.status() != status:
        raise unittest.SkipTest(f"Job {job.job_id()} unable to reach status {status}.")


def get_real_device(service):
    """Get a real device for the service."""
    try:
        # TODO: Remove filters when ibmq_berlin is removed
        return service.least_busy(
            simulator=False, filters=lambda b: b.name != "ibmq_berlin"
        ).name
    except QiskitBackendNotFoundError:
        raise unittest.SkipTest("No real device")  # cloud has no real device


def mock_wait_for_final_state(service, job):
    """replace `wait_for_final_state` with a mock function"""
    return mock.patch.object(
        RuntimeJob,
        "wait_for_final_state",
<<<<<<< HEAD
        side_effect=service._api_client.wait_for_final_state(job.job_id),
    )


def dict_paritally_equal(dict1: Dict, dict2: Dict) -> bool:
    """Determine whether all keys in dict2 are in dict1 and have same values."""
    for key, val in dict2.items():
        if isinstance(val, dict):
            return dict_paritally_equal(dict1.get(key), val)
        elif key in dict1:
            return val == dict1[key]
        return False

    return True
=======
        side_effect=service._api_client.wait_for_final_state(job.job_id()),
    )
>>>>>>> 67977c45
<|MERGE_RESOLUTION|>--- conflicted
+++ resolved
@@ -146,8 +146,7 @@
     return mock.patch.object(
         RuntimeJob,
         "wait_for_final_state",
-<<<<<<< HEAD
-        side_effect=service._api_client.wait_for_final_state(job.job_id),
+        side_effect=service._api_client.wait_for_final_state(job.job_id()),
     )
 
 
@@ -160,8 +159,4 @@
             return val == dict1[key]
         return False
 
-    return True
-=======
-        side_effect=service._api_client.wait_for_final_state(job.job_id()),
-    )
->>>>>>> 67977c45
+    return True