--- conflicted
+++ resolved
@@ -19,18 +19,12 @@
 from unittest import mock
 from typing import Dict, Optional, Any
 from datetime import datetime
-
-<<<<<<< HEAD
 from ddt import data, unpack
-
-from qiskit.compiler import transpile
-from qiskit.test.utils import generate_cases
-from qiskit.circuit import QuantumCircuit, QuantumRegister, ClassicalRegister
-=======
+import itertools
+
 from qiskit.circuit import QuantumCircuit, QuantumRegister, ClassicalRegister
 from qiskit.compiler import transpile, assemble
 from qiskit.qobj import QasmQobj
->>>>>>> 7548cfaa
 from qiskit.providers.jobstatus import JOB_FINAL_STATES, JobStatus
 from qiskit.providers.exceptions import QiskitBackendNotFoundError
 from qiskit.providers.models import BackendStatus, BackendProperties
@@ -311,6 +305,27 @@
     return job
 
 
+class Case(dict):
+    """<no description>"""
+
+
+def generate_cases(docstring, dsc=None, name=None, **kwargs):
+    """Combines kwargs in Cartesian product and creates Case with them"""
+    ret = []
+    keys = kwargs.keys()
+    vals = kwargs.values()
+    for values in itertools.product(*vals):
+        case = Case(zip(keys, values))
+        if docstring is not None:
+            setattr(case, "__doc__", docstring.format(**case))
+        if dsc is not None:
+            setattr(case, "__doc__", dsc.format(**case))
+        if name is not None:
+            setattr(case, "__name__", name.format(**case))
+        ret.append(case)
+    return ret
+
+
 def combine(**kwargs):
     """Decorator to create combinations and tests
     @combine(level=[0, 1, 2, 3],
@@ -336,21 +351,6 @@
 
     return quantum_circuit
 
-<<<<<<< HEAD
-=======
-    Returns:
-        Submitted job.
-    """
-    qc_new = transpile(bell(), backend)
-    if backend.configuration().simulator:
-        # Specify method so it doesn't fail at method selection.
-        qobj = assemble([qc_new] * 2, backend=backend, method="statevector")
-    else:
-        qobj = assemble([qc_new] * 2, backend=backend)
-    qobj.experiments[1].instructions[1].name = "bad_instruction"
-    job = backend._submit_job(qobj)
-    return job
->>>>>>> 7548cfaa
 
 def get_primitive_inputs(primitive, num_sets=1):
     """Return primitive specific inputs."""
@@ -365,32 +365,9 @@
     circ.measure_all()
     return {"pubs": [(circ,)] * num_sets}
 
-<<<<<<< HEAD
 
 class MockSession(Session):
     """Mock for session class"""
 
     _circuits_map: Dict[str, QuantumCircuit] = {}
-    _instance = None
-=======
-    Returns:
-        A bell circuit in Qobj format.
-    """
-    return assemble(
-        transpile(bell(), backend=backend),
-        backend=backend,
-        shots=shots,
-    )
-
-
-def bell():
-    """Return a Bell circuit."""
-    quantum_register = QuantumRegister(2, name="qr")
-    classical_register = ClassicalRegister(2, name="cr")
-    quantum_circuit = QuantumCircuit(quantum_register, classical_register, name="bell")
-    quantum_circuit.h(quantum_register[0])
-    quantum_circuit.cx(quantum_register[0], quantum_register[1])
-    quantum_circuit.measure(quantum_register, classical_register)
-
-    return quantum_circuit
->>>>>>> 7548cfaa
+    _instance = None