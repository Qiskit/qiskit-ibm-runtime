--- conflicted
+++ resolved
@@ -22,24 +22,15 @@
 from datetime import datetime
 from ddt import data, unpack
 
-<<<<<<< HEAD
-from qiskit import transpile
-from qiskit.circuit import QuantumCircuit, QuantumRegister, ClassicalRegister
-=======
 from qiskit.circuit import QuantumCircuit, QuantumRegister, ClassicalRegister
 from qiskit.compiler import transpile, assemble
 from qiskit.qobj import QasmQobj
->>>>>>> 88da3746
 from qiskit.providers.jobstatus import JOB_FINAL_STATES, JobStatus
 from qiskit.providers.exceptions import QiskitBackendNotFoundError
 from qiskit.providers.models import BackendStatus, BackendProperties, BackendConfiguration
 from qiskit.providers.backend import Backend
-<<<<<<< HEAD
 from qiskit.quantum_info import SparsePauliOp, Pauli
 from qiskit_ibm_runtime.fake_provider import FakeManila
-=======
-
->>>>>>> 88da3746
 from qiskit_ibm_runtime.hub_group_project import HubGroupProject
 from qiskit_ibm_runtime import QiskitRuntimeService, Session, EstimatorV2
 from qiskit_ibm_runtime.ibm_backend import IBMBackend
@@ -288,41 +279,25 @@
     return out_backend
 
 
-<<<<<<< HEAD
-def get_mocked_backend(name: str = "ibm_gotham") -> IBMBackend:
-=======
 def get_mocked_backend(
     name: str = "ibm_gotham", configuration: Optional[BackendConfiguration] = None
 ) -> IBMBackend:
->>>>>>> 88da3746
     """Return a mock backend."""
 
     def _noop(*args, **kwargs):  # pylint: disable=unused-argument
         return None
 
-<<<<<<< HEAD
-    mock_service = mock.MagicMock()
-    mock_api_client = mock.MagicMock()
-    model_backend = FakeManila()
-=======
     mock_service = mock.MagicMock(spec=QiskitRuntimeService)
     mock_service._channel_strategy = None
     mock_api_client = mock.MagicMock()
 
     if not configuration:
         configuration = FakeManila().configuration()
->>>>>>> 88da3746
 
     mock_api_client.backend_properties = _noop
     mock_api_client.backend_pulse_defaults = _noop
     mock_backend = IBMBackend(
-<<<<<<< HEAD
-        configuration=model_backend.configuration(),
-        service=mock_service,
-        api_client=mock_api_client,
-=======
         configuration=configuration, service=mock_service, api_client=mock_api_client
->>>>>>> 88da3746
     )
     mock_backend.name = name
     mock_backend._instance = None
@@ -373,40 +348,11 @@
              dsc='Test circuit {circuit.__name__} with level {level}',
              name='{circuit.__name__}_level{level}')
     """
-<<<<<<< HEAD
 
     def deco(func):
         return data(*generate_cases(docstring=func.__doc__, **kwargs))(unpack(func))
 
     return deco
-=======
-    qc_new = transpile(bell(), backend)
-    if backend.configuration().simulator:
-        # Specify method so it doesn't fail at method selection.
-        qobj = assemble([qc_new] * 2, backend=backend, method="statevector")
-    else:
-        qobj = assemble([qc_new] * 2, backend=backend)
-    qobj.experiments[1].instructions[1].name = "bad_instruction"
-    job = backend._submit_job(qobj)
-    return job
-
-
-def bell_in_qobj(backend: IBMBackend, shots: int = 1024) -> QasmQobj:
-    """Return a bell circuit in Qobj format.
-
-    Args:
-        backend: Backend to use for transpiling the circuit.
-        shots: Number of shots.
-
-    Returns:
-        A bell circuit in Qobj format.
-    """
-    return assemble(
-        transpile(bell(), backend=backend),
-        backend=backend,
-        shots=shots,
-    )
->>>>>>> 88da3746
 
 
 def bell():
@@ -418,7 +364,6 @@
     quantum_circuit.cx(quantum_register[0], quantum_register[1])
     quantum_circuit.measure(quantum_register, classical_register)
 
-<<<<<<< HEAD
     return quantum_circuit
 
 
@@ -491,7 +436,4 @@
     """Mock for session class"""
 
     _circuits_map: Dict[str, QuantumCircuit] = {}
-    _instance = None
-=======
-    return quantum_circuit
->>>>>>> 88da3746
+    _instance = None