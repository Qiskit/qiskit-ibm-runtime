--- conflicted
+++ resolved
@@ -23,13 +23,10 @@
 from ddt import data, unpack
 
 from qiskit.circuit import QuantumCircuit
-<<<<<<< HEAD
-from qiskit.test.utils import generate_cases
-=======
 from qiskit.compiler import transpile, assemble
 from qiskit.qobj import QasmQobj
 from qiskit.test.reference_circuits import ReferenceCircuits
->>>>>>> d23fa543
+from qiskit.test.utils import generate_cases
 from qiskit.providers.jobstatus import JOB_FINAL_STATES, JobStatus
 from qiskit.providers.exceptions import QiskitBackendNotFoundError
 from qiskit.providers.models import BackendStatus, BackendProperties
@@ -288,48 +285,10 @@
     mock_backend = mock.MagicMock(spec=IBMBackend)
     mock_backend.name = name
     mock_backend._instance = None
-<<<<<<< HEAD
 
     mock_service = mock.MagicMock()
     mock_backend.service = mock_service
 
-    return mock_backend
-
-
-def combine(**kwargs):
-    """Decorator to create combinations and tests
-    @combine(level=[0, 1, 2, 3],
-             circuit=[a, b, c, d],
-             dsc='Test circuit {circuit.__name__} with level {level}',
-             name='{circuit.__name__}_level{level}')
-    """
-
-    def deco(func):
-        return data(*generate_cases(docstring=func.__doc__, **kwargs))(unpack(func))
-
-    return deco
-
-
-def get_primitive_inputs(primitive, num_sets=1):
-    """Return primitive specific inputs."""
-    circ = QuantumCircuit(2, 2)
-    circ.h(0)
-    circ.cx(0, 1)
-    obs = SparsePauliOp.from_list([("IZ", 1)])
-
-    if isinstance(primitive, Estimator):
-        return {"circuits": [circ] * num_sets, "observables": [obs] * num_sets}
-
-    circ.measure_all()
-    return {"circuits": [circ] * num_sets}
-
-
-class MockSession(Session):
-    """Mock for session class"""
-
-    _circuits_map: Dict[str, QuantumCircuit] = {}
-    _instance = None
-=======
     return mock_backend
 
 
@@ -399,4 +358,38 @@
         backend=backend,
         shots=shots,
     )
->>>>>>> d23fa543
+
+
+def combine(**kwargs):
+    """Decorator to create combinations and tests
+    @combine(level=[0, 1, 2, 3],
+             circuit=[a, b, c, d],
+             dsc='Test circuit {circuit.__name__} with level {level}',
+             name='{circuit.__name__}_level{level}')
+    """
+
+    def deco(func):
+        return data(*generate_cases(docstring=func.__doc__, **kwargs))(unpack(func))
+
+    return deco
+
+
+def get_primitive_inputs(primitive, num_sets=1):
+    """Return primitive specific inputs."""
+    circ = QuantumCircuit(2, 2)
+    circ.h(0)
+    circ.cx(0, 1)
+    obs = SparsePauliOp.from_list([("IZ", 1)])
+
+    if isinstance(primitive, Estimator):
+        return {"circuits": [circ] * num_sets, "observables": [obs] * num_sets}
+
+    circ.measure_all()
+    return {"circuits": [circ] * num_sets}
+
+
+class MockSession(Session):
+    """Mock for session class"""
+
+    _circuits_map: Dict[str, QuantumCircuit] = {}
+    _instance = None