--- conflicted
+++ resolved
@@ -69,25 +69,14 @@
 
 
 def _get_integration_test_config():
-<<<<<<< HEAD
-    token, url, instance = (
-        os.getenv("QISKIT_IBM_TOKEN"),
-        os.getenv("QISKIT_IBM_URL"),
-        os.getenv("QISKIT_IBM_INSTANCE"),
-    )
-    channel: Any = "ibm_quantum" if url.find("quantum-computing.ibm.com") >= 0 else "ibm_cloud"
-    return channel, token, url, instance
-=======
     token, url, instance, qpu, channel_strategy = (
         os.getenv("QISKIT_IBM_TOKEN"),
         os.getenv("QISKIT_IBM_URL"),
         os.getenv("QISKIT_IBM_INSTANCE"),
         os.getenv("QISKIT_IBM_QPU"),
-        os.getenv("CHANNEL_STRATEGY"),
     )
     channel: Any = "ibm_quantum" if url.find("quantum-computing.ibm.com") >= 0 else "ibm_cloud"
     return channel, token, url, instance, qpu, channel_strategy
->>>>>>> 79fb1674
 
 
 def run_integration_test(func):
@@ -127,11 +116,7 @@
                 ["ibm_cloud", "ibm_quantum"] if supported_channel is None else supported_channel
             )
 
-<<<<<<< HEAD
-            channel, token, url, instance = _get_integration_test_config()
-=======
-            channel, token, url, instance, qpu, channel_strategy = _get_integration_test_config()
->>>>>>> 79fb1674
+            channel, token, url, instance, qpu = _get_integration_test_config()
             if not all([channel, token, url]):
                 raise Exception("Configuration Issue")  # pylint: disable=broad-exception-raised
 
