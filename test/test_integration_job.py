--- conflicted
+++ resolved
@@ -94,128 +94,6 @@
             job.result()
 
     @run_cloud_legacy_real
-<<<<<<< HEAD
-    def test_retrieve_job_queued(self, service):
-        """Test retrieving a queued job."""
-        real_device = self._get_real_device(service)
-        _ = self._run_program(service, iterations=10, backend=real_device)
-        job = self._run_program(service, iterations=2, backend=real_device)
-        self._wait_for_status(job, JobStatus.QUEUED)
-        rjob = service.job(job.job_id)
-        self.assertEqual(job.job_id, rjob.job_id)
-        self.assertEqual(self.program_ids[service.auth], rjob.program_id)
-
-    @run_cloud_legacy_real
-    def test_retrieve_job_running(self, service):
-        """Test retrieving a running job."""
-        job = self._run_program(service, iterations=10)
-        self._wait_for_status(job, JobStatus.RUNNING)
-        rjob = service.job(job.job_id)
-        self.assertEqual(job.job_id, rjob.job_id)
-        self.assertEqual(self.program_ids[service.auth], rjob.program_id)
-
-    @run_cloud_legacy_real
-    def test_retrieve_job_done(self, service):
-        """Test retrieving a finished job."""
-        job = self._run_program(service)
-        job.wait_for_final_state()
-        rjob = service.job(job.job_id)
-        self.assertEqual(job.job_id, rjob.job_id)
-        self.assertEqual(self.program_ids[service.auth], rjob.program_id)
-
-    @run_cloud_legacy_real
-    def test_retrieve_all_jobs(self, service):
-        """Test retrieving all jobs."""
-        job = self._run_program(service)
-        rjobs = service.jobs()
-        found = False
-        for rjob in rjobs:
-            if rjob.job_id == job.job_id:
-                self.assertEqual(job.program_id, rjob.program_id)
-                self.assertEqual(job.inputs, rjob.inputs)
-                found = True
-                break
-        self.assertTrue(found, f"Job {job.job_id} not returned.")
-
-    @run_cloud_legacy_real
-    def test_retrieve_jobs_limit(self, service):
-        """Test retrieving jobs with limit."""
-        jobs = []
-        for _ in range(3):
-            jobs.append(self._run_program(service))
-
-        rjobs = service.jobs(limit=2, program_id=self.program_ids[service.auth])
-        self.assertEqual(len(rjobs), 2, f"Retrieved jobs: {[j.job_id for j in rjobs]}")
-        job_ids = {job.job_id for job in jobs}
-        rjob_ids = {rjob.job_id for rjob in rjobs}
-        self.assertTrue(
-            rjob_ids.issubset(job_ids), f"Submitted: {job_ids}, Retrieved: {rjob_ids}"
-        )
-
-    @run_cloud_legacy_real
-    def test_retrieve_pending_jobs(self, service):
-        """Test retrieving pending jobs (QUEUED, RUNNING)."""
-        job = self._run_program(service, iterations=10)
-        self._wait_for_status(job, JobStatus.RUNNING)
-        rjobs = service.jobs(pending=True)
-        after_status = job.status()
-        found = False
-        for rjob in rjobs:
-            if rjob.job_id == job.job_id:
-                self.assertEqual(job.program_id, rjob.program_id)
-                self.assertEqual(job.inputs, rjob.inputs)
-                found = True
-                break
-
-        self.assertTrue(
-            found or after_status == JobStatus.RUNNING,
-            f"Pending job {job.job_id} not retrieved.",
-        )
-
-    @run_cloud_legacy_real
-    def test_retrieve_returned_jobs(self, service):
-        """Test retrieving returned jobs (COMPLETED, FAILED, CANCELLED)."""
-        job = self._run_program(service)
-        job.wait_for_final_state()
-        rjobs = service.jobs(pending=False)
-        found = False
-        for rjob in rjobs:
-            if rjob.job_id == job.job_id:
-                self.assertEqual(job.program_id, rjob.program_id)
-                self.assertEqual(job.inputs, rjob.inputs)
-                found = True
-                break
-        self.assertTrue(found, f"Returned job {job.job_id} not retrieved.")
-
-    @run_cloud_legacy_real
-    def test_retrieve_jobs_by_program_id(self, service):
-        """Test retrieving jobs by Program ID."""
-        program_id = self._upload_program(service)
-        job = self._run_program(service, program_id=program_id)
-        job.wait_for_final_state()
-        rjobs = service.jobs(program_id=program_id)
-        self.assertEqual(program_id, rjobs[0].program_id)
-        self.assertEqual(1, len(rjobs), f"Retrieved jobs: {[j.job_id for j in rjobs]}")
-
-    def test_jobs_filter_by_hgp(self):
-        """Test retrieving jobs by hgp."""
-        service = [serv for serv in self.services if serv.auth == "legacy"][0]
-        default_hgp = list(service._hgps.keys())[0]
-        program_id = self._upload_program(service)
-        job = self._run_program(service, program_id=program_id)
-        job.wait_for_final_state()
-        rjobs = service.jobs(program_id=program_id, instance=default_hgp)
-        self.assertEqual(program_id, rjobs[0].program_id)
-        self.assertEqual(1, len(rjobs), f"Retrieved jobs: {[j.job_id for j in rjobs]}")
-
-        uuid_ = uuid.uuid4().hex
-        fake_hgp = f"{uuid_}/{uuid_}/{uuid_}"
-        rjobs = service.jobs(program_id=program_id, instance=fake_hgp)
-        self.assertFalse(rjobs)
-
-    @run_cloud_legacy_real
-=======
->>>>>>> 451e27a3
     def test_cancel_job_queued(self, service):
         """Test canceling a queued job."""
         real_device = get_real_device(service)
