# This code is part of Qiskit.
#
# (C) Copyright IBM 2021.
#
# This code is licensed under the Apache License, Version 2.0. You may
# obtain a copy of this license in the LICENSE.txt file in the root directory
# of this source tree or at http://www.apache.org/licenses/LICENSE-2.0.
#
# Any modifications or derivative works of this code must retain this
# copyright notice, and modified files need to carry a notice indicating
# that they have been altered from the originals.

"""Test for the Websocket client."""

import time
from unittest.mock import MagicMock

<<<<<<< HEAD
from qiskit.providers.fake_provider import FakeQasmSimulator
=======
>>>>>>> 7548cfaa
from qiskit.quantum_info import SparsePauliOp
from qiskit_ibm_runtime import (
    RuntimeJob,
    QiskitRuntimeService,
    Sampler,
    Estimator,
    Session,
    Options,
)
from qiskit_ibm_runtime.api.client_parameters import ClientParameters
from qiskit_ibm_runtime.exceptions import RuntimeInvalidStateError
from qiskit_ibm_runtime.ibm_backend import IBMBackend

from ..utils import bell
from .mock.fake_runtime_client import BaseFakeRuntimeClient
from .mock.ws_handler import (
    websocket_handler,
    JOB_ID_PROGRESS_DONE,
    JOB_ID_ALREADY_DONE,
    JOB_ID_RETRY_SUCCESS,
    JOB_ID_RETRY_FAILURE,
    JOB_PROGRESS_RESULT_COUNT,
)
from .mock.ws_server import MockWsServer
from ..ibm_test_case import IBMTestCase


class TestRuntimeWebsocketClient(IBMTestCase):
    """Tests for the the websocket client against a mock server."""

    @classmethod
    def setUpClass(cls):
        """Initial class level setup."""
        super().setUpClass()
        # Launch the mock server.
        cls.server = MockWsServer(websocket_handler, cls.log)
        cls.server.start()

    @classmethod
    def tearDownClass(cls):
        """Class level cleanup."""
        super().tearDownClass()

        # Close the mock server.
        cls.server.stop()

    def test_interim_result_callback(self):
        """Test interim result callback."""

        def result_callback(job_id, interim_result):
            nonlocal results
            results.append(interim_result)
            self.assertEqual(JOB_ID_PROGRESS_DONE, job_id)

        results = []
        job = self._get_job(callback=result_callback)
        time.sleep(JOB_PROGRESS_RESULT_COUNT + 2)
        self.assertEqual(JOB_PROGRESS_RESULT_COUNT, len(results))
        self.assertFalse(job._ws_client.connected)

    def test_primitive_interim_result_callback(self):
        """Test primitive interim result callback."""

        def result_callback(job_id, interim_result):
            nonlocal results
            results.append(interim_result)
            self.assertEqual(JOB_ID_PROGRESS_DONE, job_id)

        def _patched_run(callback, *args, **kwargs):  # pylint: disable=unused-argument
            backend = MagicMock(spec=IBMBackend)
            backend.name = None
            return self._get_job(callback=callback, backend=backend)

        service = MagicMock(spec=QiskitRuntimeService)
        service.run = _patched_run
        service._channel_strategy = None

        circ = bell()
        obs = SparsePauliOp.from_list([("IZ", 1)])
        primitives = [Sampler, Estimator]
        sub_tests = [
            ({"options": Options(environment={"callback": result_callback})}, {}),
            ({}, {"callback": result_callback}),
        ]

        for cls in primitives:
            for options, callback in sub_tests:
                with self.subTest(primitive=cls, options=options, callback=callback):
                    results = []
                    inst = cls(session=Session(service=service), **options)
                    job = inst.run(circ, observables=obs, **callback)
                    time.sleep(JOB_PROGRESS_RESULT_COUNT + 2)
                    self.assertEqual(JOB_PROGRESS_RESULT_COUNT, len(results))
                    self.assertFalse(job._ws_client.connected)

    def test_stream_results(self):
        """Test streaming results."""

        def result_callback(job_id, result):
            nonlocal results
            results.append(result)
            self.assertEqual(JOB_ID_PROGRESS_DONE, job_id)

        results = []
        job = self._get_job()
        job.stream_results(callback=result_callback)
        time.sleep(JOB_PROGRESS_RESULT_COUNT + 2)
        self.assertEqual(JOB_PROGRESS_RESULT_COUNT, len(results))
        self.assertFalse(job._ws_client.connected)

    def test_duplicate_streaming(self):
        """Testing duplicate streaming."""

        def result_callback(job_id, interim_result):
            nonlocal results
            results.append(interim_result)
            self.assertEqual(JOB_ID_PROGRESS_DONE, job_id)

        results = []
        job = self._get_job(callback=result_callback)
        time.sleep(1)
        with self.assertRaises(RuntimeInvalidStateError):
            job.stream_results(callback=result_callback)

    def test_cancel_streaming(self):
        """Test canceling streaming."""

        def result_callback(job_id, interim_result):
            nonlocal results
            results.append(interim_result)
            self.assertEqual(JOB_ID_PROGRESS_DONE, job_id)

        results = []
        job = self._get_job(callback=result_callback)
        time.sleep(1)
        job.cancel_result_streaming()
        for _ in range(10):
            self.log.debug("Waiting for client to finish disconnect.")
            if not job._ws_client.connected:
                break
            time.sleep(1)
        self.assertFalse(job._ws_client.connected)

    def test_cancel_closed_streaming(self):
        """Test canceling streaming that's already closed."""

        def result_callback(job_id, interim_result):
            nonlocal results
            results.append(interim_result)
            self.assertEqual(JOB_ID_ALREADY_DONE, job_id)

        results = []
        job = self._get_job(callback=result_callback, job_id=JOB_ID_ALREADY_DONE)
        time.sleep(2)
        job.cancel_result_streaming()
        self.assertFalse(job._ws_client.connected)

    def test_completed_job(self):
        """Test callback from completed job."""

        def result_callback(job_id, interim_result):
            nonlocal results
            results.append(interim_result)
            self.assertEqual(JOB_ID_ALREADY_DONE, job_id)

        results = []
        job = self._get_job(callback=result_callback, job_id=JOB_ID_ALREADY_DONE)
        time.sleep(2)
        self.assertEqual(0, len(results))
        self.assertFalse(job._ws_client.connected)

    def test_completed_job_stream(self):
        """Test streaming from completed job."""

        def result_callback(job_id, interim_result):
            nonlocal results
            results.append(interim_result)
            self.assertEqual(JOB_ID_ALREADY_DONE, job_id)

        results = []
        job = self._get_job(job_id=JOB_ID_ALREADY_DONE)
        job.stream_results(callback=result_callback)
        time.sleep(2)
        self.assertEqual(0, len(results))
        self.assertFalse(job._ws_client.connected)

    def test_websocket_retry_success(self):
        """Test successful retry."""

        def result_callback(job_id, interim_result):
            nonlocal results
            results.append(interim_result)
            self.assertEqual(JOB_ID_RETRY_SUCCESS, job_id)

        results = []
        job = self._get_job(job_id=JOB_ID_RETRY_SUCCESS, callback=result_callback)
        time.sleep(JOB_PROGRESS_RESULT_COUNT + 2)
        self.assertEqual(JOB_PROGRESS_RESULT_COUNT, len(results))
        self.assertFalse(job._ws_client.connected)

    def test_websocket_retry_failure(self):
        """Test failed retry."""

        def result_callback(job_id, interim_result):
            nonlocal results
            results.append(interim_result)
            self.assertEqual(JOB_ID_RETRY_FAILURE, job_id)

        results = []
        job = self._get_job(job_id=JOB_ID_RETRY_FAILURE, callback=result_callback)
        time.sleep(20)  # Need to wait for all retries.
        self.assertEqual(0, len(results))
        self.assertFalse(job._ws_client.connected)

    def _get_job(self, callback=None, job_id=JOB_ID_PROGRESS_DONE, backend=None):
        """Get a runtime job."""
        params = ClientParameters(
            channel="ibm_quantum", token="my_token", url=MockWsServer.VALID_WS_URL
        )
        job = RuntimeJob(
            backend=backend,
            api_client=BaseFakeRuntimeClient(),
            client_params=params,
            service=MagicMock(),
            job_id=job_id,
            program_id="my-program",
            user_callback=callback,
        )
        return job<|MERGE_RESOLUTION|>--- conflicted
+++ resolved
@@ -15,10 +15,6 @@
 import time
 from unittest.mock import MagicMock
 
-<<<<<<< HEAD
-from qiskit.providers.fake_provider import FakeQasmSimulator
-=======
->>>>>>> 7548cfaa
 from qiskit.quantum_info import SparsePauliOp
 from qiskit_ibm_runtime import (
     RuntimeJob,
