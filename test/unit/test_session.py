# This code is part of Qiskit.
#
# (C) Copyright IBM 2022.
#
# This code is licensed under the Apache License, Version 2.0. You may
# obtain a copy of this license in the LICENSE.txt file in the root directory
# of this source tree or at http://www.apache.org/licenses/LICENSE-2.0.
#
# Any modifications or derivative works of this code must retain this
# copyright notice, and modified files need to carry a notice indicating
# that they have been altered from the originals.

"""Tests for Session classession."""

import sys
import time
from concurrent.futures import ThreadPoolExecutor, wait
<<<<<<< HEAD

from unittest.mock import MagicMock, Mock, patch
from qiskit_ibm_runtime.fake_provider import FakeManila
=======
>>>>>>> 7548cfaa

from unittest.mock import MagicMock, Mock, patch

from qiskit_ibm_runtime.fake_provider import FakeManila
from qiskit_ibm_runtime import Session
from qiskit_ibm_runtime.ibm_backend import IBMBackend
from qiskit_ibm_runtime.utils.default_session import _DEFAULT_SESSION
from .mock.fake_runtime_service import FakeRuntimeService
from ..ibm_test_case import IBMTestCase


class TestSession(IBMTestCase):
    """Class for testing the Session class."""

    def tearDown(self) -> None:
        super().tearDown()
        _DEFAULT_SESSION.set(None)

    @patch("qiskit_ibm_runtime.session.QiskitRuntimeService", autospec=True)
    def test_default_service(self, mock_service):
        """Test using default service."""
        mock_service.global_service = None
        session = Session(backend="ibm_gotham")
        self.assertIsNotNone(session.service)
        mock_service.assert_called_once()

    def test_missing_backend(self):
        """Test missing backend."""
        service = MagicMock()
        service.channel = "ibm_quantum"
        with self.assertRaises(ValueError):
            Session(service=service)

    def test_passing_ibm_backend(self):
        """Test passing in IBMBackend instance."""
        backend = MagicMock(spec=IBMBackend)
        backend._instance = None
        backend.name = "ibm_gotham"
        session = Session(service=MagicMock(), backend=backend)
        self.assertEqual(session.backend(), "ibm_gotham")

    def test_using_ibm_backend_service(self):
        """Test using service from an IBMBackend instance."""
        backend = MagicMock(spec=IBMBackend)
        backend._instance = None
        backend.name = "ibm_gotham"
        session = Session(backend=backend)
        self.assertEqual(session.service, backend.service)

    def test_max_time(self):
        """Test max time."""
        model_backend = FakeManila()
        backend = IBMBackend(
            configuration=model_backend.configuration(),
            service=MagicMock(),
            api_client=None,
        )
        max_times = [
            (42, 42),
            ("1h", 1 * 60 * 60),
            ("2h 30m 40s", 2 * 60 * 60 + 30 * 60 + 40),
            ("40s 1h", 40 + 1 * 60 * 60),
        ]
        for max_t, expected in max_times:
            with self.subTest(max_time=max_t):
                session = Session(service=MagicMock(), backend="ibm_gotham", max_time=max_t)
                self.assertEqual(session._max_time, expected)
        for max_t, expected in max_times:
            with self.subTest(max_time=max_t):
                backend.open_session(max_time=max_t)
                self.assertEqual(backend.session._max_time, expected)

    def test_run_after_close(self):
        """Test running after session is closed."""
        session = Session(service=MagicMock(), backend="ibm_gotham")
        session.cancel()
        with self.assertRaises(RuntimeError):
            session.run(program_id="program_id", inputs={})

    def test_run(self):
        """Test the run method."""
        job = MagicMock()
        job.job_id.return_value = "12345"
        service = MagicMock()
        service.run.return_value = job
        backend = "ibm_gotham"
        inputs = {"name": "bruce wayne"}
        options = {"log_level": "INFO"}
        program_id = "batman_begins"
        decoder = MagicMock()
        max_time = 42
        session = Session(service=service, backend=backend, max_time=max_time)
        session_ids = [None, job.job_id()]
        start_sessions = [True, False]

        for idx in range(2):
            session.run(
                program_id=program_id,
                inputs=inputs,
                options=options,
                result_decoder=decoder,
            )
            _, kwargs = service.run.call_args
            self.assertEqual(kwargs["program_id"], program_id)
            self.assertDictEqual(kwargs["options"], {"backend": backend, **options})
            self.assertTrue({"session_time": 42}.items() <= kwargs["options"].items())
            self.assertDictEqual(kwargs["inputs"], inputs)
            self.assertEqual(kwargs["session_id"], session_ids[idx])
            self.assertEqual(kwargs["start_session"], start_sessions[idx])
            self.assertEqual(kwargs["result_decoder"], decoder)
            self.assertEqual(session.session_id, job.job_id())
            self.assertEqual(session.backend(), backend)

    def test_run_is_thread_safe(self):
        """Test the session sends a session starter job once, and only once."""
        service = MagicMock()
        api = MagicMock()
        service._api_client = api

        def _wait_a_bit(*args, **kwargs):
            # pylint: disable=unused-argument
            switchinterval = sys.getswitchinterval()
            time.sleep(switchinterval * 2)
            return MagicMock()

        service.run = Mock(side_effect=_wait_a_bit)

        session = Session(service=service, backend="ibm_gotham")
        with ThreadPoolExecutor(max_workers=2) as executor:
            results = list(map(lambda _: executor.submit(session.run, "", {}), range(5)))
            wait(results)

        calls = service.run.call_args_list
        session_starters = list(filter(lambda c: c.kwargs["start_session"] is True, calls))
        self.assertEqual(len(session_starters), 1)

    def test_close_without_run(self):
        """Test closing without run."""
        service = MagicMock()
        api = MagicMock()
        service._api_client = api
        session = Session(service=service, backend="ibm_gotham")
        session.close()
        api.close_session.assert_not_called()

    def test_context_manager(self):
        """Test session as a context manager."""
        with Session(service=MagicMock(), backend="ibm_gotham") as session:
            session.run(program_id="foo", inputs={})
            session.cancel()
        self.assertFalse(session._active)

    def test_default_backend(self):
        """Test default backend set."""
        job = MagicMock()
        job.backend().name = "ibm_gotham"
        service = MagicMock()
        service.run.return_value = job
        service.channel = "ibm_cloud"

        session = Session(service=service)
        session.run(program_id="foo", inputs={})
        self.assertEqual(session.backend(), "ibm_gotham")

    def test_global_service(self):
        """Test that global service is used in Session"""
        _ = FakeRuntimeService(channel="ibm_quantum", token="abc")
        session = Session(backend="ibmq_qasm_simulator")
        self.assertTrue(isinstance(session._service, FakeRuntimeService))
        self.assertEqual(session._service._account.token, "abc")
        _ = FakeRuntimeService(channel="ibm_quantum", token="xyz")
        session = Session(backend="ibmq_qasm_simulator")
        self.assertEqual(session._service._account.token, "xyz")
        with Session(
            service=FakeRuntimeService(channel="ibm_quantum", token="uvw"), backend="ibm_gotham"
        ) as session:
            self.assertEqual(session._service._account.token, "uvw")

    def test_session_from_id(self):
        """Create session with given session_id"""
        service = MagicMock()
        session_id = "123"
        session = Session.from_id(session_id=session_id, service=service)
        session.run(program_id="foo", inputs={})
        self.assertEqual(session.session_id, session_id)<|MERGE_RESOLUTION|>--- conflicted
+++ resolved
@@ -15,14 +15,7 @@
 import sys
 import time
 from concurrent.futures import ThreadPoolExecutor, wait
-<<<<<<< HEAD
-
-from unittest.mock import MagicMock, Mock, patch
-from qiskit_ibm_runtime.fake_provider import FakeManila
-=======
->>>>>>> 7548cfaa
-
-from unittest.mock import MagicMock, Mock, patch
+from unittest.mock import MagicMock, Mock, Mock, patch
 
 from qiskit_ibm_runtime.fake_provider import FakeManila
 from qiskit_ibm_runtime import Session
