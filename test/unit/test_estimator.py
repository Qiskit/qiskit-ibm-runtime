--- conflicted
+++ resolved
@@ -12,10 +12,7 @@
 
 """Tests for estimator class."""
 
-<<<<<<< HEAD
 from unittest.mock import MagicMock
-=======
->>>>>>> 3e0b4afa
 
 from qiskit import QuantumCircuit
 from qiskit.quantum_info import SparsePauliOp, Pauli, random_hermitian, random_pauli_list
@@ -24,19 +21,11 @@
 import numpy as np
 from ddt import data, ddt
 
-<<<<<<< HEAD
 from qiskit_ibm_runtime import Estimator, Session, EstimatorV2, EstimatorOptions
 
 from .mock.fake_runtime_service import FakeRuntimeService
 from ..ibm_test_case import IBMTestCase
 from ..utils import get_mocked_backend, MockSession, dict_paritally_equal
-=======
-from qiskit_ibm_runtime import Estimator, Session
-
-from .mock.fake_runtime_service import FakeRuntimeService
-from ..ibm_test_case import IBMTestCase
-from ..utils import get_mocked_backend
->>>>>>> 3e0b4afa
 
 
 class TestEstimator(IBMTestCase):
@@ -53,6 +42,7 @@
             {"resilience_level": 4, "optimization_level": 3},
             {"optimization_level": 4, "resilience_level": 2},
         ]
+
 
         with Session(
             service=FakeRuntimeService(channel="ibm_quantum", token="abc"),
@@ -64,7 +54,6 @@
                     _ = inst.run(self.circuit, observables=self.observables, **bad_opt)
                 self.assertIn(list(bad_opt.keys())[0], str(exc.exception))
 
-<<<<<<< HEAD
 
 @ddt
 class TestEstimatorV2(IBMTestCase):
@@ -136,8 +125,6 @@
         if len(res_opt.keys()) > 1:
             self.assertIn(list(res_opt.keys())[1], str(exc.exception))
 
-=======
->>>>>>> 3e0b4afa
     def test_observable_types_single_circuit(self):
         """Test different observable types for a single circuit."""
         all_obs = [
