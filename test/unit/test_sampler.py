--- conflicted
+++ resolved
@@ -305,9 +305,11 @@
         backend = FakeFractionalBackend()
         param = Parameter("p")
 
-<<<<<<< HEAD
-        circ = QuantumCircuit(2)
-        circ.rzz(param, 0, 1)
+        with self.subTest("parameter"):
+            circ = QuantumCircuit(2)
+            circ.rzz(param, 0, 1)
+            # Should run without an error
+            SamplerV2(backend).run(pubs=[(circ, [1])])
 
         if angle == 1:
             SamplerV2(backend).run(pubs=[(circ, [angle])])
@@ -375,17 +377,4 @@
                 with self.assertRaisesRegex(
                     IBMInputValueError, f"{flawed_params[0] * flawed_params[1]}"
                 ):
-                    SamplerV2(backend).run(pubs=[pub])
-=======
-        with self.subTest("parameter"):
-            circ = QuantumCircuit(2)
-            circ.rzz(param, 0, 1)
-            # Should run without an error
-            SamplerV2(backend).run(pubs=[(circ, [1])])
-
-        with self.subTest("parameter expression"):
-            circ = QuantumCircuit(2)
-            circ.rzz(2 * param, 0, 1)
-            # Should run without an error
-            SamplerV2(backend).run(pubs=[(circ, [0.5])])
->>>>>>> aa393c96
+                    SamplerV2(backend).run(pubs=[pub])