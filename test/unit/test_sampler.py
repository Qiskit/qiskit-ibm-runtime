# This code is part of Qiskit.
#
# (C) Copyright IBM 2021.
#
# This code is licensed under the Apache License, Version 2.0. You may
# obtain a copy of this license in the LICENSE.txt file in the root directory
# of this source tree or at http://www.apache.org/licenses/LICENSE-2.0.
#
# Any modifications or derivative works of this code must retain this
# copyright notice, and modified files need to carry a notice indicating
# that they have been altered from the originals.

"""Tests for sampler class."""

from unittest.mock import MagicMock

from ddt import data, ddt, named_data
from packaging.version import Version, parse as parse_version
import numpy as np

from qiskit.version import get_version_info as get_qiskit_version_info
from qiskit import QuantumCircuit, QuantumRegister, ClassicalRegister
from qiskit.primitives.containers.sampler_pub import SamplerPub
from qiskit.circuit import Parameter
from qiskit.circuit.library import RealAmplitudes
from qiskit.providers import BackendV2, Options
from qiskit.result import Result
from qiskit.result.models import ExperimentResult, ExperimentResultData
from qiskit.transpiler import Target
from qiskit_ibm_runtime import Session, SamplerV2, SamplerOptions, IBMInputValueError
from qiskit_ibm_runtime.fake_provider import FakeFractionalBackend, FakeSherbrooke, FakeCusco

from ..ibm_test_case import IBMTestCase
from ..utils import MockSession, dict_paritally_equal, get_mocked_backend, transpile_pubs
from .mock.fake_api_backend import FakeApiBackendSpecs
from .mock.fake_runtime_service import FakeRuntimeService


@ddt
class TestSamplerV2(IBMTestCase):
    """Class for testing the Estimator class."""

    def setUp(self) -> None:
        super().setUp()
        self.circuit = QuantumCircuit(1, 1)

    @data(
        [(RealAmplitudes(num_qubits=2, reps=1), [1, 2, 3, 4])],
        [(QuantumCircuit(2),)],
        [(RealAmplitudes(num_qubits=1, reps=1), [1, 2]), (QuantumCircuit(3),)],
    )
    def test_run_program_inputs(self, in_pubs):
        """Verify program inputs are correct."""
        backend = get_mocked_backend()
        t_pubs = transpile_pubs(in_pubs, backend, "sampler")
        inst = SamplerV2(mode=backend)
        inst.run(t_pubs)
        input_params = backend.service._run.call_args.kwargs["inputs"]
        self.assertIn("pubs", input_params)
        pubs_param = input_params["pubs"]
        for a_pub_param, an_in_taks in zip(pubs_param, t_pubs):
            self.assertIsInstance(a_pub_param, SamplerPub)
            # Check circuit
            self.assertEqual(a_pub_param.circuit, an_in_taks[0])
            # Check parameter values
            an_input_params = an_in_taks[1] if len(an_in_taks) == 2 else []
            param_values_array = list(a_pub_param.parameter_values.data.values())
            a_pub_param_values = param_values_array[0] if param_values_array else param_values_array
            np.testing.assert_allclose(a_pub_param_values, an_input_params)

    @data(
        {"resilience_level": 1},
        {"resilience": {"zne_mitigation": True}},
        {"execution": {"meas_type": "unclassified"}},
    )
    def test_unsupported_values_for_sampler_options(self, opt):
        """Test exception when options levels are not supported."""
        with Session(
            service=FakeRuntimeService(channel="ibm_quantum", token="abc"),
            backend="common_backend",
        ) as session:
            inst = SamplerV2(mode=session)
            with self.assertRaises(ValueError) as exc:
                inst.options.update(**opt)
            self.assertIn(list(opt.keys())[0], str(exc.exception))

    def test_unsupported_dynamical_decoupling_with_dynamic_circuits(self):
        """Test that running on dynamic circuits with dynamical decoupling enabled is not allowed"""
        dynamic_circuit = QuantumCircuit(3, 1)
        dynamic_circuit.h(0)
        dynamic_circuit.measure(0, 0)
        dynamic_circuit.if_else(
            (0, True), QuantumCircuit(3, 1), QuantumCircuit(3, 1), [0, 1, 2], [0]
        )

        in_pubs = [(dynamic_circuit,)]
        backend = get_mocked_backend()
        inst = SamplerV2(mode=backend)
        inst.options.dynamical_decoupling.enable = True
        with self.assertRaisesRegex(
            IBMInputValueError,
            "Dynamical decoupling currently cannot be used with dynamic circuits",
        ):
            inst.run(in_pubs)

    def test_run_default_options(self):
        """Test run using default options."""
        session = MagicMock(spec=MockSession, _backend="common_backend")
        options_vars = [
            (
                SamplerOptions(  # pylint: disable=unexpected-keyword-arg
                    dynamical_decoupling={"sequence_type": "XX"}
                ),
                {"dynamical_decoupling": {"sequence_type": "XX"}},
            ),
            (
                SamplerOptions(default_shots=1000),  # pylint: disable=unexpected-keyword-arg
                {"default_shots": 1000},
            ),
            (
                {
                    "execution": {"init_qubits": True, "rep_delay": 0.01},
                },
                {
                    "execution": {"init_qubits": True, "rep_delay": 0.01},
                },
            ),
        ]
        for options, expected in options_vars:
            with self.subTest(options=options):
                inst = SamplerV2(mode=session, options=options)
                inst.run((self.circuit,))
                inputs = session._run.call_args.kwargs["inputs"]["options"]
                self.assertTrue(
                    dict_paritally_equal(inputs, expected),
                    f"{inputs} and {expected} not partially equal.",
                )

    def test_sampler_validations(self):
        """Test exceptions when failing client-side validations."""
        with Session(
            service=FakeRuntimeService(channel="ibm_quantum", token="abc"),
            backend="common_backend",
        ) as session:
            inst = SamplerV2(mode=session)
            circ = QuantumCircuit(QuantumRegister(2), ClassicalRegister(0))
            with self.assertRaisesRegex(ValueError, "Classical register .* is of size 0"):
                inst.run([(circ,)])

            creg = ClassicalRegister(2, "not-an-identifier")
            circ = QuantumCircuit(QuantumRegister(2), creg)
            with self.assertRaisesRegex(
                ValueError, "Classical register names must be valid identifiers"
            ):
                inst.run([(circ,)])

            creg = ClassicalRegister(2, "lambda")
            circ = QuantumCircuit(QuantumRegister(2), creg)
            with self.assertRaisesRegex(
                ValueError, "Classical register names cannot be Python keywords"
            ):
                inst.run([(circ,)])

    def test_run_dynamic_circuit_with_fractional_opted(self):
        """Fractional opted backend cannot run dynamic circuits."""
        service = FakeRuntimeService(
            channel="ibm_quantum",
            token="my_token",
            backend_specs=[FakeApiBackendSpecs(backend_name="FakeFractionalBackend")],
        )
        backend = service.backends("fake_fractional", use_fractional_gates=True)[0]

        dynamic_circuit = QuantumCircuit(3, 1)
        dynamic_circuit.measure(0, 0)
        dynamic_circuit.if_else(
            (0, True), QuantumCircuit(3, 1), QuantumCircuit(3, 1), [0, 1, 2], [0]
        )

        inst = SamplerV2(mode=backend)
        with self.assertRaises(IBMInputValueError):
            inst.run([dynamic_circuit])

    def test_run_fractional_circuit_without_fractional_opted(self):
        """Fractional non-opted backend cannot run fractional circuits."""
        service = FakeRuntimeService(
            channel="ibm_quantum",
            token="my_token",
            backend_specs=[FakeApiBackendSpecs(backend_name="FakeFractionalBackend")],
        )
        backend = service.backends("fake_fractional", use_fractional_gates=False)[0]

        fractional_circuit = QuantumCircuit(1, 1)
        fractional_circuit.rx(1.23, 0)
        fractional_circuit.measure(0, 0)

        inst = SamplerV2(mode=backend)
        with self.assertRaises(IBMInputValueError):
            inst.run([fractional_circuit])

    @named_data(
        ("with_fractional", True),
        ("without_fractional", False),
    )
    def test_run_fractional_dynamic_mix(self, use_fractional):
        """Any backend cannot run mixture of fractional and dynamic circuits."""
        service = FakeRuntimeService(
            channel="ibm_quantum",
            token="my_token",
            backend_specs=[FakeApiBackendSpecs(backend_name="FakeFractionalBackend")],
        )
        backend = service.backends("fake_fractional", use_fractional_gates=use_fractional)[0]

        dynamic_circuit = QuantumCircuit(3, 1)
        dynamic_circuit.measure(0, 0)
        dynamic_circuit.if_else(
            (0, True), QuantumCircuit(3, 1), QuantumCircuit(3, 1), [0, 1, 2], [0]
        )

        fractional_circuit = QuantumCircuit(1, 1)
        fractional_circuit.rx(1.23, 0)
        fractional_circuit.measure(0, 0)

        inst = SamplerV2(mode=backend)
        with self.assertRaises(IBMInputValueError):
            inst.run([dynamic_circuit, fractional_circuit])

    def test_gate_not_in_target(self):
        """Test exception when circuits contain gates that are not basis gates"""
        # pylint: disable=invalid-name,not-context-manager
        backend = FakeSherbrooke()
        sampler = SamplerV2(mode=backend)

        circ = QuantumCircuit(1, 1)
        circ.x(0)
        circ.measure(0, 0)
        with circ.if_test((0, 1)):
            with circ.if_test((0, 0)) as else_:
                circ.x(0)
            with else_:
                circ.h(0)
        circ.measure(0, 0)

        with self.assertRaisesRegex(IBMInputValueError, " h "):
            sampler.run(pubs=[(circ)])

    @data(FakeSherbrooke(), FakeCusco())
    def test_isa_inside_condition_block(self, backend):
        """Test no exception for 2q gates involving qubits that are not connected in
        the coupling map, inside control operation blocks; and yes exception for
        qubit pairs that are not connected"""
        # pylint: disable=invalid-name,not-context-manager

        circ = QuantumCircuit(5, 1)
        circ.x(0)
        circ.measure(0, 0)
        with circ.if_test((0, 1)):
            circ.ecr(1, 2)

        if backend.name == "fake_sherbrooke":
            SamplerV2(backend).run(pubs=[(circ)])
        else:
            with self.assertRaises(IBMInputValueError):
                SamplerV2(backend).run(pubs=[(circ)])

    @data(FakeSherbrooke(), FakeCusco())
    def test_isa_inside_condition_block_body_in_separate_circuit(self, backend):
        """Test no exception for 2q gates involving qubits that are not connected in
        the coupling map, inside control operation blocks; and yes exception for
        qubit pairs that are not connected.
        For the case where the control operation body is defined not in a
        context, as in `test_isa_inside_condition_block`, but in a separate circuit."""
        # pylint: disable=invalid-name,not-context-manager

        body = QuantumCircuit(QuantumRegister(2, "inner"))
        body.ecr(0, 1)

        circ = QuantumCircuit(5, 1)
        circ.x(0)
        circ.measure(0, 0)
        circ.if_test((circ.clbits[0], True), body, [1, 2], [])

        if backend.name == "fake_sherbrooke":
            SamplerV2(backend).run(pubs=[(circ)])
        else:
            with self.assertRaises(IBMInputValueError):
                SamplerV2(backend).run(pubs=[(circ)])

    @data(-1, 1, 2)
    def test_rzz_fixed_angle_validation(self, angle):
        """Test exception when rzz gate is used with an angle outside the range [0, pi/2]"""
        backend = FakeFractionalBackend()

        circ = QuantumCircuit(2)
        circ.rzz(angle, 0, 1)

        if angle == 1:
            SamplerV2(backend).run(pubs=[(circ)])
        else:
            with self.assertRaisesRegex(IBMInputValueError, f"{angle}"):
                SamplerV2(backend).run(pubs=[(circ)])

    @data(-1, 1, 2)
    def test_rzz_parametrized_angle_validation(self, angle):
        """Test exception when rzz gate is used with a parameter which is assigned a value outside
        the range [0, pi/2]"""
        backend = FakeFractionalBackend()
        param = Parameter("p")

        with self.subTest("parameter"):
            circ = QuantumCircuit(2)
            circ.rzz(param, 0, 1)
            # Should run without an error
            SamplerV2(backend).run(pubs=[(circ, [1])])

<<<<<<< HEAD
        if angle == 1:
            SamplerV2(backend).run(pubs=[(circ, [angle])])
        else:
            with self.assertRaisesRegex(IBMInputValueError, f"{angle}.*Parameter 'p'"):
                SamplerV2(backend).run(pubs=[(circ, [angle])])

    @data(("a", -1), ("b", 2), ("d", 3), (-1, 1), (1, 2), None)
    def test_rzz_complex(self, flawed_params):
        """Testing rzz validation in the currently non-existing case of dynamic instructions"""
        # pylint: disable=not-context-manager

        # FakeFractionalBackend has both fractional and dynamic instructions
        backend = FakeFractionalBackend()

        aparam = Parameter("a")
        bparam = Parameter("b")
        cparam = Parameter("c")
        dparam = Parameter("d")

        angle1 = 1
        angle2 = 1
        if flawed_params is not None and not isinstance(flawed_params[0], str):
            angle1 = flawed_params[0]
            angle2 = flawed_params[1]

        circ = QuantumCircuit(2, 1)
        circ.rzz(bparam, 0, 1)
        circ.rzz(angle1, 0, 1)
        circ.measure(0, 0)
        with circ.if_test((0, 1)):
            circ.rzz(aparam, 0, 1)
            circ.rzz(angle2, 0, 1)
        circ.rx(cparam, 0)
        circ.rzz(dparam, 0, 1)
        circ.rzz(1, 0, 1)
        circ.rzz(aparam, 0, 1)

        val_ab = np.ones([2, 2, 3, 2])
        val_c = (-1) * np.ones([2, 2, 3])
        val_d = np.ones([2, 2, 3])

        if flawed_params is not None and isinstance(flawed_params[0], str):
            if flawed_params[0] == "a":
                val_ab[0, 1, 1, 0] = flawed_params[1]
                val_ab[1, 0, 2, 1] = flawed_params[1]
            if flawed_params[0] == "b":
                val_ab[1, 0, 2, 1] = flawed_params[1]
                val_d[1, 1, 1] = flawed_params[1]
            if flawed_params[0] == "d":
                val_d[1, 1, 1] = flawed_params[1]
                val_ab[1, 1, 2, 1] = flawed_params[1]

        pub = (circ, {("a", "b"): val_ab, "c": val_c, "d": val_d})

        if flawed_params is None:
            SamplerV2(backend).run(pubs=[pub])
        else:
            if isinstance(flawed_params[0], str):
                with self.assertRaisesRegex(
                    IBMInputValueError, f"{flawed_params[1]}.*Parameter '{flawed_params[0]}'"
                ):
                    SamplerV2(backend).run(pubs=[pub])
            else:
                with self.assertRaisesRegex(
                    IBMInputValueError, f"{flawed_params[0] * flawed_params[1]}"
                ):
                    SamplerV2(backend).run(pubs=[pub])

    def test_rzz_validation_skips_param_exp(self):
        """Verify that the rzz validation occurs only when the angle is a number or a parameter,
        but not a parameter expression"""
        backend = FakeFractionalBackend()
        param = Parameter("p")

        circ = QuantumCircuit(2)
        circ.rzz(2 * param, 0, 1)

        # Should run without an error
        SamplerV2(backend).run(pubs=[(circ, [1])])
=======
        with self.subTest("parameter expression"):
            circ = QuantumCircuit(2)
            circ.rzz(2 * param, 0, 1)
            # Should run without an error
            SamplerV2(backend).run(pubs=[(circ, [0.5])])

    def test_param_expressions_gen3_runtime(self):
        """Verify that parameter expressions are not used in combination with the gen3-turbo
        execution path."""
        backend = FakeCusco()
        x = Parameter("x")
        y = Parameter("y")
        # pylint: disable-next=unexpected-keyword-arg
        opts = SamplerOptions(experimental={"execution_path": "gen3-turbo"})

        with self.subTest("float"):
            circ = QuantumCircuit(1, 1)
            circ.rz(x, 0)
            circ.measure(0, 0)
            bound_circ = circ.assign_parameters({x: 0.1})
            # expect no error (parameter is bound to a float)
            SamplerV2(backend, opts).run(pubs=[(bound_circ,)])
            # expect no error (simple parameter, not a parameter expression)
            SamplerV2(backend, opts).run(pubs=[(circ, [0.2])])

        with self.subTest("parameter expressions"):
            circ = QuantumCircuit(1, 1)
            circ.rz(x + 2 * y, 0)
            circ.measure(0, 0)
            with self.assertRaises(IBMInputValueError):
                SamplerV2(backend, opts).run(pubs=[(circ, [0.1, 0.2])])
            # without the gen3-turbo execution path, we expect no error
            # pylint: disable-next=unsupported-assignment-operation
            opts.experimental["execution_path"] = ""
            SamplerV2(backend, opts).run(pubs=[(circ, [0.1, 0.2])])

    @data(
        "classified",
        "kerneled",
        "avg_kerneled",
    )
    def test_backend_run_options(self, meas_type):
        """Test translation of sampler options into backend run options"""

        # This test is checking that meas_level, meas_return, and noise_model
        # get through the backend's run() call when SamplerV2 falls back to
        # BackendSamplerV2 in local mode. To do this, it creates a dummy
        # backend class that returns a result of the right format so that the
        # sampler execution completes successfully.

        if parse_version(get_qiskit_version_info()) < Version("1.3.0rc1"):
            self.skipTest("Feature not supported on this version of Qiskit")

        class DummyJob:
            """Enough of a job class to return a result"""

            def __init__(self, run_options):
                self.run_options = run_options

            def result(self):
                """Return result object"""
                shots = self.run_options["shots"]

                if self.run_options["meas_level"] == 1:
                    counts = None
                    if self.run_options["meas_return"] == "single":
                        memory = [[[0.0, 0.0]] * shots]
                    else:
                        memory = [[0.0, 0.0]]
                else:
                    counts = {"0": shots}
                    memory = ["0"] * shots
                result = Result(
                    backend_name="test_backend",
                    backend_version="0.0",
                    qobj_id="xyz",
                    job_id="123",
                    success=True,
                    results=[
                        ExperimentResult(
                            shots=100,
                            success=True,
                            data=ExperimentResultData(memory=memory, counts=counts),
                        )
                    ],
                )
                return result

        class DummyBackend(BackendV2):
            """Test backend that saves run options into the result"""

            max_circuits = 1
            # The backend gets cloned inside of the sampler execution code, so
            # it is difficult to get a handle on the actual backend used to run
            # the job. Here we save the run options into a class level variable
            # that can be checked after run() is called.
            used_run_options = {}

            def __init__(self, **kwargs):
                super().__init__(**kwargs)

                self._target = Target()

            @classmethod
            def _default_options(cls):
                return Options()

            @property
            def target(self):
                return self._target

            def run(self, run_input, **run_options):
                nonlocal used_run_options
                DummyBackend.used_run_options = run_options
                return DummyJob(run_options)

        backend = DummyBackend()

        circ = QuantumCircuit(1, 1)
        circ.measure(0, 0)

        sampler = SamplerV2(mode=backend)
        sampler.options.simulator.noise_model = {"name": "some_model"}
        sampler.options.execution.meas_type = meas_type

        job = sampler.run([circ], shots=100)
        result = job.result()

        used_run_options = DummyBackend.used_run_options
        self.assertDictEqual(used_run_options["noise_model"], {"name": "some_model"})

        if meas_type == "classified":
            self.assertEqual(used_run_options["meas_level"], 2)
            self.assertDictEqual(result[0].data.c.get_counts(), {"0": 100})
        elif meas_type == "kerneled":
            self.assertEqual(used_run_options["meas_level"], 1)
            self.assertEqual(used_run_options["meas_return"], "single")
            self.assertTrue(np.array_equal(result[0].data.c, np.zeros((1, 100))))
        else:  # meas_type == "avg_kerneled"
            self.assertEqual(used_run_options["meas_level"], 1)
            self.assertEqual(used_run_options["meas_return"], "avg")
            self.assertTrue(np.array_equal(result[0].data.c, np.zeros((1,))))
>>>>>>> af083a46
<|MERGE_RESOLUTION|>--- conflicted
+++ resolved
@@ -312,7 +312,6 @@
             # Should run without an error
             SamplerV2(backend).run(pubs=[(circ, [1])])
 
-<<<<<<< HEAD
         if angle == 1:
             SamplerV2(backend).run(pubs=[(circ, [angle])])
         else:
@@ -392,12 +391,6 @@
 
         # Should run without an error
         SamplerV2(backend).run(pubs=[(circ, [1])])
-=======
-        with self.subTest("parameter expression"):
-            circ = QuantumCircuit(2)
-            circ.rzz(2 * param, 0, 1)
-            # Should run without an error
-            SamplerV2(backend).run(pubs=[(circ, [0.5])])
 
     def test_param_expressions_gen3_runtime(self):
         """Verify that parameter expressions are not used in combination with the gen3-turbo
@@ -535,4 +528,3 @@
             self.assertEqual(used_run_options["meas_level"], 1)
             self.assertEqual(used_run_options["meas_return"], "avg")
             self.assertTrue(np.array_equal(result[0].data.c, np.zeros((1,))))
->>>>>>> af083a46
