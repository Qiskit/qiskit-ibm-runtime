# This code is part of Qiskit.
#
# (C) Copyright IBM 2021.
#
# This code is licensed under the Apache License, Version 2.0. You may
# obtain a copy of this license in the LICENSE.txt file in the root directory
# of this source tree or at http://www.apache.org/licenses/LICENSE-2.0.
#
# Any modifications or derivative works of this code must retain this
# copyright notice, and modified files need to carry a notice indicating
# that they have been altered from the originals.

"""Tests for primitive classes."""

import sys
import copy
import json
import os
from unittest.mock import MagicMock, patch, ANY
import warnings
from dataclasses import asdict
from typing import Dict
import unittest

from qiskit import transpile
from qiskit.circuit import QuantumCircuit
from qiskit.circuit.library import RealAmplitudes
from qiskit.test.reference_circuits import ReferenceCircuits
from qiskit.quantum_info import SparsePauliOp
from qiskit.primitives.utils import _circuit_key
from qiskit.providers.fake_provider import FakeManila

from qiskit_ibm_runtime import (
    Sampler,
    Estimator,
    Options,
    Session,
    RuntimeEncoder,
)
from qiskit_ibm_runtime.ibm_backend import IBMBackend
import qiskit_ibm_runtime.session as session_pkg
from qiskit_ibm_runtime.utils.utils import _hash

from ..ibm_test_case import IBMTestCase
from ..utils import (
    dict_paritally_equal,
    flat_dict_partially_equal,
    dict_keys_equal,
    create_faulty_backend,
)
from .mock.fake_runtime_service import FakeRuntimeService


class MockSession(Session):
    """Mock for session class"""

    _circuits_map: Dict[str, QuantumCircuit] = {}


class TestPrimitives(IBMTestCase):
    """Class for testing the Sampler and Estimator classes."""

    @classmethod
    def setUpClass(cls):
        cls.qx = ReferenceCircuits.bell()
        cls.obs = SparsePauliOp.from_list([("IZ", 1)])
        return super().setUpClass()

    def tearDown(self) -> None:
        super().tearDown()
        session_pkg._DEFAULT_SESSION.set(None)

    def test_skip_transpilation(self):
        """Test skip_transpilation is hornored."""
        primitives = [Sampler, Estimator]
        for cls in primitives:
            with self.subTest(primitive=cls):
                inst = cls(session=MagicMock(spec=MockSession), skip_transpilation=True)
                self.assertTrue(
                    inst.options.get("transpilation").get("skip_transpilation")
                )

    def test_skip_transpilation_overwrite(self):
        """Test overwriting skip_transpilation."""
        options = Options()
        options.transpilation.skip_transpilation = False
        primitives = [Sampler, Estimator]
        for cls in primitives:
            with self.subTest(primitive=cls):
                inst = cls(
                    session=MagicMock(spec=MockSession),
                    options=options,
                    skip_transpilation=True,
                )
                self.assertFalse(
                    inst.options.get("transpilation").get("skip_transpilation")
                )

    def test_dict_options(self):
        """Test passing a dictionary as options."""
        options_vars = [
            {},
            {
                "resilience_level": 1,
                "transpilation": {"initial_layout": [1, 2]},
                "execution": {"shots": 100, "init_qubits": True},
            },
            {"optimization_level": 2},
            {"transpilation": {}},
        ]
        primitives = [Sampler, Estimator]
        for cls in primitives:
            for options in options_vars:
                with self.subTest(primitive=cls, options=options):
                    inst = cls(session=MagicMock(spec=MockSession), options=options)
                    expected = asdict(Options())
                    self._update_dict(expected, copy.deepcopy(options))
                    self.assertDictEqual(expected, inst.options.__dict__)

    def test_backend_in_options(self):
        """Test specifying backend in options."""
        primitives = [Sampler, Estimator]
        backend_name = "ibm_gotham"
        backend = MagicMock(spec=IBMBackend)
        backend._instance = None
        backend.name = backend_name
        backends = [backend_name, backend]
        for cls in primitives:
            for backend in backends:
                with self.subTest(primitive=cls, backend=backend):
                    options = {"backend": backend}
                    with warnings.catch_warnings(record=True) as warn:
                        warnings.simplefilter("always")
                        inst = cls(service=MagicMock(), options=options)
                        # We'll get 2 deprecation warnings - one for service and one for backend.
                        # We need service otherwise backend will get ignored.
                        self.assertEqual(len(warn), 2)
                        self.assertTrue(
                            all(
                                issubclass(one_warn.category, DeprecationWarning)
                                for one_warn in warn
                            )
                        )
                    self.assertEqual(inst.session.backend(), backend_name)

    def test_old_options(self):
        """Test specifying old runtime options."""
        primitives = [Sampler, Estimator]
        session = MagicMock(spec=MockSession)
        options = [{"log_level": "WARNING"}, {"image": "foo:bar"}]

        for cls in primitives:
            for opt in options:
                with self.subTest(primitive=cls, options=opt):
                    inst = cls(session=session, options=opt)
                    inst.run(self.qx, observables=self.obs)
                    _, kwargs = session.run.call_args
                    run_options = kwargs["options"]
                    for key, val in opt.items():
                        self.assertEqual(run_options[key], val)
                    inputs = kwargs["inputs"]
                    self.assertTrue(all(key not in inputs.keys() for key in opt))

    def test_runtime_options(self):
        """Test RuntimeOptions specified as primitive options."""
        session = MagicMock(spec=MockSession)
        primitives = [Sampler, Estimator]
        env_vars = [
            {"log_level": "DEBUG"},
            {"job_tags": ["foo", "bar"]},
        ]
        for cls in primitives:
            for env in env_vars:
                with self.subTest(primitive=cls, env=env):
                    options = Options(environment=env)
                    inst = cls(session=session, options=options)
                    inst.run(self.qx, observables=self.obs)
                    if sys.version_info >= (3, 8):
                        run_options = session.run.call_args.kwargs["options"]
                    else:
                        _, kwargs = session.run.call_args
                        run_options = kwargs["options"]
                    for key, val in env.items():
                        self.assertEqual(run_options[key], val)

    def test_options_copied(self):
        """Test modifying original options does not affect primitives."""
        options = Options()
        primitives = [Sampler, Estimator]
        for cls in primitives:
            with self.subTest(primitive=cls):
                options.transpilation.skip_transpilation = True
                inst = cls(session=MagicMock(spec=MockSession), options=options)
                options.transpilation.skip_transpilation = False
                self.assertTrue(
                    inst.options.get("transpilation").get("skip_transpilation")
                )

    @patch("qiskit_ibm_runtime.session.Session")
    @patch("qiskit_ibm_runtime.session.QiskitRuntimeService")
    def test_default_session(self, *_):
        """Test a session is created if not passed in."""
        try:
            sampler = Sampler()
            self.assertIsNotNone(sampler.session)
            estimator = Estimator()
            self.assertEqual(estimator.session, sampler.session)
        finally:
            # Ensure it's cleaned up or next test will fail.
            session_pkg._DEFAULT_SESSION.set(None)

    def test_default_session_after_close(self):
        """Test a new default session is open after previous is closed."""
        service = MagicMock()
        sampler = Sampler(service=service)
        sampler.session.close()
        estimator = Estimator(service=service)
        self.assertIsNotNone(estimator.session)
        self.assertTrue(estimator.session._active)
        self.assertNotEqual(estimator.session, sampler.session)

    @patch("qiskit_ibm_runtime.session.Session")
    @patch("qiskit_ibm_runtime.session.QiskitRuntimeService")
    def test_backend_str_as_session(self, _, mock_session):
        """Test specifying a backend name as session."""
        primitives = [Sampler, Estimator]
        backend_name = "ibm_gotham"

        for cls in primitives:
            with self.subTest(primitive=cls):
                _ = cls(session=backend_name)
                mock_session.assert_called_with(service=ANY, backend=backend_name)

    def test_backend_as_session(self):
        """Test specifying a backend as session."""
        primitives = [Sampler, Estimator]
        backend = MagicMock(spec=IBMBackend)
        backend._instance = None
        backend.name = "ibm_gotham"
        backend.service = MagicMock()

        for cls in primitives:
            with self.subTest(primitive=cls):
                inst = cls(session=backend)
                self.assertEqual(inst.session.backend(), backend.name)

    def test_default_session_context_manager(self):
        """Test getting default session within context manager."""
        service = MagicMock()
        backend = "ibm_gotham"
        primitives = [Sampler, Estimator]

        for cls in primitives:
            with self.subTest(primitive=cls):
                with Session(service=service, backend=backend) as session:
                    inst = cls()
                    self.assertEqual(inst.session, session)
                    self.assertEqual(inst.session.backend(), backend)

    def test_default_session_cm_new_backend(self):
        """Test using a different backend within context manager."""
        service = MagicMock()
        backend = MagicMock(spec=IBMBackend)
        backend._instance = None
        backend.name = "ibm_gotham"
        backend.service = service
        cm_backend = "ibm_metropolis"
        primitives = [Sampler, Estimator]

        for cls in primitives:
            with self.subTest(primitive=cls):
                with Session(service=service, backend=cm_backend) as session:
                    inst = cls(session=backend)
                    self.assertNotEqual(inst.session, session)
                    self.assertEqual(inst.session.backend(), backend.name)
                    self.assertEqual(session.backend(), cm_backend)
                    self.assertTrue(session._active)
                    inst2 = cls()
                    self.assertEqual(inst2.session, session)
                    session.close()
                self.assertFalse(session._active)

    def test_run_default_options(self):
        """Test run using default options."""
        session = MagicMock(spec=MockSession)
        options_vars = [
            (Options(resilience_level=1), {"resilience_settings": {"level": 1}}),
            (
                Options(optimization_level=3),
                {"transpilation_settings": {"optimization_settings": {"level": 3}}},
            ),
            (
                {
                    "transpilation": {"initial_layout": [1, 2]},
                    "execution": {"shots": 100},
                },
                {
                    "transpilation_settings": {"initial_layout": [1, 2]},
                    "run_options": {"shots": 100},
                },
            ),
        ]
        primitives = [Sampler, Estimator]
        for cls in primitives:
            for options, expected in options_vars:
                with self.subTest(primitive=cls, options=options):
                    inst = cls(session=session, options=options)
                    inst.run(self.qx, observables=self.obs)
                    if sys.version_info >= (3, 8):
                        inputs = session.run.call_args.kwargs["inputs"]
                    else:
                        _, kwargs = session.run.call_args
                        inputs = kwargs["inputs"]
                    self._assert_dict_partially_equal(inputs, expected)

    def test_run_updated_default_options(self):
        """Test run using updated default options."""
        session = MagicMock(spec=MockSession)
        primitives = [Sampler, Estimator]
        for cls in primitives:
            with self.subTest(primitive=cls):
                inst = cls(session=session)
                inst.set_options(resilience_level=1, optimization_level=2, shots=99)
                inst.run(self.qx, observables=self.obs)
                if sys.version_info >= (3, 8):
                    inputs = session.run.call_args.kwargs["inputs"]
                else:
                    _, kwargs = session.run.call_args
                    inputs = kwargs["inputs"]
                self._assert_dict_partially_equal(
                    inputs,
                    {
                        "resilience_settings": {"level": 1},
                        "transpilation_settings": {
                            "optimization_settings": {"level": 2}
                        },
                        "run_options": {"shots": 99},
                    },
                )

    def test_run_overwrite_options(self):
        """Test run using overwritten options."""
        session = MagicMock(spec=MockSession)
        options_vars = [
            ({"resilience_level": 1}, {"resilience_settings": {"level": 1}}),
            ({"shots": 200}, {"run_options": {"shots": 200}}),
            (
                {"optimization_level": 3},
                {"transpilation_settings": {"optimization_settings": {"level": 3}}},
            ),
            (
                {"initial_layout": [1, 2], "optimization_level": 2},
                {
                    "transpilation_settings": {
                        "optimization_settings": {"level": 2},
                        "initial_layout": [1, 2],
                    }
                },
            ),
        ]
        primitives = [Sampler, Estimator]
        for cls in primitives:
            for options, expected in options_vars:
                with self.subTest(primitive=cls, options=options):
                    inst = cls(session=session)
                    inst.run(self.qx, observables=self.obs, **options)
                    if sys.version_info >= (3, 8):
                        inputs = session.run.call_args.kwargs["inputs"]
                    else:
                        _, kwargs = session.run.call_args
                        inputs = kwargs["inputs"]
                    self._assert_dict_partially_equal(inputs, expected)
                    self.assertDictEqual(inst.options.__dict__, asdict(Options()))

    def test_run_overwrite_runtime_options(self):
        """Test run using overwritten runtime options."""
        session = MagicMock(spec=MockSession)
        options_vars = [
            {"log_level": "DEBUG"},
            {"job_tags": ["foo", "bar"]},
            {"max_execution_time": 600},
            {"log_level": "INFO", "max_execution_time": 800},
        ]
        primitives = [Sampler, Estimator]
        for cls in primitives:
            for options in options_vars:
                with self.subTest(primitive=cls, options=options):
                    inst = cls(session=session)
                    inst.run(self.qx, observables=self.obs, **options)
                    if sys.version_info >= (3, 8):
                        rt_options = session.run.call_args.kwargs["options"]
                    else:
                        _, kwargs = session.run.call_args
                        rt_options = kwargs["options"]
                    self._assert_dict_partially_equal(rt_options, options)

    def test_kwarg_options(self):
        """Test specifying arbitrary options."""
        session = MagicMock(spec=MockSession)
        primitives = [Sampler, Estimator]
        for cls in primitives:
            with self.subTest(primitive=cls):
                options = Options(foo="foo")  # pylint: disable=unexpected-keyword-arg
                inst = cls(session=session, options=options)
                inst.run(self.qx, observables=self.obs)
                if sys.version_info >= (3, 8):
                    inputs = session.run.call_args.kwargs["inputs"]
                else:
                    _, kwargs = session.run.call_args
                    inputs = kwargs["inputs"]
                self.assertEqual(inputs.get("foo"), "foo")

    def test_run_kwarg_options(self):
        """Test specifying arbitrary options in run."""
        session = MagicMock(spec=MockSession)
        primitives = [Sampler, Estimator]
        for cls in primitives:
            with self.subTest(primitive=cls):
                inst = cls(session=session)
                inst.run(self.qx, observables=self.obs, foo="foo")
                if sys.version_info >= (3, 8):
                    inputs = session.run.call_args.kwargs["inputs"]
                else:
                    _, kwargs = session.run.call_args
                    inputs = kwargs["inputs"]
                self.assertEqual(inputs.get("foo"), "foo")

    def test_run_multiple_different_options(self):
        """Test multiple runs with different options."""
        session = MagicMock(spec=MockSession)
        primitives = [Sampler, Estimator]
        for cls in primitives:
            with self.subTest(primitive=cls):
                inst = cls(session=session)
                inst.run(self.qx, observables=self.obs, shots=100)
                inst.run(self.qx, observables=self.obs, shots=200)
                kwargs_list = session.run.call_args_list
                for idx, shots in zip([0, 1], [100, 200]):
                    self.assertEqual(
                        kwargs_list[idx][1]["inputs"]["run_options"]["shots"], shots
                    )
                self.assertDictEqual(inst.options.__dict__, asdict(Options()))

    def test_run_same_session(self):
        """Test multiple runs within a session."""
        num_runs = 5
        primitives = [Sampler, Estimator]
        session = MagicMock(spec=MockSession)
        for idx in range(num_runs):
            cls = primitives[idx % 2]
            inst = cls(session=session)
            inst.run(self.qx, observables=self.obs)
        self.assertEqual(session.run.call_count, num_runs)

    @unittest.skip("Skip until data caching is reenabled.")
    def test_primitives_circuit_caching(self):
        """Test circuit caching in Estimator and Sampler classes"""
        psi1 = RealAmplitudes(num_qubits=2, reps=2)
        psi1.measure_all()
        psi2 = RealAmplitudes(num_qubits=2, reps=3)
        psi2.measure_all()
        psi3 = RealAmplitudes(num_qubits=2, reps=2)
        psi3.measure_all()
        psi4 = RealAmplitudes(num_qubits=2, reps=3)
        psi4.measure_all()
        psi1_id = _hash(json.dumps(_circuit_key(psi1), cls=RuntimeEncoder))
        psi2_id = _hash(json.dumps(_circuit_key(psi2), cls=RuntimeEncoder))
        psi3_id = _hash(json.dumps(_circuit_key(psi3), cls=RuntimeEncoder))
        psi4_id = _hash(json.dumps(_circuit_key(psi4), cls=RuntimeEncoder))

        # pylint: disable=invalid-name
        H1 = SparsePauliOp.from_list([("II", 1), ("IZ", 2), ("XI", 3)])
        H2 = SparsePauliOp.from_list([("IZ", 1)])

        with Session(
            service=FakeRuntimeService(channel="ibm_quantum", token="abc"),
            backend="ibmq_qasm_simulator",
        ) as session:
            estimator = Estimator(session=session)

            # calculate [ <psi1(theta1)|H1|psi1(theta1)> ]
            with patch.object(estimator._session, "run") as mock_run:
                estimator.run([psi1, psi2], [H1, H2], [[1] * 6, [1] * 8])
                _, kwargs = mock_run.call_args
                inputs = kwargs["inputs"]
                self.assertDictEqual(inputs["circuits"], {psi1_id: psi1, psi2_id: psi2})
                self.assertEqual(inputs["circuit_ids"], [psi1_id, psi2_id])

            sampler = Sampler(session=session)
            with patch.object(sampler._session, "run") as mock_run:
                sampler.run([psi1, psi2], [[1] * 6, [1] * 8])
                _, kwargs = mock_run.call_args
                inputs = kwargs["inputs"]
                self.assertDictEqual(inputs["circuits"], {})
                self.assertEqual(inputs["circuit_ids"], [psi1_id, psi2_id])

            with patch.object(estimator._session, "run") as mock_run:
                estimator.run([psi3], [H1], [[1] * 6])
                _, kwargs = mock_run.call_args
                inputs = kwargs["inputs"]
                self.assertDictEqual(inputs["circuits"], {psi3_id: psi3})
                self.assertEqual(inputs["circuit_ids"], [psi3_id])

            with patch.object(sampler._session, "run") as mock_run:
                sampler.run([psi4, psi1], [[1] * 8, [1] * 6])
                _, kwargs = mock_run.call_args
                inputs = kwargs["inputs"]
                self.assertDictEqual(inputs["circuits"], {psi4_id: psi4})
                self.assertEqual(inputs["circuit_ids"], [psi4_id, psi1_id])

    def test_set_options(self):
        """Test set options."""
        options = Options(optimization_level=1, execution={"shots": 100})
        new_options = [
            ({"optimization_level": 2}, Options()),
            ({"optimization_level": 3, "shots": 200}, Options()),
            (
                {"shots": 300, "foo": "foo"},
                Options(foo="foo"),  # pylint: disable=unexpected-keyword-arg
            ),
        ]

        session = MagicMock(spec=MockSession)
        primitives = [Sampler, Estimator]
        for cls in primitives:
            for new_opt, new_str in new_options:
                with self.subTest(primitive=cls, new_opt=new_opt):
                    inst = cls(session=session, options=options)
                    inst.set_options(**new_opt)
                    # Make sure the values are equal.
                    inst_options = inst.options.__dict__
                    self.assertTrue(
                        flat_dict_partially_equal(inst_options, new_opt),
                        f"inst_options={inst_options}, new_opt={new_opt}",
                    )
                    # Make sure the structure didn't change.
                    self.assertTrue(
                        dict_keys_equal(inst_options, asdict(new_str)),
                        f"inst_options={inst_options}, new_str={new_str}",
                    )

    def test_accept_level_1_options(self):
        """Test initializing options properly when given on level 1."""

        options_dicts = [
            {},
            {"shots": 10},
            {"seed_simulator": 123},
            {"skip_transpilation": True, "log_level": "ERROR"},
            {"initial_layout": [1, 2], "shots": 100, "noise_amplifier": "CxAmplifier"},
        ]

        expected_list = [Options(), Options(), Options(), Options(), Options()]
        expected_list[1].execution.shots = 10
        expected_list[2].simulator.seed_simulator = 123
        expected_list[3].transpilation.skip_transpilation = True
        expected_list[3].environment.log_level = "ERROR"
        expected_list[4].transpilation.initial_layout = [1, 2]
        expected_list[4].execution.shots = 100
        expected_list[4].resilience.noise_amplifier = "CxAmplifier"

        session = MagicMock(spec=MockSession)
        primitives = [Sampler, Estimator]
        for cls in primitives:
            for opts, expected in zip(options_dicts, expected_list):
                with self.subTest(primitive=cls, options=opts):
                    inst1 = cls(session=session, options=opts)
                    inst2 = cls(session=session, options=expected)
                    # Make sure the values are equal.
                    inst1_options = inst1.options.__dict__
                    expected_dict = inst2.options.__dict__
                    self.assertTrue(
                        dict_paritally_equal(inst1_options, expected_dict),
                        f"inst_options={inst1_options}, options={opts}",
                    )
                    # Make sure the structure didn't change.
                    self.assertTrue(
                        dict_keys_equal(inst1_options, expected_dict),
                        f"inst_options={inst1_options}, expected={expected_dict}",
                    )

    def test_default_error_levels(self):
        """Test the correct default error levels are used."""

        session = MagicMock(spec=MockSession)
        primitives = [Sampler, Estimator]
        for cls in primitives:
            with self.subTest(primitive=cls):
                options = Options(
                    simulator={"noise_model": "foo"},
                )
                inst = cls(session=session, options=options)
                inst.run(self.qx, observables=self.obs)
                if sys.version_info >= (3, 8):
                    inputs = session.run.call_args.kwargs["inputs"]
                else:
                    _, kwargs = session.run.call_args
                    inputs = kwargs["inputs"]
                self.assertEqual(
                    inputs["transpilation_settings"]["optimization_settings"]["level"],
                    Options._DEFAULT_OPTIMIZATION_LEVEL,
                )
                self.assertEqual(
                    inputs["resilience_settings"]["level"],
                    Options._DEFAULT_RESILIENCE_LEVEL,
                )

                session.service.backend().configuration().simulator = False
                inst = cls(session=session)
                inst.run(self.qx, observables=self.obs)
                if sys.version_info >= (3, 8):
                    inputs = session.run.call_args.kwargs["inputs"]
                else:
                    _, kwargs = session.run.call_args
                    inputs = kwargs["inputs"]
                self.assertEqual(
                    inputs["transpilation_settings"]["optimization_settings"]["level"],
                    Options._DEFAULT_OPTIMIZATION_LEVEL,
                )
                self.assertEqual(
                    inputs["resilience_settings"]["level"],
                    Options._DEFAULT_RESILIENCE_LEVEL,
                )

                session.service.backend().configuration().simulator = True
                inst = cls(session=session)
                inst.run(self.qx, observables=self.obs)
                if sys.version_info >= (3, 8):
                    inputs = session.run.call_args.kwargs["inputs"]
                else:
                    _, kwargs = session.run.call_args
                    inputs = kwargs["inputs"]
                self.assertEqual(
                    inputs["transpilation_settings"]["optimization_settings"]["level"],
                    1,
                )
                self.assertEqual(inputs["resilience_settings"]["level"], 0)

<<<<<<< HEAD
    def test_resilience_options(self):
        """Test resilience options."""
        options_dicts = [
            {"resilience": {"noise_amplifier": "NoAmplifier"}},
            {"resilience": {"extrapolator": "NoExtrapolator"}},
            {
                "resilience": {
                    "extrapolator": "QuarticExtrapolator",
                    "noise_factors": [1, 2, 3, 4],
                },
            },
            {
                "resilience": {
                    "extrapolator": "CubicExtrapolator",
                    "noise_factors": [1, 2, 3],
                },
            },
        ]

        session = MagicMock(spec=MockSession)
        primitives = [Sampler, Estimator]

        for cls in primitives:
            for opts_dict in options_dicts:
                # When this environment variable is set, validation is turned off
                os.environ["QISKIT_RUNTIME_REMOVE_OPTIONS_VALIDATION"] = "1"
                inst = cls(session=session, options=opts_dict)
                inst.run(self.qx, observables=self.obs)

                # Delete environment variable to validate input
                del os.environ["QISKIT_RUNTIME_REMOVE_OPTIONS_VALIDATION"]
                with self.assertRaises(ValueError):
                    inst = cls(session=session, options=opts_dict)
                    inst.run(self.qx, observables=self.obs)
=======
    def test_raise_faulty_qubits(self):
        """Test faulty qubits is raised."""
        fake_backend = FakeManila()
        num_qubits = fake_backend.configuration().num_qubits
        circ = QuantumCircuit(num_qubits, num_qubits)
        for i in range(num_qubits):
            circ.x(i)
        transpiled = transpile(circ, backend=fake_backend)
        observable = SparsePauliOp("Z" * num_qubits)

        faulty_qubit = 4
        ibm_backend = create_faulty_backend(fake_backend, faulty_qubit=faulty_qubit)
        service = MagicMock()
        service.backend.return_value = ibm_backend
        session = Session(service=service, backend=fake_backend.name)
        sampler = Sampler(session=session)
        estimator = Estimator(session=session)

        with self.assertRaises(ValueError) as err:
            sampler.run(transpiled, skip_transpilation=True)
        self.assertIn(f"faulty qubit {faulty_qubit}", str(err.exception))

        with self.assertRaises(ValueError) as err:
            estimator.run(transpiled, observable, skip_transpilation=True)
        self.assertIn(f"faulty qubit {faulty_qubit}", str(err.exception))

    def test_raise_faulty_qubits_many(self):
        """Test faulty qubits is raised if one circuit uses it."""
        fake_backend = FakeManila()
        num_qubits = fake_backend.configuration().num_qubits

        circ1 = QuantumCircuit(1, 1)
        circ1.x(0)
        circ2 = QuantumCircuit(num_qubits, num_qubits)
        for i in range(num_qubits):
            circ2.x(i)
        transpiled = transpile([circ1, circ2], backend=fake_backend)
        observable = SparsePauliOp("Z" * num_qubits)

        faulty_qubit = 4
        ibm_backend = create_faulty_backend(fake_backend, faulty_qubit=faulty_qubit)
        service = MagicMock()
        service.backend.return_value = ibm_backend
        session = Session(service=service, backend=fake_backend.name)
        sampler = Sampler(session=session)
        estimator = Estimator(session=session)

        with self.assertRaises(ValueError) as err:
            sampler.run(transpiled, skip_transpilation=True)
        self.assertIn(f"faulty qubit {faulty_qubit}", str(err.exception))

        with self.assertRaises(ValueError) as err:
            estimator.run(transpiled, [observable, observable], skip_transpilation=True)
        self.assertIn(f"faulty qubit {faulty_qubit}", str(err.exception))

    def test_raise_faulty_edge(self):
        """Test faulty edge is raised."""
        fake_backend = FakeManila()
        num_qubits = fake_backend.configuration().num_qubits
        circ = QuantumCircuit(num_qubits, num_qubits)
        for i in range(num_qubits - 2):
            circ.cx(i, i + 1)
        transpiled = transpile(circ, backend=fake_backend)
        observable = SparsePauliOp("Z" * num_qubits)

        edge_qubits = [0, 1]
        ibm_backend = create_faulty_backend(
            fake_backend, faulty_edge=("cx", edge_qubits)
        )
        service = MagicMock()
        service.backend.return_value = ibm_backend
        session = Session(service=service, backend=fake_backend.name)
        sampler = Sampler(session=session)
        estimator = Estimator(session=session)

        with self.assertRaises(ValueError) as err:
            sampler.run(transpiled, skip_transpilation=True)
        self.assertIn("cx", str(err.exception))
        self.assertIn(f"faulty edge {tuple(edge_qubits)}", str(err.exception))

        with self.assertRaises(ValueError) as err:
            estimator.run(transpiled, observable, skip_transpilation=True)
        self.assertIn("cx", str(err.exception))
        self.assertIn(f"faulty edge {tuple(edge_qubits)}", str(err.exception))

    def test_faulty_qubit_not_used(self):
        """Test faulty qubit is not raise if not used."""
        fake_backend = FakeManila()
        circ = QuantumCircuit(2, 2)
        for i in range(2):
            circ.x(i)
        transpiled = transpile(circ, backend=fake_backend, initial_layout=[0, 1])
        observable = SparsePauliOp("Z" * fake_backend.configuration().num_qubits)

        faulty_qubit = 4
        ibm_backend = create_faulty_backend(fake_backend, faulty_qubit=faulty_qubit)

        service = MagicMock()
        service.backend.return_value = ibm_backend
        session = Session(service=service, backend=fake_backend.name)
        sampler = Sampler(session=session)
        estimator = Estimator(session=session)

        with patch.object(Session, "run") as mock_run:
            sampler.run(transpiled, skip_transpilation=True)
        mock_run.assert_called_once()

        with patch.object(Session, "run") as mock_run:
            estimator.run(transpiled, observable, skip_transpilation=True)
        mock_run.assert_called_once()

    def test_faulty_edge_not_used(self):
        """Test faulty edge is not raised if not used."""
        fake_backend = FakeManila()
        coupling_map = fake_backend.configuration().coupling_map

        circ = QuantumCircuit(2, 2)
        circ.cx(0, 1)

        transpiled = transpile(
            circ, backend=fake_backend, initial_layout=coupling_map[0]
        )
        observable = SparsePauliOp("Z" * fake_backend.configuration().num_qubits)

        edge_qubits = coupling_map[-1]
        ibm_backend = create_faulty_backend(
            fake_backend, faulty_edge=("cx", edge_qubits)
        )

        service = MagicMock()
        service.backend.return_value = ibm_backend
        session = Session(service=service, backend=fake_backend.name)
        sampler = Sampler(session=session)
        estimator = Estimator(session=session)

        with patch.object(Session, "run") as mock_run:
            sampler.run(transpiled, skip_transpilation=True)
        mock_run.assert_called_once()

        with patch.object(Session, "run") as mock_run:
            estimator.run(transpiled, observable, skip_transpilation=True)
        mock_run.assert_called_once()

    def test_no_raise_skip_transpilation(self):
        """Test faulty qubits and edges are not raise if not skipping."""
        fake_backend = FakeManila()
        num_qubits = fake_backend.configuration().num_qubits
        circ = QuantumCircuit(num_qubits, num_qubits)
        for i in range(num_qubits - 2):
            circ.cx(i, i + 1)
        transpiled = transpile(circ, backend=fake_backend)
        observable = SparsePauliOp("Z" * num_qubits)

        edge_qubits = [0, 1]
        ibm_backend = create_faulty_backend(
            fake_backend, faulty_qubit=0, faulty_edge=("cx", edge_qubits)
        )

        service = MagicMock()
        service.backend.return_value = ibm_backend
        session = Session(service=service, backend=fake_backend.name)
        sampler = Sampler(session=session)
        estimator = Estimator(session=session)

        with patch.object(Session, "run") as mock_run:
            sampler.run(transpiled)
        mock_run.assert_called_once()

        with patch.object(Session, "run") as mock_run:
            estimator.run(transpiled, observable)
        mock_run.assert_called_once()
>>>>>>> 55b92deb

    def _update_dict(self, dict1, dict2):
        for key, val in dict1.items():
            if isinstance(val, dict):
                self._update_dict(val, dict2.pop(key, {}))
            elif key in dict2.keys():
                dict1[key] = dict2.pop(key)

    def _assert_dict_partially_equal(self, dict1, dict2):
        """Assert all keys in dict2 are in dict1 and have same values."""
        self.assertTrue(
            dict_paritally_equal(dict1, dict2),
            f"{dict1} and {dict2} not partially equal.",
        )<|MERGE_RESOLUTION|>--- conflicted
+++ resolved
@@ -636,7 +636,6 @@
                 )
                 self.assertEqual(inputs["resilience_settings"]["level"], 0)
 
-<<<<<<< HEAD
     def test_resilience_options(self):
         """Test resilience options."""
         options_dicts = [
@@ -671,8 +670,8 @@
                 with self.assertRaises(ValueError):
                     inst = cls(session=session, options=opts_dict)
                     inst.run(self.qx, observables=self.obs)
-=======
-    def test_raise_faulty_qubits(self):
+
+def test_raise_faulty_qubits(self):
         """Test faulty qubits is raised."""
         fake_backend = FakeManila()
         num_qubits = fake_backend.configuration().num_qubits
@@ -843,7 +842,6 @@
         with patch.object(Session, "run") as mock_run:
             estimator.run(transpiled, observable)
         mock_run.assert_called_once()
->>>>>>> 55b92deb
 
     def _update_dict(self, dict1, dict2):
         for key, val in dict1.items():
