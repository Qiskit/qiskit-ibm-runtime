# This code is part of Qiskit.
#
# (C) Copyright IBM 2021.
#
# This code is licensed under the Apache License, Version 2.0. You may
# obtain a copy of this license in the LICENSE.txt file in the root directory
# of this source tree or at http://www.apache.org/licenses/LICENSE-2.0.
#
# Any modifications or derivative works of this code must retain this
# copyright notice, and modified files need to carry a notice indicating
# that they have been altered from the originals.

"""Tests for primitive classes."""

import sys
import copy
import json
from unittest.mock import MagicMock, patch, ANY
import warnings
from dataclasses import asdict
from typing import Dict

from qiskit.circuit import QuantumCircuit
from qiskit.circuit.library import RealAmplitudes
from qiskit.test.reference_circuits import ReferenceCircuits
from qiskit.quantum_info import SparsePauliOp

from qiskit_ibm_runtime import Sampler, Estimator, Options, Session, RuntimeEncoder
from qiskit_ibm_runtime.ibm_backend import IBMBackend
import qiskit_ibm_runtime.session as session_pkg
from qiskit_ibm_runtime.utils.utils import _hash
from qiskit_ibm_runtime.qiskit.primitives.utils import _circuit_key
from ..ibm_test_case import IBMTestCase
from ..utils import dict_paritally_equal, flat_dict_partially_equal, dict_keys_equal

from .mock.fake_runtime_service import FakeRuntimeService


class MockSession(Session):
    """Mock for session class"""

    _circuits_map: Dict[str, QuantumCircuit] = {}


class TestPrimitives(IBMTestCase):
    """Class for testing the Sampler and Estimator classes."""

    @classmethod
    def setUpClass(cls):
        cls.qx = ReferenceCircuits.bell()
        cls.obs = SparsePauliOp.from_list([("IZ", 1)])
        return super().setUpClass()

    def tearDown(self) -> None:
        super().tearDown()
        session_pkg._DEFAULT_SESSION = None

    def test_skip_transpilation(self):
        """Test skip_transpilation is hornored."""
        primitives = [Sampler, Estimator]
        for cls in primitives:
            with self.subTest(primitive=cls):
                inst = cls(session=MagicMock(spec=MockSession), skip_transpilation=True)
                self.assertTrue(
                    inst.options.get("transpilation").get("skip_transpilation")
                )

    def test_skip_transpilation_overwrite(self):
        """Test overwriting skip_transpilation."""
        options = Options()
        options.transpilation.skip_transpilation = False
        primitives = [Sampler, Estimator]
        for cls in primitives:
            with self.subTest(primitive=cls):
                inst = cls(
                    session=MagicMock(spec=MockSession),
                    options=options,
                    skip_transpilation=True,
                )
                self.assertFalse(
                    inst.options.get("transpilation").get("skip_transpilation")
                )

    def test_dict_options(self):
        """Test passing a dictionary as options."""
        options_vars = [
            {},
            {
                "resilience_level": 1,
                "transpilation": {"initial_layout": [1, 2]},
                "execution": {"shots": 100, "init_qubits": True},
            },
            {"transpilation": {}},
        ]
        primitives = [Sampler, Estimator]
        for cls in primitives:
            for options in options_vars:
                with self.subTest(primitive=cls, options=options):
                    inst = cls(session=MagicMock(spec=MockSession), options=options)
                    expected = asdict(Options())
                    self._update_dict(expected, copy.deepcopy(options))
                    self.assertDictEqual(expected, inst.options.__dict__)

    def test_backend_in_options(self):
        """Test specifying backend in options."""
        primitives = [Sampler, Estimator]
        backend_name = "ibm_gotham"
        backend = MagicMock(spec=IBMBackend)
        backend.name = backend_name
        backends = [backend_name, backend]
        for cls in primitives:
            for backend in backends:
                with self.subTest(primitive=cls, backend=backend):
                    options = {"backend": backend}
                    with warnings.catch_warnings(record=True) as warn:
                        warnings.simplefilter("always")
                        inst = cls(service=MagicMock(), options=options)
                        # We'll get 2 deprecation warnings - one for service and one for backend.
                        # We need service otherwise backend will get ignored.
                        self.assertEqual(len(warn), 2)
                        self.assertTrue(
                            all(
                                issubclass(one_warn.category, DeprecationWarning)
                                for one_warn in warn
                            )
                        )
                    self.assertEqual(inst.session.backend(), backend_name)

    def test_runtime_options(self):
        """Test RuntimeOptions specified as primitive options."""
        session = MagicMock(spec=MockSession)
        primitives = [Sampler, Estimator]
        env_vars = [
            {"log_level": "DEBUG"},
<<<<<<< HEAD
=======
            {"image": "foo:latest"},
            {"instance": "hub/group/project"},
            {"log_level": "INFO", "image": "bar:latest"},
            {"job_tags": ["foo", "bar"]},
>>>>>>> 6c178991
        ]
        for cls in primitives:
            for env in env_vars:
                with self.subTest(primitive=cls, env=env):
                    options = Options(environment=env)
                    inst = cls(session=session, options=options)
                    inst.run(self.qx, observables=self.obs)
                    if sys.version_info >= (3, 8):
                        run_options = session.run.call_args.kwargs["options"]
                    else:
                        _, kwargs = session.run.call_args
                        run_options = kwargs["options"]
                    for key, val in env.items():
                        self.assertEqual(run_options[key], val)

    def test_options_copied(self):
        """Test modifying original options does not affect primitives."""
        options = Options()
        primitives = [Sampler, Estimator]
        for cls in primitives:
            with self.subTest(primitive=cls):
                options.transpilation.skip_transpilation = True
                inst = cls(session=MagicMock(spec=MockSession), options=options)
                options.transpilation.skip_transpilation = False
                self.assertTrue(
                    inst.options.get("transpilation").get("skip_transpilation")
                )

    @patch("qiskit_ibm_runtime.session.Session")
    @patch("qiskit_ibm_runtime.session.QiskitRuntimeService")
    def test_default_session(self, *_):
        """Test a session is created if not passed in."""
        try:
            sampler = Sampler()
            self.assertIsNotNone(sampler.session)
            estimator = Estimator()
            self.assertEqual(estimator.session, sampler.session)
        finally:
            # Ensure it's cleaned up or next test will fail.
            session_pkg._DEFAULT_SESSION = None

    def test_default_session_after_close(self):
        """Test a new default session is open after previous is closed."""
        service = MagicMock()
        sampler = Sampler(service=service)
        sampler.session.close()
        estimator = Estimator(service=service)
        self.assertIsNotNone(estimator.session)
        self.assertTrue(estimator.session._active)
        self.assertNotEqual(estimator.session, sampler.session)

    @patch("qiskit_ibm_runtime.session.Session")
    @patch("qiskit_ibm_runtime.session.QiskitRuntimeService")
    def test_backend_str_as_session(self, _, mock_session):
        """Test specifying a backend name as session."""
        primitives = [Sampler, Estimator]
        backend_name = "ibm_gotham"

        for cls in primitives:
            with self.subTest(primitive=cls):
                _ = cls(session=backend_name)
                mock_session.assert_called_with(service=ANY, backend=backend_name)

    def test_backend_as_session(self):
        """Test specifying a backend as session."""
        primitives = [Sampler, Estimator]
        backend = MagicMock(spec=IBMBackend)
        backend.name = "ibm_gotham"
        backend.service = MagicMock()

        for cls in primitives:
            with self.subTest(primitive=cls):
                inst = cls(session=backend)
                self.assertEqual(inst.session.backend(), backend.name)

    def test_default_session_context_manager(self):
        """Test getting default session within context manager."""
        service = MagicMock()
        backend = "ibm_gotham"
        primitives = [Sampler, Estimator]

        for cls in primitives:
            with self.subTest(primitive=cls):
                with Session(service=service, backend=backend) as session:
                    inst = cls()
                    self.assertEqual(inst.session, session)
                    self.assertEqual(inst.session.backend(), backend)

    def test_default_session_cm_new_backend(self):
        """Test using a different backend within context manager."""
        service = MagicMock()
        backend = MagicMock(spec=IBMBackend)
        backend.name = "ibm_gotham"
        backend.service = service
        cm_backend = "ibm_metropolis"
        primitives = [Sampler, Estimator]

        for cls in primitives:
            with self.subTest(primitive=cls):
                with Session(service=service, backend=cm_backend) as session:
                    inst = cls(session=backend)
                    self.assertNotEqual(inst.session, session)
                    self.assertEqual(inst.session.backend(), backend.name)
                    self.assertEqual(session.backend(), cm_backend)
                    self.assertTrue(session._active)
                    inst2 = cls()
                    self.assertEqual(inst2.session, session)
                self.assertFalse(session._active)

    def test_run_default_options(self):
        """Test run using default options."""
        session = MagicMock(spec=MockSession)
        options_vars = [
            (Options(resilience_level=9), {"resilience_settings": {"level": 9}}),
            (
                Options(optimization_level=8),
                {"transpilation_settings": {"optimization_settings": {"level": 8}}},
            ),
            (
                {"transpilation": {"seed_transpiler": 24}, "execution": {"shots": 100}},
                {
                    "transpilation_settings": {"seed_transpiler": 24},
                    "run_options": {"shots": 100},
                },
            ),
        ]
        primitives = [Sampler, Estimator]
        for cls in primitives:
            for options, expected in options_vars:
                with self.subTest(primitive=cls, options=options):
                    inst = cls(session=session, options=options)
                    inst.run(self.qx, observables=self.obs)
                    if sys.version_info >= (3, 8):
                        inputs = session.run.call_args.kwargs["inputs"]
                    else:
                        _, kwargs = session.run.call_args
                        inputs = kwargs["inputs"]

                    self._assert_dict_paritally_equal(inputs, expected)

    def test_run_updated_default_options(self):
        """Test run using updated default options."""
        session = MagicMock(spec=MockSession)
        primitives = [Sampler, Estimator]
        for cls in primitives:
            with self.subTest(primitive=cls):
                inst = cls(session=session)
                inst.set_options(resilience_level=1, optimization_level=2, shots=99)
                inst.run(self.qx, observables=self.obs)
                if sys.version_info >= (3, 8):
                    inputs = session.run.call_args.kwargs["inputs"]
                else:
                    _, kwargs = session.run.call_args
                    inputs = kwargs["inputs"]
                self._assert_dict_paritally_equal(
                    inputs,
                    {
                        "resilience_settings": {"level": 1},
                        "transpilation_settings": {
                            "optimization_settings": {"level": 2}
                        },
                        "run_options": {"shots": 99},
                    },
                )

    def test_run_overwrite_options(self):
        """Test run using overwritten options."""
        session = MagicMock(spec=MockSession)
        options_vars = [
            ({"resilience_level": 9}, {"resilience_settings": {"level": 9}}),
            ({"shots": 200}, {"run_options": {"shots": 200}}),
            (
                {"optimization_level": 8},
                {"transpilation_settings": {"optimization_settings": {"level": 8}}},
            ),
            (
                {"initial_layout": [1, 2], "optimization_level": 8},
                {
                    "transpilation_settings": {
                        "optimization_settings": {"level": 8},
                        "initial_layout": [1, 2],
                    }
                },
            ),
        ]
        primitives = [Sampler, Estimator]
        for cls in primitives:
            for options, expected in options_vars:
                with self.subTest(primitive=cls, options=options):
                    inst = cls(session=session)
                    inst.run(self.qx, observables=self.obs, **options)
                    if sys.version_info >= (3, 8):
                        inputs = session.run.call_args.kwargs["inputs"]
                    else:
                        _, kwargs = session.run.call_args
                        inputs = kwargs["inputs"]
                    self._assert_dict_paritally_equal(inputs, expected)
                    self.assertDictEqual(inst.options.__dict__, asdict(Options()))

    def test_run_overwrite_runtime_options(self):
        """Test run using overwritten runtime options."""
        session = MagicMock(spec=MockSession)
        options_vars = [
            {"log_level": "DEBUG"},
            {"image": "foo:bar"},
            {"instance": "h/g/p"},
            {"job_tags": ["foo", "bar"]},
            {"max_execution_time": 600},
            {"log_level": "INFO", "max_execution_time": 800},
        ]
        primitives = [Sampler, Estimator]
        for cls in primitives:
            for options in options_vars:
                with self.subTest(primitive=cls, options=options):
                    inst = cls(session=session)
                    inst.run(self.qx, observables=self.obs, **options)
                    if sys.version_info >= (3, 8):
                        rt_options = session.run.call_args.kwargs["options"]
                    else:
                        _, kwargs = session.run.call_args
                        rt_options = kwargs["options"]
                    self._assert_dict_paritally_equal(rt_options, options)

    def test_kwarg_options(self):
        """Test specifying arbitrary options."""
        session = MagicMock(spec=MockSession)
        primitives = [Sampler, Estimator]
        for cls in primitives:
            with self.subTest(primitive=cls):
                options = Options(foo="foo")  # pylint: disable=unexpected-keyword-arg
                inst = cls(session=session, options=options)
                inst.run(self.qx, observables=self.obs)
                if sys.version_info >= (3, 8):
                    inputs = session.run.call_args.kwargs["inputs"]
                else:
                    _, kwargs = session.run.call_args
                    inputs = kwargs["inputs"]
                self.assertEqual(inputs.get("foo"), "foo")

    def test_run_kwarg_options(self):
        """Test specifying arbitrary options in run."""
        session = MagicMock(spec=MockSession)
        primitives = [Sampler, Estimator]
        for cls in primitives:
            with self.subTest(primitive=cls):
                inst = cls(session=session)
                inst.run(self.qx, observables=self.obs, foo="foo")
                if sys.version_info >= (3, 8):
                    inputs = session.run.call_args.kwargs["inputs"]
                else:
                    _, kwargs = session.run.call_args
                    inputs = kwargs["inputs"]
                self.assertEqual(inputs.get("foo"), "foo")

    def test_run_multiple_different_options(self):
        """Test multiple runs with different options."""
        session = MagicMock(spec=MockSession)
        primitives = [Sampler, Estimator]
        for cls in primitives:
            with self.subTest(primitive=cls):
                inst = cls(session=session)
                inst.run(self.qx, observables=self.obs, shots=100)
                inst.run(self.qx, observables=self.obs, shots=200)
                kwargs_list = session.run.call_args_list
                for idx, shots in zip([0, 1], [100, 200]):
                    self.assertEqual(
                        kwargs_list[idx][1]["inputs"]["run_options"]["shots"], shots
                    )
                self.assertDictEqual(inst.options.__dict__, asdict(Options()))

    def test_run_same_session(self):
        """Test multiple runs within a session."""
        num_runs = 5
        primitives = [Sampler, Estimator]
        session = MagicMock(spec=MockSession)
        for idx in range(num_runs):
            cls = primitives[idx % 2]
            inst = cls(session=session)
            inst.run(self.qx, observables=self.obs)
        self.assertEqual(session.run.call_count, num_runs)

    def test_primitives_circuit_caching(self):
        """Test circuit caching in Estimator and Sampler classes"""
        psi1 = RealAmplitudes(num_qubits=2, reps=2)
        psi1.measure_all()
        psi2 = RealAmplitudes(num_qubits=2, reps=3)
        psi2.measure_all()
        psi3 = RealAmplitudes(num_qubits=2, reps=2)
        psi3.measure_all()
        psi4 = RealAmplitudes(num_qubits=2, reps=3)
        psi4.measure_all()
        psi1_id = _hash(json.dumps(_circuit_key(psi1), cls=RuntimeEncoder))
        psi2_id = _hash(json.dumps(_circuit_key(psi2), cls=RuntimeEncoder))
        psi3_id = _hash(json.dumps(_circuit_key(psi3), cls=RuntimeEncoder))
        psi4_id = _hash(json.dumps(_circuit_key(psi4), cls=RuntimeEncoder))

        # pylint: disable=invalid-name
        H1 = SparsePauliOp.from_list([("II", 1), ("IZ", 2), ("XI", 3)])
        H2 = SparsePauliOp.from_list([("IZ", 1)])

        with Session(
            service=FakeRuntimeService(channel="ibm_quantum", token="abc"),
            backend="ibmq_qasm_simulator",
        ) as session:
            estimator = Estimator(session=session)

            # calculate [ <psi1(theta1)|H1|psi1(theta1)> ]
            with patch.object(estimator._session, "run") as mock_run:
                estimator.run([psi1, psi2], [H1, H2], [[ANY] * 6, [ANY] * 8])
                _, kwargs = mock_run.call_args
                inputs = kwargs["inputs"]
                self.assertDictEqual(inputs["circuits"], {psi1_id: psi1, psi2_id: psi2})
                self.assertEqual(inputs["circuit_ids"], [psi1_id, psi2_id])

            sampler = Sampler(session=session)
            with patch.object(sampler._session, "run") as mock_run:
                sampler.run([psi1, psi2], [[ANY] * 6, [ANY] * 8])
                _, kwargs = mock_run.call_args
                inputs = kwargs["inputs"]
                self.assertDictEqual(inputs["circuits"], {})
                self.assertEqual(inputs["circuit_ids"], [psi1_id, psi2_id])

            with patch.object(estimator._session, "run") as mock_run:
                estimator.run([psi3], [H1], [[ANY] * 6])
                _, kwargs = mock_run.call_args
                inputs = kwargs["inputs"]
                self.assertDictEqual(inputs["circuits"], {psi3_id: psi3})
                self.assertEqual(inputs["circuit_ids"], [psi3_id])

            with patch.object(sampler._session, "run") as mock_run:
                sampler.run([psi4, psi1], [[ANY] * 8, [ANY] * 6])
                _, kwargs = mock_run.call_args
                inputs = kwargs["inputs"]
                self.assertDictEqual(inputs["circuits"], {psi4_id: psi4})
                self.assertEqual(inputs["circuit_ids"], [psi4_id, psi1_id])

    def test_set_options(self):
        """Test set options."""
        options = Options(optimization_level=1, execution={"shots": 100})
        new_options = [
            ({"optimization_level": 2}, Options()),
            ({"optimization_level": 3, "shots": 200}, Options()),
            (
                {"shots": 300, "foo": "foo"},
                Options(foo="foo"),  # pylint: disable=unexpected-keyword-arg
            ),
        ]

        session = MagicMock(spec=MockSession)
        primitives = [Sampler, Estimator]
        for cls in primitives:
            for new_opt, new_str in new_options:
                with self.subTest(primitive=cls, new_opt=new_opt):
                    inst = cls(session=session, options=options)
                    inst.set_options(**new_opt)
                    # Make sure the values are equal.
                    inst_options = inst.options.__dict__
                    self.assertTrue(
                        flat_dict_partially_equal(inst_options, new_opt),
                        f"inst_options={inst_options}, new_opt={new_opt}",
                    )
                    # Make sure the structure didn't change.
                    self.assertTrue(
                        dict_keys_equal(inst_options, asdict(new_str)),
                        f"inst_options={inst_options}, new_str={new_str}",
                    )

    def _update_dict(self, dict1, dict2):
        for key, val in dict1.items():
            if isinstance(val, dict):
                self._update_dict(val, dict2.pop(key, {}))
            elif key in dict2.keys():
                dict1[key] = dict2.pop(key)

    def _assert_dict_paritally_equal(self, dict1, dict2):
        """Assert all keys in dict2 are in dict1 and have same values."""
        self.assertTrue(
            dict_paritally_equal(dict1, dict2),
            f"{dict1} and {dict2} not partially equal.",
        )<|MERGE_RESOLUTION|>--- conflicted
+++ resolved
@@ -132,13 +132,7 @@
         primitives = [Sampler, Estimator]
         env_vars = [
             {"log_level": "DEBUG"},
-<<<<<<< HEAD
-=======
-            {"image": "foo:latest"},
-            {"instance": "hub/group/project"},
-            {"log_level": "INFO", "image": "bar:latest"},
             {"job_tags": ["foo", "bar"]},
->>>>>>> 6c178991
         ]
         for cls in primitives:
             for env in env_vars:
