--- conflicted
+++ resolved
@@ -23,15 +23,10 @@
 from ddt import data, ddt
 from qiskit import transpile, pulse
 from qiskit.circuit import QuantumCircuit
-<<<<<<< HEAD
-
-from qiskit.quantum_info import SparsePauliOp
-from qiskit_aer.noise import NoiseModel
-=======
 from qiskit.pulse.library import Gaussian
 from qiskit.quantum_info import SparsePauliOp
 from qiskit.providers.models.backendconfiguration import QasmBackendConfiguration
->>>>>>> 88da3746
+from qiskit_aer.noise import NoiseModel
 
 from qiskit_ibm_runtime.fake_provider import FakeManila
 from qiskit_ibm_runtime import (
@@ -51,10 +46,7 @@
     dict_keys_equal,
     create_faulty_backend,
     bell,
-<<<<<<< HEAD
-=======
     get_mocked_backend,
->>>>>>> 88da3746
 )
 
 
