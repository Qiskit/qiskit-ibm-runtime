# This code is part of Qiskit.
#
# (C) Copyright IBM 2021.
#
# This code is licensed under the Apache License, Version 2.0. You may
# obtain a copy of this license in the LICENSE.txt file in the root directory
# of this source tree or at http://www.apache.org/licenses/LICENSE-2.0.
#
# Any modifications or derivative works of this code must retain this
# copyright notice, and modified files need to carry a notice indicating
# that they have been altered from the originals.

"""Tests for primitive classes."""

import sys
import copy
from unittest.mock import MagicMock, patch, ANY
import warnings
from dataclasses import asdict

from qiskit.test.reference_circuits import ReferenceCircuits
from qiskit.quantum_info import SparsePauliOp
from qiskit_ibm_runtime import Sampler, Estimator, Options, Session
from qiskit_ibm_runtime.ibm_backend import IBMBackend
import qiskit_ibm_runtime.session as session_pkg
from ..ibm_test_case import IBMTestCase
from ..utils import dict_paritally_equal


class TestPrimitives(IBMTestCase):
    """Class for testing the Sampler class."""

    @classmethod
    def setUpClass(cls):
        cls.qx = ReferenceCircuits.bell()
        cls.obs = SparsePauliOp.from_list([("IZ", 1)])
        return super().setUpClass()

    def tearDown(self) -> None:
        super().tearDown()
        session_pkg._DEFAULT_SESSION = None

    def test_skip_transpilation(self):
        """Test skip_transpilation is hornored."""
        primitives = [Sampler, Estimator]
        for cls in primitives:
            with self.subTest(primitive=cls):
                inst = cls(session=MagicMock(spec=Session), skip_transpilation=True)
                self.assertTrue(inst.options.transpilation.skip_transpilation)

    def test_skip_transpilation_overwrite(self):
        """Test overwriting skip_transpilation."""
        options = Options()
        options.transpilation.skip_transpilation = False
        primitives = [Sampler, Estimator]
        for cls in primitives:
            with self.subTest(primitive=cls):
                inst = cls(
                    session=MagicMock(spec=Session),
                    options=options,
                    skip_transpilation=True,
                )
                self.assertFalse(inst.options.transpilation.skip_transpilation)

    def test_dict_options(self):
        """Test passing a dictionary as options."""
        options_vars = [
            {},
            {
                "resilience_level": 1,
                "transpilation": {"seed_transpiler": 24},
                "execution": {"shots": 100, "init_qubits": True},
            },
            {"transpilation": {}},
        ]
        primitives = [Sampler, Estimator]
        for cls in primitives:
            for options in options_vars:
                with self.subTest(primitive=cls, options=options):
                    inst = cls(session=MagicMock(spec=Session), options=options)
                    expected = asdict(Options())
                    self._update_dict(expected, copy.deepcopy(options))
                    self.assertDictEqual(expected, asdict(inst.options))

    def test_backend_in_options(self):
        """Test specifying backend in options."""
        primitives = [Sampler, Estimator]
        backend_name = "ibm_gotham"
        backend = MagicMock(spec=IBMBackend)
        backend.name = backend_name
        backends = [backend_name, backend]
        for cls in primitives:
            for backend in backends:
                with self.subTest(primitive=cls, backend=backend):
                    options = {"backend": backend}
                    with warnings.catch_warnings(record=True) as warn:
                        warnings.simplefilter("always")
                        inst = cls(service=MagicMock(), options=options)
                        # We'll get 2 deprecation warnings - one for service and one for backend.
                        # We need service otherwise backend will get ignored.
                        self.assertEqual(len(warn), 2)
                        self.assertTrue(
                            all(
                                issubclass(one_warn.category, DeprecationWarning)
                                for one_warn in warn
                            )
                        )
                    self.assertEqual(inst.session.backend(), backend_name)

<<<<<<< HEAD
    def test_runtime_options(self):
        """Test RuntimeOptions specified as primitive options."""
        session = MagicMock(spec=Session)
        primitives = [Sampler, Estimator]
        env_vars = [
            {"log_level": "DEBUG"},
            {"image": "foo:latest"},
            {"instance": "hub/group/project"},
            {"log_level": "INFO", "image": "bar:latest"},
        ]
        for cls in primitives:
            for env in env_vars:
                with self.subTest(primitive=cls, env=env):
                    options = Options(environment=env)
                    inst = cls(session=session, options=options)
                    inst.run(self.qx, observables=self.obs)
                    if sys.version_info >= (3, 8):
                        run_options = session.run.call_args.kwargs["options"]
                    else:
                        _, kwargs = session.run.call_args
                        run_options = kwargs["options"]
                    for key, val in env.items():
                        self.assertEqual(run_options[key], val)
=======
    def test_options_copied(self):
        """Test modifying original options does not affect primitives."""
        options = Options()
        primitives = [Sampler, Estimator]
        for cls in primitives:
            with self.subTest(primitive=cls):
                options.transpilation.skip_transpilation = True
                inst = cls(session=MagicMock(spec=Session), options=options)
                options.transpilation.skip_transpilation = False
                self.assertTrue(inst.options.transpilation.skip_transpilation)

    @patch("qiskit_ibm_runtime.session.Session")
    @patch("qiskit_ibm_runtime.session.QiskitRuntimeService")
    def test_default_session(self, *_):
        """Test a session is created if not passed in."""
        try:
            sampler = Sampler()
            self.assertIsNotNone(sampler.session)
            estimator = Estimator()
            self.assertEqual(estimator.session, sampler.session)
        finally:
            # Ensure it's cleaned up or next test will fail.
            session_pkg._DEFAULT_SESSION = None

    def test_default_session_after_close(self):
        """Test a new default session is open after previous is closed."""
        service = MagicMock()
        sampler = Sampler(service=service)
        sampler.session.close()
        estimator = Estimator(service=service)
        self.assertIsNotNone(estimator.session)
        self.assertTrue(estimator.session._active)
        self.assertNotEqual(estimator.session, sampler.session)
>>>>>>> cde09388

    @patch("qiskit_ibm_runtime.session.Session")
    @patch("qiskit_ibm_runtime.session.QiskitRuntimeService")
    def test_backend_str_as_session(self, _, mock_session):
        """Test specifying a backend name as session."""
        primitives = [Sampler, Estimator]
        backend_name = "ibm_gotham"

        for cls in primitives:
            with self.subTest(primitive=cls):
                _ = cls(session=backend_name)
                mock_session.assert_called_with(service=ANY, backend=backend_name)

    def test_backend_as_session(self):
        """Test specifying a backend as session."""
        primitives = [Sampler, Estimator]
        backend = MagicMock(spec=IBMBackend)
        backend.name = "ibm_gotham"
        backend.service = MagicMock()

        for cls in primitives:
            with self.subTest(primitive=cls):
                inst = cls(session=backend)
                self.assertEqual(inst.session.backend(), backend.name)

    def test_default_session_context_manager(self):
        """Test getting default session within context manager."""
        service = MagicMock()
        backend = "ibm_gotham"
        primitives = [Sampler, Estimator]

        for cls in primitives:
            with self.subTest(primitive=cls):
                with Session(service=service, backend=backend) as session:
                    inst = cls()
                    self.assertEqual(inst.session, session)
                    self.assertEqual(inst.session.backend(), backend)

    def test_default_session_cm_new_backend(self):
        """Test using a different backend within context manager."""
        service = MagicMock()
        backend = MagicMock(spec=IBMBackend)
        backend.name = "ibm_gotham"
        backend.service = service
        cm_backend = "ibm_metropolis"
        primitives = [Sampler, Estimator]

        for cls in primitives:
            with self.subTest(primitive=cls):
                with Session(service=service, backend=cm_backend) as session:
                    inst = cls(session=backend)
                    self.assertNotEqual(inst.session, session)
                    self.assertEqual(inst.session.backend(), backend.name)
                    self.assertEqual(session.backend(), cm_backend)
                    self.assertTrue(session._active)
                    inst2 = cls()
                    self.assertEqual(inst2.session, session)
                self.assertFalse(session._active)

    def test_run_default_options(self):
        """Test run using default options."""
        session = MagicMock(spec=Session)
        options_vars = [
            (Options(resilience_level=9), {"resilience_settings": {"level": 9}}),
            (
                Options(optimization_level=8),
                {"transpilation_settings": {"optimization_settings": {"level": 8}}},
            ),
            (
                {"transpilation": {"seed_transpiler": 24}, "execution": {"shots": 100}},
                {
                    "transpilation_settings": {"seed_transpiler": 24},
                    "run_options": {"shots": 100},
                },
            ),
        ]
        primitives = [Sampler, Estimator]
        for cls in primitives:
            for options, expected in options_vars:
                with self.subTest(primitive=cls, options=options):
                    inst = cls(session=session, options=options)
                    inst.run(self.qx, observables=self.obs)
                    if sys.version_info >= (3, 8):
                        inputs = session.run.call_args.kwargs["inputs"]
                    else:
                        _, kwargs = session.run.call_args
                        inputs = kwargs["inputs"]

                    self._assert_dict_paritally_equal(inputs, expected)

    def test_run_updated_default_options(self):
        """Test run using updated default options."""
        session = MagicMock(spec=Session)
        primitives = [Sampler, Estimator]
        for cls in primitives:
            with self.subTest(primitive=cls):
                inst = cls(session=session)
                inst.options.resilience_level = 1
                inst.options.optimization_level = 2
                inst.options.execution.shots = 3
                inst.run(self.qx, observables=self.obs)
                if sys.version_info >= (3, 8):
                    inputs = session.run.call_args.kwargs["inputs"]
                else:
                    _, kwargs = session.run.call_args
                    inputs = kwargs["inputs"]
                self._assert_dict_paritally_equal(
                    inputs,
                    {
                        "resilience_settings": {"level": 1},
                        "transpilation_settings": {
                            "optimization_settings": {"level": 2}
                        },
                        "run_options": {"shots": 3},
                    },
                )

    def test_run_overwrite_options(self):
        """Test run using overwritten options."""
        session = MagicMock(spec=Session)
        options_vars = [
            ({"resilience_level": 9}, {"resilience_settings": {"level": 9}}),
            ({"shots": 200}, {"run_options": {"shots": 200}}),
            (
                {"optimization_level": 8},
                {"transpilation_settings": {"optimization_settings": {"level": 8}}},
            ),
            (
                {"seed_transpiler": 24, "optimization_level": 8},
                {
                    "transpilation_settings": {
                        "optimization_settings": {"level": 8},
                        "seed_transpiler": 24,
                    }
                },
            ),
        ]
        primitives = [Sampler, Estimator]
        for cls in primitives:
            for options, expected in options_vars:
                with self.subTest(primitive=cls, options=options):
                    inst = cls(session=session)
                    inst.run(self.qx, observables=self.obs, **options)
                    if sys.version_info >= (3, 8):
                        inputs = session.run.call_args.kwargs["inputs"]
                    else:
                        _, kwargs = session.run.call_args
                        inputs = kwargs["inputs"]
                    self._assert_dict_paritally_equal(inputs, expected)
                    self.assertDictEqual(asdict(inst.options), asdict(Options()))

<<<<<<< HEAD
    def test_kwarg_options(self):
        """Test specifying arbitrary options."""
=======
    def test_run_multiple_different_options(self):
        """Test multiple runs with different options."""
>>>>>>> cde09388
        session = MagicMock(spec=Session)
        primitives = [Sampler, Estimator]
        for cls in primitives:
            with self.subTest(primitive=cls):
<<<<<<< HEAD
                options = Options(foo="foo")  # pylint: disable=unexpected-keyword-arg
                inst = cls(session=session, options=options)
                inst.run(self.qx, observables=self.obs)
                if sys.version_info >= (3, 8):
                    inputs = session.run.call_args.kwargs["inputs"]
                else:
                    _, kwargs = session.run.call_args
                    inputs = kwargs["inputs"]
                self.assertEqual(inputs.get("foo"), "foo")

    def test_run_kwarg_options(self):
        """Test specifying arbitrary options in run."""
        session = MagicMock(spec=Session)
        primitives = [Sampler, Estimator]
        for cls in primitives:
            with self.subTest(primitive=cls):
                inst = cls(session=session)
                inst.run(self.qx, observables=self.obs, foo="foo")
                if sys.version_info >= (3, 8):
                    inputs = session.run.call_args.kwargs["inputs"]
                else:
                    _, kwargs = session.run.call_args
                    inputs = kwargs["inputs"]
                self.assertEqual(inputs.get("foo"), "foo")
=======
                inst = cls(session=session)
                inst.run(self.qx, observables=self.obs, shots=100)
                inst.run(self.qx, observables=self.obs, shots=200)
                kwargs_list = session.run.call_args_list
                for idx, shots in zip([0, 1], [100, 200]):
                    self.assertEqual(
                        kwargs_list[idx][1]["inputs"]["run_options"]["shots"], shots
                    )
                self.assertDictEqual(asdict(inst.options), asdict(Options()))

    def test_run_same_session(self):
        """Test multiple runs within a session."""
        num_runs = 5
        primitives = [Sampler, Estimator]
        session = MagicMock(spec=Session)
        for idx in range(num_runs):
            cls = primitives[idx % 2]
            inst = cls(session=session)
            inst.run(self.qx, observables=self.obs)
        self.assertEqual(session.run.call_count, num_runs)
>>>>>>> cde09388

    def _update_dict(self, dict1, dict2):
        for key, val in dict1.items():
            if isinstance(val, dict):
                self._update_dict(val, dict2.pop(key, {}))
            elif key in dict2.keys():
                dict1[key] = dict2.pop(key)

    def _assert_dict_paritally_equal(self, dict1, dict2):
        self.assertTrue(
            dict_paritally_equal(dict1, dict2),
            f"{dict1} and {dict2} not partially equal.",
        )<|MERGE_RESOLUTION|>--- conflicted
+++ resolved
@@ -107,7 +107,6 @@
                         )
                     self.assertEqual(inst.session.backend(), backend_name)
 
-<<<<<<< HEAD
     def test_runtime_options(self):
         """Test RuntimeOptions specified as primitive options."""
         session = MagicMock(spec=Session)
@@ -131,7 +130,7 @@
                         run_options = kwargs["options"]
                     for key, val in env.items():
                         self.assertEqual(run_options[key], val)
-=======
+
     def test_options_copied(self):
         """Test modifying original options does not affect primitives."""
         options = Options()
@@ -165,7 +164,6 @@
         self.assertIsNotNone(estimator.session)
         self.assertTrue(estimator.session._active)
         self.assertNotEqual(estimator.session, sampler.session)
->>>>>>> cde09388
 
     @patch("qiskit_ibm_runtime.session.Session")
     @patch("qiskit_ibm_runtime.session.QiskitRuntimeService")
@@ -317,18 +315,12 @@
                     self._assert_dict_paritally_equal(inputs, expected)
                     self.assertDictEqual(asdict(inst.options), asdict(Options()))
 
-<<<<<<< HEAD
     def test_kwarg_options(self):
         """Test specifying arbitrary options."""
-=======
-    def test_run_multiple_different_options(self):
-        """Test multiple runs with different options."""
->>>>>>> cde09388
-        session = MagicMock(spec=Session)
-        primitives = [Sampler, Estimator]
-        for cls in primitives:
-            with self.subTest(primitive=cls):
-<<<<<<< HEAD
+        session = MagicMock(spec=Session)
+        primitives = [Sampler, Estimator]
+        for cls in primitives:
+            with self.subTest(primitive=cls):
                 options = Options(foo="foo")  # pylint: disable=unexpected-keyword-arg
                 inst = cls(session=session, options=options)
                 inst.run(self.qx, observables=self.obs)
@@ -353,7 +345,13 @@
                     _, kwargs = session.run.call_args
                     inputs = kwargs["inputs"]
                 self.assertEqual(inputs.get("foo"), "foo")
-=======
+
+    def test_run_multiple_different_options(self):
+        """Test multiple runs with different options."""
+        session = MagicMock(spec=Session)
+        primitives = [Sampler, Estimator]
+        for cls in primitives:
+            with self.subTest(primitive=cls):
                 inst = cls(session=session)
                 inst.run(self.qx, observables=self.obs, shots=100)
                 inst.run(self.qx, observables=self.obs, shots=200)
@@ -374,7 +372,6 @@
             inst = cls(session=session)
             inst.run(self.qx, observables=self.obs)
         self.assertEqual(session.run.call_count, num_runs)
->>>>>>> cde09388
 
     def _update_dict(self, dict1, dict2):
         for key, val in dict1.items():
