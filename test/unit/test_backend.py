--- conflicted
+++ resolved
@@ -12,10 +12,6 @@
 
 """Tests for the backend functions."""
 import copy
-<<<<<<< HEAD
-=======
-import warnings
->>>>>>> b2d0453a
 from unittest import mock
 
 from qiskit import QuantumCircuit, qasm3, transpile
