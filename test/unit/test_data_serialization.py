--- conflicted
+++ resolved
@@ -23,16 +23,11 @@
 import numpy as np
 from ddt import data, ddt
 
-<<<<<<< HEAD
 from qiskit.circuit import Parameter, ParameterVector, QuantumCircuit
-=======
-from qiskit.circuit import Parameter, QuantumCircuit
->>>>>>> 8b5ce2ae
 from qiskit.circuit.library import EfficientSU2, CXGate, PhaseGate, U2Gate
 
 import qiskit.quantum_info as qi
 from qiskit.quantum_info import SparsePauliOp, Pauli, Statevector
-<<<<<<< HEAD
 from qiskit.result import Result, Counts
 from qiskit.primitives.containers.bindings_array import BindingsArray
 from qiskit.primitives.containers.observables_array import ObservablesArray
@@ -45,19 +40,10 @@
     PubResult,
     PrimitiveResult,
 )
-=======
-from qiskit.result import Result
-from qiskit.primitives.containers.observables_array import ObservablesArray
-from qiskit.primitives.containers.bindings_array import BindingsArray
->>>>>>> 8b5ce2ae
 from qiskit_aer.noise import NoiseModel
 from qiskit_ibm_runtime.utils import RuntimeEncoder, RuntimeDecoder
 from qiskit_ibm_runtime.fake_provider import FakeNairobi
 
-<<<<<<< HEAD
-=======
-
->>>>>>> 8b5ce2ae
 from .mock.fake_runtime_client import CustomResultRuntimeJob
 from .mock.fake_runtime_service import FakeRuntimeService
 from ..ibm_test_case import IBMTestCase
@@ -458,13 +444,10 @@
         self.assert_observable_arrays_equal(decoded, oarray)
 
     @data(
-<<<<<<< HEAD
         BindingsArray({"a": [1, 2, 3.4]}),
         BindingsArray({("a", "b", "c"): [4.0, 5.0, 6.0]}, shape=()),
         BindingsArray({Parameter("a"): np.random.uniform(size=(5,))}),
         BindingsArray({ParameterVector("a", 5): np.linspace(0, 1, 30).reshape((2, 3, 5))}),
-=======
->>>>>>> 8b5ce2ae
         BindingsArray(data={Parameter("a"): [0.0], Parameter("b"): [1.0]}, shape=1),
         BindingsArray(
             data={
@@ -472,8 +455,6 @@
                 Parameter("c"): np.random.random((4, 3)),
             }
         ),
-<<<<<<< HEAD
-=======
         BindingsArray(
             data={
                 (Parameter("a"), Parameter("b")): np.random.random((2, 3, 2)),
@@ -482,27 +463,13 @@
         ),
         BindingsArray(data={Parameter("c"): [3.0, 3.1]}),
         BindingsArray(data={"param1": [1, 2, 3], "param2": [3, 4, 5]}),
->>>>>>> 8b5ce2ae
     )
     def test_bindings_array(self, barray):
         """Test encoding and decoding BindingsArray."""
-
-<<<<<<< HEAD
-=======
-        def _to_str_keyed(_in_dict):
-            _out_dict = {}
-            for a_key_tuple, val in _in_dict.items():
-                # TODO double check this is correct
-                str_key = tuple(a_key for a_key in a_key_tuple)
-                _out_dict[str_key] = val
-            return _out_dict
-
->>>>>>> 8b5ce2ae
         payload = {"array": barray}
         encoded = json.dumps(payload, cls=RuntimeEncoder)
         decoded = json.loads(encoded, cls=RuntimeDecoder)["array"]
         self.assertIsInstance(decoded, BindingsArray)
-<<<<<<< HEAD
         self.assert_binding_arrays_equal(decoded, barray)
 
     @data(
@@ -564,13 +531,4 @@
         encoded = json.dumps(payload, cls=RuntimeEncoder)
         decoded = json.loads(encoded, cls=RuntimeDecoder)["primitive_result"]
         self.assertIsInstance(decoded, PrimitiveResult)
-        self.assert_primitive_results_equal(primitive_result, decoded)
-=======
-        self.assertEqual(barray.shape, decoded.shape)
-
-        barray_str_keyed = _to_str_keyed(barray.data)
-        decoded_str_keyed = _to_str_keyed(decoded.data)
-        for key, val in barray_str_keyed.items():
-            self.assertIn(key, decoded_str_keyed)
-            self.assertTrue(np.allclose(val, decoded_str_keyed[key]))
->>>>>>> 8b5ce2ae
+        self.assert_primitive_results_equal(primitive_result, decoded)