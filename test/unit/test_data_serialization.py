# This code is part of Qiskit.
#
# (C) Copyright IBM 2021.
#
# This code is licensed under the Apache License, Version 2.0. You may
# obtain a copy of this license in the LICENSE.txt file in the root directory
# of this source tree or at http://www.apache.org/licenses/LICENSE-2.0.
#
# Any modifications or derivative works of this code must retain this
# copyright notice, and modified files need to carry a notice indicating
# that they have been altered from the originals.

"""Tests for runtime data serialization."""

import json
import os
import subprocess
import tempfile
import warnings
from unittest import skip
from datetime import datetime

import numpy as np

from qiskit.circuit import Parameter, QuantumCircuit
from qiskit.test.reference_circuits import ReferenceCircuits
from qiskit.circuit.library import EfficientSU2, CXGate, PhaseGate, U2Gate
from qiskit.providers.fake_provider import FakeNairobi
from qiskit.quantum_info import SparsePauliOp, Pauli, Statevector
from qiskit.result import Result
from qiskit_aer.noise import NoiseModel
from qiskit_ibm_runtime.utils import RuntimeEncoder, RuntimeDecoder
from .mock.fake_runtime_client import CustomResultRuntimeJob
from .mock.fake_runtime_service import FakeRuntimeService
from ..ibm_test_case import IBMTestCase
from ..program import run_program
from ..serialization import (
    SerializableClass,
    SerializableClassDecoder,
    get_complex_types,
)
from ..utils import mock_wait_for_final_state


class TestDataSerialization(IBMTestCase):
    """Class for testing runtime data serialization."""

    def test_coder(self):
        """Test runtime encoder and decoder."""
        result = Result(
            backend_name="ibmqx2",
            backend_version="1.1",
            qobj_id="12345",
            job_id="67890",
            success=False,
            results=[],
        )

        data = {
            "string": "foo",
            "float": 1.5,
            "complex": 2 + 3j,
            "array": np.array([[1, 2, 3], [4, 5, 6]]),
            "result": result,
            "sclass": SerializableClass("foo"),
        }
        encoded = json.dumps(data, cls=RuntimeEncoder)
        decoded = json.loads(encoded, cls=RuntimeDecoder)
        decoded["sclass"] = SerializableClass.from_json(decoded["sclass"])

        decoded_result = decoded.pop("result")
        data.pop("result")

        decoded_array = decoded.pop("array")
        orig_array = data.pop("array")

        self.assertEqual(decoded, data)
        self.assertIsInstance(decoded_result, Result)
        self.assertTrue((decoded_array == orig_array).all())

    def test_coder_qc(self):
        """Test runtime encoder and decoder for circuits."""
        bell = ReferenceCircuits.bell()
        unbound = EfficientSU2(num_qubits=4, reps=1, entanglement="linear")
        subtests = (bell, unbound, [bell, unbound])
        for circ in subtests:
            with self.subTest(circ=circ):
                encoded = json.dumps(circ, cls=RuntimeEncoder)
                self.assertIsInstance(encoded, str)
                decoded = json.loads(encoded, cls=RuntimeDecoder)
                if not isinstance(circ, list):
                    decoded = [decoded]
                self.assertTrue(all(isinstance(item, QuantumCircuit) for item in decoded))

    @skip("Skip until qiskit-ibm-provider/736 is merged")
    def test_coder_operators(self):
        """Test runtime encoder and decoder for operators."""

<<<<<<< HEAD
=======
        # filter warnings triggered by opflow imports
        with warnings.catch_warnings():
            warnings.filterwarnings("ignore", category=DeprecationWarning)
            from qiskit.opflow import PauliSumOp  # pylint: disable=import-outside-toplevel

            deprecated_op = PauliSumOp(SparsePauliOp(Pauli("XYZX"), coeffs=[2]))

>>>>>>> d23fa543
        coeff_x = Parameter("x")
        coeff_y = coeff_x + 1

        subtests = (
            SparsePauliOp(Pauli("XYZX"), coeffs=[2]),
            SparsePauliOp(Pauli("XYZX"), coeffs=[coeff_y]),
            SparsePauliOp(Pauli("XYZX"), coeffs=[1 + 2j]),
        )

        for operator in subtests:
            with self.subTest(operator=operator):
                encoded = json.dumps(operator, cls=RuntimeEncoder)
                self.assertIsInstance(encoded, str)

                with warnings.catch_warnings():
                    # in L146 of utils/json.py
<<<<<<< HEAD
                    warnings.filterwarnings(
                        "ignore",
                        category=DeprecationWarning,
                        module=r"qiskit_ibm_runtime\.utils\.json",
                    )
=======
                    warnings.filterwarnings("ignore", category=DeprecationWarning)
>>>>>>> d23fa543
                    decoded = json.loads(encoded, cls=RuntimeDecoder)
                    self.assertEqual(operator, decoded)

    def test_coder_noise_model(self):
        """Test encoding and decoding a noise model."""
        noise_model = NoiseModel.from_backend(FakeNairobi())
        self.assertIsInstance(noise_model, NoiseModel)
        encoded = json.dumps(noise_model, cls=RuntimeEncoder)
        self.assertIsInstance(encoded, str)
        with warnings.catch_warnings():
            warnings.filterwarnings(
                "ignore",
                category=DeprecationWarning,
            )
            decoded = json.loads(encoded, cls=RuntimeDecoder)
        self.assertIsInstance(decoded, NoiseModel)
        self.assertEqual(noise_model.noise_qubits, decoded.noise_qubits)
        self.assertEqual(noise_model.noise_instructions, decoded.noise_instructions)

    def test_encoder_datetime(self):
        """Test encoding a datetime."""
        subtests = (
            {"datetime": datetime.now()},
            {"datetime": datetime(2021, 8, 4)},
            {"datetime": datetime.fromtimestamp(1326244364)},
        )
        for obj in subtests:
            encoded = json.dumps(obj, cls=RuntimeEncoder)
            self.assertIsInstance(encoded, str)
            decoded = json.loads(encoded, cls=RuntimeDecoder)
            self.assertEqual(decoded, obj)

    def test_encoder_ndarray(self):
        """Test encoding and decoding a numpy ndarray."""
        subtests = (
            {"ndarray": np.array([[1, 2, 3], [{"obj": 123}, 5, 6]], dtype=object)},
            {"ndarray": np.array([[1, 2, 3], [{"obj": 123}, 5, 6]])},
            {"ndarray": np.array([[1, 2, 3], [4, 5, 6], [7, 8, 9]], dtype=int)},
        )
        for obj in subtests:
            encoded = json.dumps(obj, cls=RuntimeEncoder)
            self.assertIsInstance(encoded, str)
            decoded = json.loads(encoded, cls=RuntimeDecoder)
            self.assertTrue(np.array_equal(decoded["ndarray"], obj["ndarray"]))

    @skip("Skip until qiskit-ibm-provider/736 is merged")
    def test_encoder_instruction(self):
        """Test encoding and decoding instructions"""
        subtests = (
            {"instruction": CXGate()},
            {"instruction": PhaseGate(theta=1)},
            {"instruction": U2Gate(phi=1, lam=1)},
            {"instruction": U2Gate(phi=Parameter("phi"), lam=Parameter("lambda"))},
        )
        for obj in subtests:
            encoded = json.dumps(obj, cls=RuntimeEncoder)
            self.assertIsInstance(encoded, str)
            decoded = json.loads(encoded, cls=RuntimeDecoder)
            self.assertEqual(decoded, obj)

    def test_encoder_np_number(self):
        """Test encoding and decoding instructions"""
        encoded = json.dumps(np.int64(100), cls=RuntimeEncoder)
        self.assertIsInstance(encoded, str)
        decoded = json.loads(encoded, cls=RuntimeDecoder)
        self.assertEqual(decoded, 100)

    def test_encoder_callable(self):
        """Test encoding a callable."""
        with warnings.catch_warnings(record=True) as warn_cm:
            encoded = json.dumps({"fidelity": lambda x: x}, cls=RuntimeEncoder)
            decoded = json.loads(encoded, cls=RuntimeDecoder)
            self.assertIsNone(decoded["fidelity"])
            self.assertEqual(len(warn_cm), 1)

    def test_decoder_import(self):
        """Test runtime decoder importing modules."""
        script = """
import sys
import json
from qiskit_ibm_runtime import RuntimeDecoder
if __name__ == '__main__':
    obj = json.loads(sys.argv[1], cls=RuntimeDecoder)
    print(obj.__class__.__name__)
"""
        temp_fp = tempfile.NamedTemporaryFile(mode="w", delete=False)
        self.addCleanup(os.remove, temp_fp.name)
        temp_fp.write(script)
        temp_fp.close()

        subtests = (
            SparsePauliOp(Pauli("XYZX"), coeffs=[2]),
            Statevector([1, 0]),
        )
        for operator in subtests:
            with self.subTest(operator=operator):
                encoded = json.dumps(operator, cls=RuntimeEncoder)
                self.assertIsInstance(encoded, str)
                cmd = ["python", temp_fp.name, encoded]
                proc = subprocess.run(
                    cmd,
                    stdout=subprocess.PIPE,
                    stderr=subprocess.PIPE,
                    universal_newlines=True,
                    check=True,
                )
                self.assertIn(operator.__class__.__name__, proc.stdout)

    def test_result_decoder(self):
        """Test result decoder."""
        custom_result = get_complex_types()
        job_cls = CustomResultRuntimeJob
        job_cls.custom_result = custom_result
        ibm_quantum_service = FakeRuntimeService(channel="ibm_quantum", token="some_token")

        sub_tests = [(SerializableClassDecoder, None), (None, SerializableClassDecoder)]
        for result_decoder, decoder in sub_tests:
            with self.subTest(decoder=decoder):
                job = run_program(
                    service=ibm_quantum_service,
                    job_classes=job_cls,
                    decoder=result_decoder,
                )
                with mock_wait_for_final_state(ibm_quantum_service, job):
                    result = job.result(decoder=decoder)
                self.assertIsInstance(result["serializable_class"], SerializableClass)

    def test_circuit_metadata(self):
        """Test serializing circuit metadata."""

        circ = QuantumCircuit(1)
        circ.metadata = {"test": np.arange(0, 10)}
        payload = {"circuits": [circ]}

        self.assertTrue(json.dumps(payload, cls=RuntimeEncoder))<|MERGE_RESOLUTION|>--- conflicted
+++ resolved
@@ -96,16 +96,6 @@
     def test_coder_operators(self):
         """Test runtime encoder and decoder for operators."""
 
-<<<<<<< HEAD
-=======
-        # filter warnings triggered by opflow imports
-        with warnings.catch_warnings():
-            warnings.filterwarnings("ignore", category=DeprecationWarning)
-            from qiskit.opflow import PauliSumOp  # pylint: disable=import-outside-toplevel
-
-            deprecated_op = PauliSumOp(SparsePauliOp(Pauli("XYZX"), coeffs=[2]))
-
->>>>>>> d23fa543
         coeff_x = Parameter("x")
         coeff_y = coeff_x + 1
 
@@ -122,15 +112,11 @@
 
                 with warnings.catch_warnings():
                     # in L146 of utils/json.py
-<<<<<<< HEAD
                     warnings.filterwarnings(
                         "ignore",
                         category=DeprecationWarning,
                         module=r"qiskit_ibm_runtime\.utils\.json",
                     )
-=======
-                    warnings.filterwarnings("ignore", category=DeprecationWarning)
->>>>>>> d23fa543
                     decoded = json.loads(encoded, cls=RuntimeDecoder)
                     self.assertEqual(operator, decoded)
 
