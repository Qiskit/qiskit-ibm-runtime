# This code is part of Qiskit.
#
# (C) Copyright IBM 2021.
#
# This code is licensed under the Apache License, Version 2.0. You may
# obtain a copy of this license in the LICENSE.txt file in the root directory
# of this source tree or at http://www.apache.org/licenses/LICENSE-2.0.
#
# Any modifications or derivative works of this code must retain this
# copyright notice, and modified files need to carry a notice indicating
# that they have been altered from the originals.

"""Tests for runtime data serialization."""

import json
import os
import subprocess
import tempfile
import warnings
from datetime import datetime
from unittest import skipIf

import numpy as np
import scipy.sparse
from qiskit.algorithms.optimizers import (
    ADAM,
    GSLS,
    IMFIL,
    SPSA,
    QNSPSA,
    SNOBFIT,
    L_BFGS_B,
    NELDER_MEAD,
)
from qiskit.circuit import Parameter, QuantumCircuit
from qiskit.test.reference_circuits import ReferenceCircuits
from qiskit.circuit.library import EfficientSU2, CXGate, PhaseGate, U2Gate
from qiskit.opflow import (
    PauliSumOp,
    MatrixOp,
    PauliOp,
    CircuitOp,
    EvolvedOp,
    TaperedPauliSumOp,
    Z2Symmetries,
    I,
    X,
    Y,
    Z,
    StateFn,
    CircuitStateFn,
    DictStateFn,
    VectorStateFn,
    OperatorStateFn,
    SparseVectorStateFn,
    CVaRMeasurement,
    ComposedOp,
    SummedOp,
    TensoredOp,
)
from qiskit.quantum_info import SparsePauliOp, Pauli, PauliTable, Statevector
from qiskit.result import Result

from qiskit_ibm_runtime.utils import RuntimeEncoder, RuntimeDecoder
from .mock.fake_runtime_client import CustomResultRuntimeJob
from .mock.fake_runtime_service import FakeRuntimeService
from ..ibm_test_case import IBMTestCase
from ..program import run_program
from ..serialization import (
    SerializableClass,
    SerializableClassDecoder,
    get_complex_types,
)


class TestDataSerialization(IBMTestCase):
    """Class for testing runtime data serialization."""

    def test_coder(self):
        """Test runtime encoder and decoder."""
        result = Result(
            backend_name="ibmqx2",
            backend_version="1.1",
            qobj_id="12345",
            job_id="67890",
            success=False,
            results=[],
        )

        data = {
            "string": "foo",
            "float": 1.5,
            "complex": 2 + 3j,
            "array": np.array([[1, 2, 3], [4, 5, 6]]),
            "result": result,
            "sclass": SerializableClass("foo"),
        }
        encoded = json.dumps(data, cls=RuntimeEncoder)
        decoded = json.loads(encoded, cls=RuntimeDecoder)
        decoded["sclass"] = SerializableClass.from_json(decoded["sclass"])

        decoded_result = decoded.pop("result")
        data.pop("result")

        decoded_array = decoded.pop("array")
        orig_array = data.pop("array")

        self.assertEqual(decoded, data)
        self.assertIsInstance(decoded_result, Result)
        self.assertTrue((decoded_array == orig_array).all())

    def test_coder_qc(self):
        """Test runtime encoder and decoder for circuits."""
        bell = ReferenceCircuits.bell()
        unbound = EfficientSU2(num_qubits=4, reps=1, entanglement="linear")
        subtests = (bell, unbound, [bell, unbound])
        for circ in subtests:
            with self.subTest(circ=circ):
                encoded = json.dumps(circ, cls=RuntimeEncoder)
                self.assertIsInstance(encoded, str)
                decoded = json.loads(encoded, cls=RuntimeDecoder)
                if not isinstance(circ, list):
                    decoded = [decoded]
                self.assertTrue(
                    all(isinstance(item, QuantumCircuit) for item in decoded)
                )

    def test_coder_operators(self):
        """Test runtime encoder and decoder for operators."""
        coeff_x = Parameter("x")
        coeff_y = coeff_x + 1
        quantum_circuit = QuantumCircuit(1)
        quantum_circuit.h(0)
        coeffs = np.array([1, 2, 3, 4, 5, 6])
        table = PauliTable.from_labels(["III", "IXI", "IYY", "YIZ", "XYZ", "III"])
        operator = 2.0 * I ^ I
        z2_symmetries = Z2Symmetries(
            [Pauli("IIZI"), Pauli("ZIII")],
            [Pauli("IIXI"), Pauli("XIII")],
            [1, 3],
            [-1, 1],
        )
        isqrt2 = 1 / np.sqrt(2)
        sparse = scipy.sparse.csr_matrix([[0, isqrt2, 0, isqrt2]])

        subtests = (
            PauliSumOp(SparsePauliOp(Pauli("XYZX"), coeffs=[2]), coeff=3),
            PauliSumOp(SparsePauliOp(Pauli("XYZX"), coeffs=[1]), coeff=coeff_y),
            PauliSumOp(SparsePauliOp(Pauli("XYZX"), coeffs=[1 + 2j]), coeff=3 - 2j),
            PauliSumOp.from_list(
                [("II", -1.052373245772859), ("IZ", 0.39793742484318045)]
            ),
            PauliSumOp(SparsePauliOp(table, coeffs), coeff=10),
            MatrixOp(primitive=np.array([[0, -1j], [1j, 0]]), coeff=coeff_x),
            PauliOp(primitive=Pauli("Y"), coeff=coeff_x),
            CircuitOp(quantum_circuit, coeff=coeff_x),
            EvolvedOp(operator, coeff=coeff_x),
            TaperedPauliSumOp(SparsePauliOp(Pauli("XYZX"), coeffs=[2]), z2_symmetries),
            StateFn(quantum_circuit, coeff=coeff_x),
            CircuitStateFn(quantum_circuit, is_measurement=True),
            DictStateFn("1" * 3, is_measurement=True),
            VectorStateFn(np.ones(2 ** 3, dtype=complex)),
            OperatorStateFn(CircuitOp(QuantumCircuit(1))),
            SparseVectorStateFn(sparse),
            Statevector([1, 0]),
            CVaRMeasurement(Z, 0.2),
            ComposedOp([(X ^ Y ^ Z), (Z ^ X ^ Y ^ Z).to_matrix_op()]),
            SummedOp([X ^ X * 2, Y ^ Y], 2),
            TensoredOp([(X ^ Y), (Z ^ I)]),
            (Z ^ Z) ^ (I ^ 2),
        )
        for operator in subtests:
            with self.subTest(operator=operator):
                encoded = json.dumps(operator, cls=RuntimeEncoder)
                self.assertIsInstance(encoded, str)
                decoded = json.loads(encoded, cls=RuntimeDecoder)
                self.assertEqual(operator, decoded)

    @skipIf(os.name == "nt", "Test not supported on Windows")
    def test_coder_optimizers(self):
        """Test runtime encoder and decoder for optimizers."""
        subtests = (
            (ADAM, {"maxiter": 100, "amsgrad": True}),
            (GSLS, {"maxiter": 50, "min_step_size": 0.01}),
            (IMFIL, {"maxiter": 20}),
            (SPSA, {"maxiter": 10, "learning_rate": 0.01, "perturbation": 0.1}),
            (SNOBFIT, {"maxiter": 200, "maxfail": 20}),
            (QNSPSA, {"fidelity": 123, "maxiter": 25, "resamplings": {1: 100, 2: 50}}),
            # some SciPy optimizers only work with default arguments due to Qiskit/qiskit-terra#6682
            (L_BFGS_B, {}),
            (NELDER_MEAD, {}),
        )
        for opt_cls, settings in subtests:
            with self.subTest(opt_cls=opt_cls):
                optimizer = opt_cls(**settings)
                encoded = json.dumps(optimizer, cls=RuntimeEncoder)
                self.assertIsInstance(encoded, str)
                decoded = json.loads(encoded, cls=RuntimeDecoder)
                self.assertTrue(isinstance(decoded, opt_cls))
                for key, value in settings.items():
                    self.assertEqual(decoded.settings[key], value)

    def test_encoder_datetime(self):
        """Test encoding a datetime."""
        subtests = (
            {"datetime": datetime.now()},
            {"datetime": datetime(2021, 8, 4)},
            {"datetime": datetime.fromtimestamp(1326244364)},
        )
        for obj in subtests:
            encoded = json.dumps(obj, cls=RuntimeEncoder)
            self.assertIsInstance(encoded, str)
            decoded = json.loads(encoded, cls=RuntimeDecoder)
            self.assertEqual(decoded, obj)

<<<<<<< HEAD
    def test_encoder_ndarray(self):
        """Test encoding and decoding a numpy ndarray."""
        subtests = (
            {"ndarray": np.array([[1, 2, 3], [{"obj": 123}, 5, 6]], dtype=object)},
            {"ndarray": np.array([[1, 2, 3], [{"obj": 123}, 5, 6]])},
            {"ndarray": np.array([[1, 2, 3], [4, 5, 6], [7, 8, 9]], dtype=int)},
=======
    def test_encoder_instruction(self):
        """Test encoding and decoding instructions"""
        subtests = (
            {"instruction": CXGate()},
            {"instruction": PhaseGate(theta=1)},
            {"instruction": U2Gate(phi=1, lam=1)},
            {"instruction": U2Gate(phi=Parameter("phi"), lam=Parameter("lambda"))},
>>>>>>> b4cd9997
        )
        for obj in subtests:
            encoded = json.dumps(obj, cls=RuntimeEncoder)
            self.assertIsInstance(encoded, str)
            decoded = json.loads(encoded, cls=RuntimeDecoder)
<<<<<<< HEAD
            self.assertTrue(np.array_equal(decoded["ndarray"], obj["ndarray"]))
=======
            self.assertEqual(decoded, obj)
>>>>>>> b4cd9997

    def test_encoder_callable(self):
        """Test encoding a callable."""
        with warnings.catch_warnings(record=True) as warn_cm:
            encoded = json.dumps({"fidelity": lambda x: x}, cls=RuntimeEncoder)
            decoded = json.loads(encoded, cls=RuntimeDecoder)
            self.assertIsNone(decoded["fidelity"])
            self.assertEqual(len(warn_cm), 1)

    def test_decoder_import(self):
        """Test runtime decoder importing modules."""
        script = """
import sys
import json
from qiskit_ibm_runtime import RuntimeDecoder
if __name__ == '__main__':
    obj = json.loads(sys.argv[1], cls=RuntimeDecoder)
    print(obj.__class__.__name__)
"""
        temp_fp = tempfile.NamedTemporaryFile(mode="w", delete=False)
        self.addCleanup(os.remove, temp_fp.name)
        temp_fp.write(script)
        temp_fp.close()

        subtests = (
            PauliSumOp(SparsePauliOp(Pauli("XYZX"), coeffs=[2]), coeff=3),
            DictStateFn("1" * 3, is_measurement=True),
            Statevector([1, 0]),
        )
        for operator in subtests:
            with self.subTest(operator=operator):
                encoded = json.dumps(operator, cls=RuntimeEncoder)
                self.assertIsInstance(encoded, str)
                cmd = ["python", temp_fp.name, encoded]
                proc = subprocess.run(
                    cmd,
                    stdout=subprocess.PIPE,
                    stderr=subprocess.PIPE,
                    universal_newlines=True,
                    check=True,
                )
                self.assertIn(operator.__class__.__name__, proc.stdout)

    def test_result_decoder(self):
        """Test result decoder."""
        custom_result = get_complex_types()
        job_cls = CustomResultRuntimeJob
        job_cls.custom_result = custom_result
        legacy_service = FakeRuntimeService(auth="legacy", token="some_token")

        sub_tests = [(SerializableClassDecoder, None), (None, SerializableClassDecoder)]
        for result_decoder, decoder in sub_tests:
            with self.subTest(decoder=decoder):
                job = run_program(
                    service=legacy_service, job_classes=job_cls, decoder=result_decoder
                )
                result = job.result(decoder=decoder)
                self.assertIsInstance(result["serializable_class"], SerializableClass)<|MERGE_RESOLUTION|>--- conflicted
+++ resolved
@@ -213,14 +213,19 @@
             decoded = json.loads(encoded, cls=RuntimeDecoder)
             self.assertEqual(decoded, obj)
 
-<<<<<<< HEAD
     def test_encoder_ndarray(self):
         """Test encoding and decoding a numpy ndarray."""
         subtests = (
             {"ndarray": np.array([[1, 2, 3], [{"obj": 123}, 5, 6]], dtype=object)},
             {"ndarray": np.array([[1, 2, 3], [{"obj": 123}, 5, 6]])},
             {"ndarray": np.array([[1, 2, 3], [4, 5, 6], [7, 8, 9]], dtype=int)},
-=======
+        )
+        for obj in subtests:
+            encoded = json.dumps(obj, cls=RuntimeEncoder)
+            self.assertIsInstance(encoded, str)
+            decoded = json.loads(encoded, cls=RuntimeDecoder)
+            self.assertTrue(np.array_equal(decoded["ndarray"], obj["ndarray"]))
+
     def test_encoder_instruction(self):
         """Test encoding and decoding instructions"""
         subtests = (
@@ -228,17 +233,12 @@
             {"instruction": PhaseGate(theta=1)},
             {"instruction": U2Gate(phi=1, lam=1)},
             {"instruction": U2Gate(phi=Parameter("phi"), lam=Parameter("lambda"))},
->>>>>>> b4cd9997
         )
         for obj in subtests:
             encoded = json.dumps(obj, cls=RuntimeEncoder)
             self.assertIsInstance(encoded, str)
             decoded = json.loads(encoded, cls=RuntimeDecoder)
-<<<<<<< HEAD
-            self.assertTrue(np.array_equal(decoded["ndarray"], obj["ndarray"]))
-=======
             self.assertEqual(decoded, obj)
->>>>>>> b4cd9997
 
     def test_encoder_callable(self):
         """Test encoding a callable."""
