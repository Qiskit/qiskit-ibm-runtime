--- conflicted
+++ resolved
@@ -20,6 +20,7 @@
 from qiskit.providers.jobstatus import JobStatus
 
 from qiskit_ibm_runtime import RuntimeJob
+from qiskit_ibm_runtime.ibm_backend import IBMBackend
 from qiskit_ibm_runtime.constants import API_TO_JOB_ERROR_MESSAGE
 from qiskit_ibm_runtime.exceptions import (
     RuntimeJobFailureError,
@@ -292,9 +293,6 @@
             program_id="foo",
         )
         self.assertIsInstance(job.job_id, str)
-<<<<<<< HEAD
-        self.assertEqual(job.job_id, "12345")
-=======
         self.assertEqual(job.job_id, "12345")
 
     @run_quantum_and_cloud_fake
@@ -326,5 +324,4 @@
             program_id="foo",
         )
         self.assertIsInstance(job.backend, IBMBackend)
-        self.assertEqual(job.backend, backend)
->>>>>>> d8faa78e
+        self.assertEqual(job.backend, backend)