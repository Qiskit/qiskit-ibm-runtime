--- conflicted
+++ resolved
@@ -57,60 +57,7 @@
         with self.assertRaises(QiskitBackendNotFoundError):
             _ = run_program(service=service, backend_name="phantom_backend")
 
-<<<<<<< HEAD
-    def test_run_program_default_hgp_backend(self):
-        """Test running a program with a backend in default hgp."""
-        service = FakeRuntimeService(channel="ibm_quantum", token="my_token")
-        backend = FakeRuntimeService.DEFAULT_COMMON_BACKEND
-        default_hgp = list(service._hgps.values())[0]
-        self.assertIn(backend, default_hgp.backends)
-        job = run_program(service=service, backend_name=backend)
-        self.assertEqual(job.backend().name, backend)
-        self.assertEqual(job.backend()._instance, FakeRuntimeService.DEFAULT_HGPS[0])
-
-    def test_run_program_non_default_hgp_backend(self):
-        """Test running a program with a backend in non-default hgp."""
-        service = FakeRuntimeService(channel="ibm_quantum", token="my_token")
-        backend = FakeRuntimeService.DEFAULT_UNIQUE_BACKEND_PREFIX + "1"
-        default_hgp = list(service._hgps.values())[0]
-        self.assertNotIn(backend, default_hgp.backends)
-        job = run_program(service=service, backend_name=backend)
-        self.assertEqual(job.backend().name, backend)
-
-    def test_run_program_by_hgp_backend(self):
-        """Test running a program with both backend and hgp."""
-        service = FakeRuntimeService(channel="ibm_quantum", token="my_token")
-        backend = FakeRuntimeService.DEFAULT_COMMON_BACKEND
-        non_default_hgp = list(service._hgps.keys())[1]
-        job = run_program(service=service, backend_name=backend, instance=non_default_hgp)
-        self.assertEqual(job.backend().name, backend)
-        self.assertEqual(job.backend()._instance, non_default_hgp)
-
-    def test_run_program_by_hgp_bad_backend(self):
-        """Test running a program with backend not in hgp."""
-        service = FakeRuntimeService(channel="ibm_quantum", token="my_token")
-        backend = FakeRuntimeService.DEFAULT_UNIQUE_BACKEND_PREFIX + "1"
-        default_hgp = list(service._hgps.values())[0]
-        self.assertNotIn(backend, default_hgp.backends)
-        with self.assertRaises(QiskitBackendNotFoundError):
-            _ = run_program(service=service, backend_name=backend, instance=default_hgp.name)
-
-    def test_run_program_by_phantom_hgp(self):
-        """Test running a program with a phantom hgp."""
-        service = FakeRuntimeService(channel="ibm_quantum", token="my_token")
-        with self.assertRaises(IBMInputValueError):
-            _ = run_program(service=service, instance="h/g/p")
-
-    def test_run_program_by_bad_hgp(self):
-        """Test running a program with a bad hgp."""
-        service = FakeRuntimeService(channel="ibm_quantum", token="my_token")
-        with self.assertRaises(Exception):
-            _ = run_program(service=service, instance="foo")
-
-    @run_quantum_and_cloud_fake
-=======
     @run_cloud_fake
->>>>>>> 80837df6
     def test_run_program_with_custom_runtime_image(self, service):
         """Test running program with a custom image."""
         params = {"param1": "foo"}
