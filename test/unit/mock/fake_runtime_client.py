--- conflicted
+++ resolved
@@ -423,12 +423,9 @@
         project=None,
         job_tags=None,
         session_id=None,
-<<<<<<< HEAD
         created_after=None,
         created_before=None,
-=======
         descending=True,
->>>>>>> ab7b76a1
     ):
         """Get all jobs."""
         pending_statuses = ["QUEUED", "RUNNING"]
