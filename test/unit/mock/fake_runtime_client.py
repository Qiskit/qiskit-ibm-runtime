# This code is part of Qiskit.
#
# (C) Copyright IBM 2021.
#
# This code is licensed under the Apache License, Version 2.0. You may
# obtain a copy of this license in the LICENSE.txt file in the root directory
# of this source tree or at http://www.apache.org/licenses/LICENSE-2.0.
#
# Any modifications or derivative works of this code must retain this
# copyright notice, and modified files need to carry a notice indicating
# that they have been altered from the originals.

"""Fake RuntimeClient."""

import base64
import json
import time
import uuid
from datetime import timezone, datetime as python_datetime
from concurrent.futures import ThreadPoolExecutor
from typing import Optional, Dict, Any, List

from qiskit.providers.exceptions import QiskitBackendNotFoundError

from qiskit_ibm_runtime.utils.hgp import from_instance_format
from qiskit_ibm_runtime.api.exceptions import RequestsApiError
from qiskit_ibm_runtime.utils import RuntimeEncoder

from .fake_api_backend import FakeApiBackend, FakeApiBackendSpecs


class BaseFakeProgram:
    """Base class for faking a program."""

    def __init__(
        self,
        program_id,
        name,
        data,
        cost,
        description,
        backend_requirements=None,
        parameters=None,
        return_values=None,
        interim_results=None,
        is_public=False,
    ):
        """Initialize a fake program."""
        self._id = program_id
        self._name = name
        self._data = data
        self._cost = cost
        self._description = description
        self._backend_requirements = backend_requirements
        self._parameters = parameters
        self._return_values = return_values
        self._interim_results = interim_results
        self._is_public = is_public

    def to_dict(self, include_data=False):
        """Convert this program to a dictionary format."""
        out = {
            "id": self._id,
            "name": self._name,
            "cost": self._cost,
            "description": self._description,
            "is_public": self._is_public,
            "creation_date": "2021-09-13T17:27:42Z",
            "update_date": "2021-09-14T19:25:32Z",
        }
        if include_data:
            out["data"] = base64.standard_b64decode(self._data).decode()
        out["spec"] = {}
        if self._backend_requirements:
            out["spec"]["backend_requirements"] = self._backend_requirements
        if self._parameters:
            out["spec"]["parameters"] = self._parameters
        if self._return_values:
            out["spec"]["return_values"] = self._return_values
        if self._interim_results:
            out["spec"]["interim_results"] = self._interim_results

        return out


class BaseFakeRuntimeJob:
    """Base class for faking a runtime job."""

    _job_progress = ["QUEUED", "RUNNING", "COMPLETED"]

    _executor = ThreadPoolExecutor()  # pylint: disable=bad-option-value,consider-using-with

    def __init__(
        self,
        job_id,
        program_id,
        hub,
        group,
        project,
        backend_name,
        final_status,
        image,
        job_tags=None,
        log_level=None,
        session_id=None,
        max_execution_time=None,
        start_session=None,
        channel_strategy=None,
    ):
        """Initialize a fake job."""
        self._job_id = job_id
        self._status = final_status or "QUEUED"
        self._reason: Optional[str] = None
        self._reason_code: Optional[int] = None
        self._program_id = program_id
        self._hub = hub
        self._group = group
        self._project = project
        self._backend_name = backend_name
        self._image = image
        self._interim_results = json.dumps({"quasi_dists": [{0: 0.5, 3: 0.5}], "metadata": []})
        self._job_tags = job_tags
        self.log_level = log_level
        self._session_id = session_id
        self._max_execution_time = max_execution_time
        self._start_session = start_session
        self._creation_date = python_datetime.now(timezone.utc)
        if final_status is None:
            self._future = self._executor.submit(self._auto_progress)
            self._result = None
        elif final_status == "COMPLETED":
            self._result = json.dumps({"quasi_dists": [{0: 0.5, 3: 0.5}], "metadata": []})
        self._final_status = final_status
        self._channel_strategy = channel_strategy

    def _auto_progress(self):
        """Automatically update job status."""
        for status in self._job_progress:
            time.sleep(0.5)
            self._status = status

        if self._status == "COMPLETED":
            self._result = json.dumps({"quasi_dists": [{0: 0.5, 3: 0.5}], "metadata": []})

    def to_dict(self):
        """Convert to dictionary format."""
        return {
            "id": self._job_id,
            "hub": self._hub,
            "group": self._group,
            "project": self._project,
            "backend": self._backend_name,
<<<<<<< HEAD
            "state": {"status": self._status, "reason": self._reason},
=======
            "state": {
                "status": self._status,
                "reason": self._reason,
                "reasonCode": self._reason_code,
            },
            "params": self._params,
>>>>>>> 475b96fc
            "program": {"id": self._program_id},
            "image": self._image,
        }

    def result(self):
        """Return job result."""
        return self._result

    def interim_results(self):
        """Return job interim results."""
        return self._interim_results

    def status(self):
        """Return job status."""
        return self._status


class FailedRuntimeJob(BaseFakeRuntimeJob):
    """Class for faking a failed runtime job."""

    _job_progress = ["QUEUED", "RUNNING", "FAILED"]

    def _auto_progress(self):
        """Automatically update job status."""
        super()._auto_progress()

        if self._status == "FAILED":
            self._result = "Kaboom!"


class FailedRanTooLongRuntimeJob(BaseFakeRuntimeJob):
    """Class for faking a failed runtime job."""

    _job_progress = ["QUEUED", "RUNNING", "CANCELLED"]

    def _auto_progress(self):
        """Automatically update job status."""
        super()._auto_progress()

        if self._status == "CANCELLED":
            self._reason = "RAN TOO LONG"
            self._reason_code = 1305
            self._result = "Kaboom!"


class CancelableRuntimeJob(BaseFakeRuntimeJob):
    """Class for faking a cancelable runtime job."""

    _job_progress = ["QUEUED", "RUNNING"]

    def __init__(self, *args, **kwargs):
        """Initialize a cancellable job."""
        super().__init__(*args, **kwargs)
        self._cancelled = False

    def cancel(self):
        """Cancel the job."""
        self._future.cancel()
        self._cancelled = True

    def to_dict(self):
        """Convert to dictionary format."""
        data = super().to_dict()
        if self._cancelled:
            data["state"]["status"] = "CANCELLED"
        return data


class CustomResultRuntimeJob(BaseFakeRuntimeJob):
    """Class for using custom job result."""

    custom_result = "bar"

    def _auto_progress(self):
        """Automatically update job status."""
        super()._auto_progress()

        if self._status == "COMPLETED":
            self._result = json.dumps(self.custom_result, cls=RuntimeEncoder)


class TimedRuntimeJob(BaseFakeRuntimeJob):
    """Class for a job that runs for the input seconds."""

    def __init__(self, **kwargs):
        self._runtime = kwargs.pop("run_time")
        super().__init__(**kwargs)

    def _auto_progress(self):
        self._status = "RUNNING"
        time.sleep(self._runtime)
        self._status = "COMPLETED"

        if self._status == "COMPLETED":
            self._result = json.dumps({"quasi_dists": [{0: 0.5, 3: 0.5}], "metadata": []})


class BaseFakeRuntimeClient:
    """Base class for faking the runtime client."""

    def __init__(
        self,
        job_classes=None,
        final_status=None,
        job_kwargs=None,
        backend_client=None,
        channel="ibm_quantum",
        num_backends=2,
        backend_specs=None,
    ):
        """Initialize a fake runtime client."""
        # pylint: disable=unused-argument
        self._jobs = {}
        self._job_classes = job_classes or []
        self._final_status = final_status
        self._job_kwargs = job_kwargs or {}
        self._channel = channel
        self.session_time = 0
        self._sessions = set()
        self._params = {}

        # Setup the available backends
        if not backend_specs:
            backend_specs = [
                FakeApiBackendSpecs(backend_name=f"backend{idx}") for idx in range(num_backends)
            ]
        self._backends = [FakeApiBackend(specs) for specs in backend_specs]

    def set_job_classes(self, classes):
        """Set job classes to use."""
        if not isinstance(classes, list):
            classes = [classes]
        self._job_classes = classes

    def is_qctrl_enabled(self):
        """Return whether or not channel_strategy q-ctrl is enabled."""
        return False

    def set_final_status(self, final_status):
        """Set job status to passed in final status instantly."""
        self._final_status = final_status

    def program_run(
        self,
        program_id: str,
        backend_name: Optional[str],
        params: dict,
        image: str,
        hgp: Optional[str],
        log_level: Optional[str],
        session_id: Optional[str] = None,
        job_tags: Optional[List[str]] = None,
        max_execution_time: Optional[int] = None,
        start_session: Optional[bool] = None,
        session_time: Optional[int] = None,
        channel_strategy: Optional[str] = None,
    ) -> Dict[str, Any]:
        """Run the specified program."""
        job_id = uuid.uuid4().hex
        job_cls = self._job_classes.pop(0) if len(self._job_classes) > 0 else BaseFakeRuntimeJob
        if hgp:
            hub, group, project = from_instance_format(hgp)
        else:
            hub = group = project = None

        if backend_name is None:
            backend_name = self.list_backends()[0]

        if session_id is None:
            session_id = job_id

        job = job_cls(
            job_id=job_id,
            program_id=program_id,
            hub=hub,
            group=group,
            project=project,
            backend_name=backend_name,
            final_status=self._final_status,
            image=image,
            log_level=log_level,
            session_id=session_id,
            job_tags=job_tags,
            max_execution_time=max_execution_time,
            start_session=start_session,
            channel_strategy=channel_strategy,
            **self._job_kwargs,
        )
        self.session_time = session_time
        self._params = params
        self._jobs[job_id] = job
        if start_session:
            self._sessions.add(job_id)
        return {"id": job_id, "backend": backend_name}

    def job_get(self, job_id: str, exclude_params: bool = True) -> Any:
        """Get the specific job."""
        return self._get_job(job_id, exclude_params).to_dict()

    def jobs_get(
        self,
        limit=None,
        skip=None,
        backend_name=None,
        pending=None,
        program_id=None,
        hub=None,
        group=None,
        project=None,
        job_tags=None,
        session_id=None,
        created_after=None,
        created_before=None,
        descending=True,
    ):
        """Get all jobs."""
        pending_statuses = ["QUEUED", "RUNNING"]
        returned_statuses = ["COMPLETED", "FAILED", "CANCELLED"]
        limit = limit or len(self._jobs)
        skip = skip or 0
        jobs = list(self._jobs.values())

        if backend_name:
            jobs = [job for job in jobs if job._backend == backend_name]
        if pending is not None:
            job_status_list = pending_statuses if pending else returned_statuses
            jobs = [job for job in jobs if job._status in job_status_list]
        if program_id:
            jobs = [job for job in jobs if job._program_id == program_id]
        if all([hub, group, project]):
            jobs = [
                job
                for job in jobs
                if job._hub == hub and job._group == group and job._project == project
            ]
        if job_tags:
            jobs = [job for job in jobs if job._job_tags == job_tags]
        if session_id:
            jobs = [job for job in jobs if job._session_id == session_id]
        if created_after:
            jobs = [job for job in jobs if job._creation_date >= created_after]
            jobs = [job for job in jobs if job._creation_date <= created_before]

        count = len(jobs)
        jobs = jobs[skip : limit + skip]
        if descending is False:
            jobs.reverse()

        return {"jobs": [job.to_dict() for job in jobs], "count": count}

    def job_results(self, job_id):
        """Get the results of a program job."""
        return self._get_job(job_id).result()

    def job_interim_results(self, job_id):
        """Get the interim results of a program job."""
        return self._get_job(job_id).interim_results()

    def job_cancel(self, job_id):
        """Cancel the job."""
        self._get_job(job_id).cancel()

    def job_delete(self, job_id):
        """Delete the job."""
        self._get_job(job_id)
        del self._jobs[job_id]

    def wait_for_final_state(self, job_id):
        """Wait for the final state of a program job."""
        final_states = ["COMPLETED", "FAILED", "CANCELLED", "CANCELLED - RAN TOO LONG"]
        status = self._get_job(job_id).status()
        while status not in final_states:
            status = self._get_job(job_id).status()

    # pylint: disable=unused-argument
    def _get_job(self, job_id: str, exclude_params: bool = None) -> Any:
        """Get job."""
        if job_id not in self._jobs:
            raise RequestsApiError("Job not found", status_code=404)
        return self._jobs[job_id]

    # pylint: disable=unused-argument
    def list_backends(
        self, hgp: Optional[str] = None, channel_strategy: Optional[str] = None
    ) -> List[str]:
        """Return IBM backends available for this service instance."""
        return [back.name for back in self._backends if back.has_access(hgp)]

    def backend_configuration(self, backend_name: str) -> Dict[str, Any]:
        """Return the configuration a backend."""
        if ret := self._find_backend(backend_name).configuration:
            return ret.copy()
        return None

    def backend_status(self, backend_name: str) -> Dict[str, Any]:
        """Return the status of a backend."""
        return self._find_backend(backend_name).status

    def backend_properties(self, backend_name: str, datetime: Any = None) -> Dict[str, Any]:
        """Return the properties of a backend."""
        if datetime:
            raise NotImplementedError("'datetime' is not supported.")
        if ret := self._find_backend(backend_name).properties:
            return ret.copy()
        return None

    def backend_pulse_defaults(self, backend_name: str) -> Dict[str, Any]:
        """Return the pulse defaults of a backend."""
        if ret := self._find_backend(backend_name).defaults:
            return ret.copy()
        return None

    # pylint: disable=unused-argument
    def create_session(
        self,
        backend: Optional[str] = None,
        instance: Optional[str] = None,
        max_time: Optional[int] = None,
        channel: Optional[str] = None,
        mode: Optional[str] = None,
    ) -> Dict[str, Any]:
        """Create a session."""
        session_id = uuid.uuid4().hex
        self._sessions.add(session_id)
        return {"id": session_id}

    def close_session(self, session_id: str) -> None:
        """Close the session."""
        if session_id not in self._sessions:
            raise ValueError(f"Session {session_id} not found.")
        self._sessions.remove(session_id)

    def session_details(self, session_id: str) -> Dict[str, Any]:
        """Return the details of the session."""
        return {"id": session_id, "mode": "dedicated", "backend_name": "common_backend"}

    def _find_backend(self, backend_name):
        for back in self._backends:
            if back.name == backend_name:
                return back
        raise QiskitBackendNotFoundError(f"Backend {backend_name} not found")<|MERGE_RESOLUTION|>--- conflicted
+++ resolved
@@ -150,16 +150,11 @@
             "group": self._group,
             "project": self._project,
             "backend": self._backend_name,
-<<<<<<< HEAD
-            "state": {"status": self._status, "reason": self._reason},
-=======
             "state": {
                 "status": self._status,
                 "reason": self._reason,
                 "reasonCode": self._reason_code,
             },
-            "params": self._params,
->>>>>>> 475b96fc
             "program": {"id": self._program_id},
             "image": self._image,
         }
