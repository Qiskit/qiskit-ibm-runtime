--- conflicted
+++ resolved
@@ -18,12 +18,8 @@
 from ddt import data, ddt
 from qiskit.providers import BackendV1
 from qiskit.providers.fake_provider import FakeManila, FakeNairobiV2
+from qiskit.transpiler import CouplingMap
 from qiskit_aer.noise import NoiseModel
-<<<<<<< HEAD
-=======
-from qiskit.providers.fake_provider import FakeNairobiV2
-from qiskit.transpiler import CouplingMap
->>>>>>> 6597eb79
 
 from qiskit_ibm_runtime import Options, RuntimeOptions
 
@@ -196,7 +192,22 @@
                     dict_keys_equal(asdict(Options()), options), f"options={options}"
                 )
 
-<<<<<<< HEAD
+    def test_coupling_map_options(self):
+        """Check that coupling_map is processed correctly for various types"""
+        coupling_map = {(1, 0), (2, 1), (0, 1), (1, 2)}
+        coupling_maps = [
+            coupling_map,
+            list(map(list, coupling_map)),
+            CouplingMap(coupling_map),
+        ]
+        for variant in coupling_maps:
+            with self.subTest(opts_dict=variant):
+                options = Options()
+                options.simulator.coupling_map = variant
+                inputs = Options._get_program_inputs(asdict(options))
+                resulting_cmap = inputs["transpilation_settings"]["coupling_map"]
+                self.assertEqual(coupling_map, set(map(tuple, resulting_cmap)))
+
     @data(FakeManila(), FakeNairobiV2())
     def test_simulator_set_backend(self, fake_backend):
         """Test Options.simulator.set_backend method."""
@@ -224,21 +235,4 @@
             "coupling_map": coupling_map,
             "seed_simulator": 42,
         }
-        self.assertDictEqual(asdict(options), asdict(expected_options))
-=======
-    def test_coupling_map_options(self):
-        """Check that coupling_map is processed correctly for various types"""
-        coupling_map = {(1, 0), (2, 1), (0, 1), (1, 2)}
-        coupling_maps = [
-            coupling_map,
-            list(map(list, coupling_map)),
-            CouplingMap(coupling_map),
-        ]
-        for variant in coupling_maps:
-            with self.subTest(opts_dict=variant):
-                options = Options()
-                options.simulator.coupling_map = variant
-                inputs = Options._get_program_inputs(asdict(options))
-                resulting_cmap = inputs["transpilation_settings"]["coupling_map"]
-                self.assertEqual(coupling_map, set(map(tuple, resulting_cmap)))
->>>>>>> 6597eb79
+        self.assertDictEqual(asdict(options), asdict(expected_options))