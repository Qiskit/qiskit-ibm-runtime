# This code is part of Qiskit.
#
# (C) Copyright IBM 2021.
#
# This code is licensed under the Apache License, Version 2.0. You may
# obtain a copy of this license in the LICENSE.txt file in the root directory
# of this source tree or at http://www.apache.org/licenses/LICENSE-2.0.
#
# Any modifications or derivative works of this code must retain this
# copyright notice, and modified files need to carry a notice indicating
# that they have been altered from the originals.

"""Tests for Options class."""

from dataclasses import asdict

from ddt import data, ddt
from pydantic import ValidationError
from qiskit.providers import BackendV1
from qiskit.providers.fake_provider import FakeManila, FakeNairobiV2
from qiskit.transpiler import CouplingMap
from qiskit_aer.noise import NoiseModel

from qiskit_ibm_runtime import Options, RuntimeOptions
from qiskit_ibm_runtime.options.utils import merge_options
<<<<<<< HEAD
from qiskit_ibm_runtime.options import EstimatorOptions, SamplerOptions
=======
from qiskit_ibm_runtime.options import EstimatorOptions
>>>>>>> f8070616
from qiskit_ibm_runtime.utils.qctrl import _warn_and_clean_options

from ..ibm_test_case import IBMTestCase
from ..utils import dict_keys_equal, dict_paritally_equal, flat_dict_partially_equal, combine


@ddt
class TestOptions(IBMTestCase):
    """Class for testing the Options class."""

    @data(Options, EstimatorOptions)
    def test_merge_options(self, opt_cls):
        """Test merging options."""
        options_vars = [
            {},
            {"resilience_level": 9},
            {"resilience_level": 8, "transpilation": {"initial_layout": [1, 2]}},
            {"shots": 99, "seed_simulator": 42},
            {"resilience_level": 99, "shots": 98, "initial_layout": [3, 4]},
            {
                "initial_layout": [1, 2],
                "transpilation": {"layout_method": "trivial"},
                "log_level": "INFO",
            },
        ]
        for new_ops in options_vars:
            with self.subTest(new_ops=new_ops):
<<<<<<< HEAD
                options = Options()
=======
                options = opt_cls()
>>>>>>> f8070616
                combined = merge_options(asdict(options), new_ops)

                # Make sure the values are equal.
                self.assertTrue(
                    flat_dict_partially_equal(combined, new_ops),
                    f"new_ops={new_ops}, combined={combined}",
                )
                # Make sure the structure didn't change.
                self.assertTrue(
                    dict_keys_equal(combined, asdict(options)),
                    f"options={options}, combined={combined}",
                )

    def test_runtime_options(self):
        """Test converting runtime options."""
        full_options = RuntimeOptions(
            backend="ibm_gotham",
            image="foo:bar",
            log_level="DEBUG",
            instance="h/g/p",
            job_tags=["foo", "bar"],
            max_execution_time=600,
        )
        partial_options = RuntimeOptions(backend="foo", log_level="DEBUG")

        for rt_options in [full_options, partial_options]:
            with self.subTest(rt_options=rt_options):
                self.assertGreaterEqual(
                    vars(rt_options).items(),
                    Options._get_runtime_options(vars(rt_options)).items(),
                )

    def test_program_inputs(self):
        """Test converting to program inputs."""
        noise_model = NoiseModel.from_backend(FakeNairobiV2())
        options = Options(  # pylint: disable=unexpected-keyword-arg
            optimization_level=1,
            resilience_level=2,
            transpilation={"initial_layout": [1, 2], "skip_transpilation": True},
            execution={"shots": 100},
            environment={"log_level": "DEBUG"},
            simulator={"noise_model": noise_model},
            resilience={"noise_factors": (1, 2, 4)},
        )
        inputs = Options._get_program_inputs(asdict(options))

        expected = {
            "run_options": {"shots": 100, "noise_model": noise_model},
            "transpilation_settings": {
                "optimization_settings": {"level": 1},
                "skip_transpilation": True,
                "initial_layout": [1, 2],
            },
            "resilience_settings": {
                "level": 2,
                "noise_factors": (1, 2, 4),
            },
        }
        self.assertTrue(
            dict_paritally_equal(inputs, expected),
            f"inputs={inputs}, expected={expected}",
        )

    def test_init_options_with_dictionary(self):
        """Test initializing options with dictionaries."""

        options_dicts = [
            {},
            {"resilience_level": 9},
            {"simulator": {"seed_simulator": 42}},
            {"resilience_level": 8, "environment": {"log_level": "WARNING"}},
            {
                "transpilation": {"initial_layout": [1, 2], "layout_method": "trivial"},
                "execution": {"shots": 100},
            },
            {"resilience": {"noise_factors": (0, 2, 4)}},
            {"environment": {"log_level": "ERROR"}},
        ]

        for opts_dict in options_dicts:
            with self.subTest(opts_dict=opts_dict):
                options = asdict(Options(**opts_dict))
                self.assertTrue(
                    dict_paritally_equal(options, opts_dict),
                    f"options={options}, opts_dict={opts_dict}",
                )

                # Make sure the structure didn't change.
                self.assertTrue(dict_keys_equal(asdict(Options()), options), f"options={options}")

    def test_kwargs_options(self):
        """Test specifying arbitrary options."""
        with self.assertRaises(TypeError) as exc:
            _ = Options(foo="foo")  # pylint: disable=unexpected-keyword-arg
        self.assertIn(
            "__init__() got an unexpected keyword argument 'foo'",
            str(exc.exception),
        )

    def test_unsupported_options(self):
        """Test error on unsupported second level options"""
        # defining minimal dict of options
        options = {
            "optimization_level": 1,
            "resilience_level": 2,
            "transpilation": {"initial_layout": [1, 2], "skip_transpilation": True},
            "execution": {"shots": 100},
            "environment": {"log_level": "DEBUG"},
            "resilience": {
                "noise_factors": (0, 2, 4),
                "extrapolator": "LinearExtrapolator",
            },
        }
        Options.validate_options(options)
        for opt in ["resilience", "simulator", "transpilation", "execution"]:
            temp_options = options.copy()
            temp_options[opt] = {"aaa": "bbb"}
            with self.assertRaises(ValidationError) as exc:
                Options.validate_options(temp_options)
            self.assertIn("bbb", str(exc.exception))

    def test_coupling_map_options(self):
        """Check that coupling_map is processed correctly for various types"""
        coupling_map = {(1, 0), (2, 1), (0, 1), (1, 2)}
        coupling_maps = [
            coupling_map,
            list(map(list, coupling_map)),
            CouplingMap(coupling_map),
        ]
        for variant in coupling_maps:
            with self.subTest(opts_dict=variant):
                options = Options()
                options.simulator.coupling_map = variant
                inputs = Options._get_program_inputs(asdict(options))
                resulting_cmap = inputs["transpilation_settings"]["coupling_map"]
                self.assertEqual(coupling_map, set(map(tuple, resulting_cmap)))

    @data(FakeManila(), FakeNairobiV2())
    def test_simulator_set_backend(self, fake_backend):
        """Test Options.simulator.set_backend method."""

        options = Options()
        options.simulator.seed_simulator = 42
        options.simulator.set_backend(fake_backend)

        noise_model = NoiseModel.from_backend(fake_backend)
        basis_gates = (
            fake_backend.configuration().basis_gates
            if isinstance(fake_backend, BackendV1)
            else fake_backend.operation_names
        )
        coupling_map = (
            fake_backend.configuration().coupling_map
            if isinstance(fake_backend, BackendV1)
            else fake_backend.coupling_map
        )

        expected_options = Options()
        expected_options.simulator = {
            "noise_model": noise_model,
            "basis_gates": basis_gates,
            "coupling_map": coupling_map,
            "seed_simulator": 42,
        }
        self.assertDictEqual(asdict(options), asdict(expected_options))

    def test_qctrl_overrides(self):
        """Test override of options"""
        all_test_options = [
            (
                {
                    "optimization_level": 2,
                    "transpilation": {"approximation_degree": 1},
                    "resilience_level": 3,
                    "resilience": {
                        "noise_factors": (1, 3, 5),
                        "extrapolator": "Linear",
                    },
                },
                {
                    "optimization_level": 3,
                    "transpilation": {"approximation_degree": 0},
                    "resilience_level": 1,
                    "resilience": {
                        "noise_factors": None,
                        "extrapolator": None,
                    },
                },
            ),
            (
                {
                    "optimization_level": 0,
                    "transpilation": {"approximation_degree": 1, "skip_transpilation": True},
                    "resilience_level": 1,
                },
                {
                    "optimization_level": 3,
                    "transpilation": {"approximation_degree": 0, "skip_transpilation": False},
                    "resilience_level": 1,
                },
            ),
            (
                {
                    "optimization_level": 0,
                    "transpilation": {"skip_transpilation": True},
                    "resilience_level": 1,
                },
                {
                    "optimization_level": 3,
                    "transpilation": {"skip_transpilation": False},
                    "resilience_level": 1,
                },
            ),
        ]
        for option, expected_ in all_test_options:
            with self.subTest(msg=f"{option}"):
                _warn_and_clean_options(option)
                self.assertEqual(expected_, option)


@ddt
class TestOptionsV2(IBMTestCase):
    """Class for testing the v2 Options class."""

    def test_merge_options(self):
        """Test merging options."""
        options_vars = [
            {},
            {"resilience_level": 9},
            {"resilience_level": 8, "transpilation": {"initial_layout": [1, 2]}},
            {"shots": 99, "seed_simulator": 42},
            {"resilience_level": 99, "shots": 98, "initial_layout": [3, 4]},
            {
                "initial_layout": [1, 2],
                "transpilation": {"layout_method": "trivial"},
                "log_level": "INFO",
            },
        ]
        for new_ops in options_vars:
            with self.subTest(new_ops=new_ops):
                options = EstimatorOptions()
                combined = merge_options(asdict(options), new_ops)

                # Make sure the values are equal.
                self.assertTrue(
                    flat_dict_partially_equal(combined, new_ops),
                    f"new_ops={new_ops}, combined={combined}",
                )
                # Make sure the structure didn't change.
                self.assertTrue(
                    dict_keys_equal(combined, asdict(options)),
                    f"options={options}, combined={combined}",
                )

    @data(EstimatorOptions, SamplerOptions)
    def test_runtime_options(self, opt_cls):
        """Test converting runtime options."""
        full_options = RuntimeOptions(
            backend="ibm_gotham",
            image="foo:bar",
            log_level="DEBUG",
            instance="h/g/p",
            job_tags=["foo", "bar"],
            max_execution_time=600,
        )
        partial_options = RuntimeOptions(backend="foo", log_level="DEBUG")

        for rt_options in [full_options, partial_options]:
            with self.subTest(rt_options=rt_options):
                self.assertGreaterEqual(
                    vars(rt_options).items(),
                    opt_cls._get_runtime_options(vars(rt_options)).items(),
                )

    @data(EstimatorOptions, SamplerOptions)
    def test_program_inputs(self, opt_cls):
        """Test converting to program inputs from v2 options."""

        noise_model = NoiseModel.from_backend(FakeManila())
        transpilation = {
            "skip_transpilation": False,
            "initial_layout": [1, 2],
            "layout_method": "trivial",
            "routing_method": "basic",
            "approximation_degree": 0.5,
        }
        simulator = {
            "noise_model": noise_model,
            "seed_simulator": 42,
            "coupling_map": [[0, 1]],
            "basis_gates": ["u1"],
        }
        execution = {
            "shots": 400,
            "init_qubits": True,
            "samples": 20,
            "shots_per_sample": 20,
            "interleave_samples": True,
        }
        optimization_level = 2
        twirling = {"gates": True, "measure": True, "strategy": "all"}
        resilience = {
            "measure_noise_mitigation": True,
            "zne_mitigation": True,
            "zne_noise_factors": [1, 3],
            "zne_extrapolator": "exponential",
            "zne_stderr_threshold": 1,
            "pec_mitigation": False,
            "pec_max_overhead": 2,
        }

        estimator_extra = {}
        if isinstance(opt_cls, EstimatorOptions):
            estimator_extra = {
                "resilience_level": 3,
                "resilience": resilience,
                "seed_estimator": 42,
            }

        opt = opt_cls(
            max_execution_time=100,
            simulator=simulator,
            optimization_level=optimization_level,
            dynamical_decoupling="XX",
            transpilation=transpilation,
            execution=execution,
            twirling=twirling,
            experimental={"foo": "bar"},
            **estimator_extra,
        )

        transpilation.pop("skip_transpilation")
        transpilation.update(
            {
                "optimization_level": optimization_level,
                "coupling_map": simulator.pop("coupling_map"),
                "basis_gates": simulator.pop("basis_gates"),
            }
        )
        execution.update(
            {
                "noise_model": simulator.pop("noise_model"),
                "seed_simulator": simulator.pop("seed_simulator"),
            }
        )
        expected = {
            "transpilation": transpilation,
            "skip_transpilation": False,
            "twirling": twirling,
            "dynamical_decoupling": "XX",
            "execution": execution,
            "foo": "bar",
            "version": 2,
            **estimator_extra,
        }

        inputs = opt_cls._get_program_inputs(asdict(opt))
        inputs.pop("_experimental", None)
        self.assertDictEqual(inputs, expected)
        self.assertFalse(simulator, f"simulator not empty: {simulator}")

    @data(EstimatorOptions, SamplerOptions)
    def test_init_options_with_dictionary(self, opt_cls):
        """Test initializing options with dictionaries."""

        options_dicts = [
            {},
            {"dynamical_decoupling": "XX"},
            {"simulator": {"seed_simulator": 42}},
            {"optimization_level": 2, "environment": {"log_level": "WARNING"}},
            {
                "transpilation": {"initial_layout": [1, 2], "layout_method": "trivial"},
                "execution": {"shots": 100},
            },
            {"twirling": {"gates": True, "strategy": "active"}},
            {"environment": {"log_level": "ERROR"}},
        ]

        for opts_dict in options_dicts:
            with self.subTest(opts_dict=opts_dict):
                options = asdict(opt_cls(**opts_dict))
                self.assertTrue(
                    dict_paritally_equal(options, opts_dict),
                    f"options={options}, opts_dict={opts_dict}",
                )

                # Make sure the structure didn't change.
                self.assertTrue(dict_keys_equal(asdict(opt_cls()), options), f"options={options}")

    @data(EstimatorOptions, SamplerOptions)
    def test_kwargs_options(self, opt_cls):
        """Test specifying arbitrary options."""
        with self.assertRaises(ValidationError) as exc:
            _ = opt_cls(foo="foo")  # pylint: disable=unexpected-keyword-arg
        self.assertIn("foo", str(exc.exception))

    @data(EstimatorOptions, SamplerOptions)
    def test_coupling_map_options(self, opt_cls):
        """Check that coupling_map is processed correctly for various types"""
        coupling_map = {(1, 0), (2, 1), (0, 1), (1, 2)}
        coupling_maps = [
            coupling_map,
            list(map(list, coupling_map)),
            CouplingMap(coupling_map),
        ]
        for variant in coupling_maps:
            with self.subTest(opts_dict=variant):
                options = opt_cls()
                options.simulator.coupling_map = variant
                inputs = opt_cls._get_program_inputs(asdict(options))
                resulting_cmap = inputs["transpilation"]["coupling_map"]
                self.assertEqual(coupling_map, set(map(tuple, resulting_cmap)))

    @combine(
        opt_cls=[EstimatorOptions, SamplerOptions], fake_backend=[FakeManila(), FakeNairobiV2()]
    )
    def test_simulator_set_backend(self, opt_cls, fake_backend):
        """Test Options.simulator.set_backend method."""

        options = opt_cls()
        options.simulator.seed_simulator = 42
        options.simulator.set_backend(fake_backend)

        noise_model = NoiseModel.from_backend(fake_backend)
        basis_gates = (
            fake_backend.configuration().basis_gates
            if isinstance(fake_backend, BackendV1)
            else fake_backend.operation_names
        )
        coupling_map = (
            fake_backend.configuration().coupling_map
            if isinstance(fake_backend, BackendV1)
            else fake_backend.coupling_map
        )

        self.assertEqual(options.simulator.coupling_map, coupling_map)
        self.assertEqual(options.simulator.noise_model, noise_model)

        expected_options = opt_cls()
        expected_options.simulator = {
            "noise_model": noise_model,
            "basis_gates": basis_gates,
            "coupling_map": coupling_map,
            "seed_simulator": 42,
        }

        self.assertDictEqual(asdict(options), asdict(expected_options))

    @combine(
        opt_cls=[EstimatorOptions, SamplerOptions],
        opt=[
            {"optimization_level": 99},
            {"resilience_level": 99},
            {"dynamical_decoupling": "foo"},
            {"transpilation": {"skip_transpilation": "foo"}},
            {"execution": {"shots": 0}},
            {"twirling": {"strategy": "foo"}},
            {"transpilation": {"foo": "bar"}},
            {"zne_noise_factors": [0.5]},
            {"noise_factors": [1, 3, 5]},
            {"zne_extrapolator": "exponential", "zne_noise_factors": [1]},
            {"zne_mitigation": True, "pec_mitigation": True},
            {"simulator": {"noise_model": "foo"}},
            {"shots": 1, "samples": 99, "shots_per_sample": 99},
            {"shots": 0},
        ],
    )
    def test_invalid_options(self, opt_cls, opt):
        """Test invalid inputs."""
        with self.assertRaises(ValidationError) as exc:
            opt_cls(**opt)
        self.assertIn(list(opt.keys())[0], str(exc.exception))<|MERGE_RESOLUTION|>--- conflicted
+++ resolved
@@ -23,11 +23,7 @@
 
 from qiskit_ibm_runtime import Options, RuntimeOptions
 from qiskit_ibm_runtime.options.utils import merge_options
-<<<<<<< HEAD
 from qiskit_ibm_runtime.options import EstimatorOptions, SamplerOptions
-=======
-from qiskit_ibm_runtime.options import EstimatorOptions
->>>>>>> f8070616
 from qiskit_ibm_runtime.utils.qctrl import _warn_and_clean_options
 
 from ..ibm_test_case import IBMTestCase
@@ -55,11 +51,7 @@
         ]
         for new_ops in options_vars:
             with self.subTest(new_ops=new_ops):
-<<<<<<< HEAD
                 options = Options()
-=======
-                options = opt_cls()
->>>>>>> f8070616
                 combined = merge_options(asdict(options), new_ops)
 
                 # Make sure the values are equal.
