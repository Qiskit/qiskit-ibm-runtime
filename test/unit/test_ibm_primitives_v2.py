--- conflicted
+++ resolved
@@ -286,15 +286,9 @@
                 pub = (circ, "ZZIII", val) if isinstance(inst, EstimatorV2) else (circ, val)
                 inst.run([pub])
 
-<<<<<<< HEAD
-    @data(EstimatorV2, SamplerV2)
-    def test_parameters_vals_kwvals(self, primitive):
-        """Test a mixture of vals and kwvals."""
-=======
-    @data(EstimatorV2)
+    @data(EstimatorV2, SamplerV2)
     def test_nd_parameters(self, primitive):
         """Test with parameters of different dimensions."""
->>>>>>> 65f21b40
         circ = RealAmplitudes(num_qubits=2, reps=1)
         backend = get_mocked_backend()
         circ = transpile(circ, backend=backend)
@@ -713,34 +707,12 @@
             inst.run([pub])
         mock_run.assert_called_once()
 
-<<<<<<< HEAD
-    @data(EstimatorV2, SamplerV2)
-    def test_no_raise_skip_transpilation(self, primitive):
-        """Test faulty qubits and edges are not raise if not skipping."""
-        fake_backend = FakeManila()
-        num_qubits = fake_backend.configuration().num_qubits
-        circ = QuantumCircuit(num_qubits, num_qubits)
-        for i in range(num_qubits - 2):
-            circ.cx(i, i + 1)
-        transpiled = transpile(circ, backend=fake_backend)
-        observable = SparsePauliOp("Z" * num_qubits)
-
-        edge_qubits = [0, 1]
-        ibm_backend = create_faulty_backend(
-            fake_backend, faulty_qubit=0, faulty_edge=("cx", edge_qubits)
-        )
-
-        service = MagicMock()
-        service.backend.return_value = ibm_backend
-        session = Session(service=service, backend=fake_backend.name)
-=======
-    @data(EstimatorV2)
+
+    @data(EstimatorV2, SamplerV2)
     def test_abstract_circuits(self, primitive):
         """Test passing in abstract circuit would fail."""
         backend = get_mocked_backend()
         inst = primitive(backend=backend)
->>>>>>> 65f21b40
-
         circ = QuantumCircuit(3, 3)
         circ.cx(0, 2)
         pub = [circ]
