--- conflicted
+++ resolved
@@ -428,11 +428,7 @@
         inst = primitive(session=session)
         inst.run(**get_primitive_inputs(inst))
         inputs = session.run.call_args.kwargs["inputs"]
-<<<<<<< HEAD
-        for fld in ["pubs", "_experimental"]:
-=======
-        for fld in ["tasks"]:
->>>>>>> 4214f4f1
+        for fld in ["pubs"]:
             inputs.pop(fld, None)
         expected = {"skip_transpilation": False, "execution": {"init_qubits": True}, "version": 2}
         self.assertDictEqual(inputs, expected)
