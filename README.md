# Qiskit Runtime IBM Client
[![License](https://img.shields.io/github/license/Qiskit/qiskit-ibm-runtime.svg?style=popout-square)](https://opensource.org/licenses/Apache-2.0)
[![CI](https://github.com/Qiskit/qiskit-ibm-runtime/actions/workflows/ci.yml/badge.svg)](https://github.com/Qiskit/qiskit-ibm-runtime/actions/workflows/ci.yml)
[![](https://img.shields.io/github/release/Qiskit/qiskit-ibm-runtime.svg?style=popout-square)](https://github.com/Qiskit/qiskit-ibm-runtime/releases)
[![](https://img.shields.io/pypi/dm/qiskit-ibm-runtime.svg?style=popout-square)](https://pypi.org/project/qiskit-ibm-runtime/)
[![Code style: black](https://img.shields.io/badge/code%20style-black-000000.svg)](https://github.com/psf/black)
[![Coverage Status](https://coveralls.io/repos/github/Qiskit/qiskit-ibm-runtime/badge.svg?branch=main)](https://coveralls.io/github/Qiskit/qiskit-ibm-runtime?branch=main)


**Qiskit** is an open-source SDK for working with quantum computers at the level of circuits, algorithms, and application modules.

**Qiskit Runtime** is a new architecture offered by IBM Quantum that streamlines quantum computations.
It is designed to use classical compute resources to execute quantum circuits with more efficiency on quantum processors.

Using Qiskit Runtime, for example, a research team at IBM Quantum was able to achieve 120x speed
up in their lithium hydride simulation. For more information, see the
[IBM Research blog](https://research.ibm.com/blog/120x-quantum-speedup).

This module provides the interface to access Qiskit Runtime.

## Installation

You can install this package using pip:

```bash
pip install qiskit-ibm-runtime
```

## Account Setup

### Qiskit Runtime on IBM Cloud

Qiskit Runtime is now part of the IBM Quantum Services on IBM Cloud. To use this service, you'll
need to create an IBM Cloud account and a quantum service instance.
[This guide](https://cloud.ibm.com/docs/quantum-computing?topic=quantum-computing-get-started)
contains step-by-step instructions on setting this up, including directions to find your
IBM Cloud API key and Cloud Resource Name (CRN), which you will need for authentication.

### Qiskit Runtime on IBM Quantum

Prior to becoming an IBM Cloud service, Qiskit Runtime was offered on IBM Quantum. If you have an
existing IBM Quantum account, you can continue using Qiskit Runtime on IBM Quantum.

You will need your IBM Quantum API token to authenticate with the Qiskit Runtime service:

1. Create an IBM Quantum account or log in to your existing account by visiting the [IBM Quantum login page].

1. Copy (and optionally regenerate) your API token from your
   [IBM Quantum account page].

### Saving Account on Disk

Once you have the account credentials, you can save them on disk, so you won't have to input
them each time. The credentials are saved in the `$HOME/.qiskit/qiskit-ibm.json` file, where `$HOME` is your home directory.

| :warning: Account credentials are saved in plain text, so only do so if you are using a trusted device. |
|:---------------------------|

 ```python
from qiskit_ibm_runtime import QiskitRuntimeService

# Save an IBM Cloud account.
QiskitRuntimeService.save_account(channel="ibm_cloud", token="MY_IBM_CLOUD_API_KEY", instance="MY_IBM_CLOUD_CRN")

# Save an IBM Quantum account.
QiskitRuntimeService.save_account(channel="ibm_quantum", token="MY_IBM_QUANTUM_TOKEN")
```

Once the account is saved on disk, you can instantiate the service without any arguments:

```python
from qiskit_ibm_runtime import QiskitRuntimeService
service = QiskitRuntimeService()
```

### Loading Account from Environment Variables

Alternatively, the service can discover credentials from environment variables:
```bash
export QISKIT_IBM_TOKEN="MY_IBM_CLOUD_API_KEY"
export QISKIT_IBM_INSTANCE="MY_IBM_CLOUD_CRN"
export QISKIT_IBM_CHANNEL="ibm_cloud"
```

Then instantiate the service without any arguments:
```python
from qiskit_ibm_runtime import QiskitRuntimeService
service = QiskitRuntimeService()
```

### Enabling Account for Current Python Session

As another alternative, you can also enable an account just for the current session by instantiating the
service with your credentials.

```python
from qiskit_ibm_runtime import QiskitRuntimeService

# For an IBM Cloud account.
ibm_cloud_service = QiskitRuntimeService(channel="ibm_cloud", token="MY_IBM_CLOUD_API_KEY", instance="MY_IBM_CLOUD_CRN")

# For an IBM Quantum account.
ibm_quantum_service = QiskitRuntimeService(channel="ibm_quantum", token="MY_IBM_QUANTUM_TOKEN")
```

## Qiskit Runtime Session

A Qiskit Runtime **session** allows a collection of jobs to be grouped and jointly scheduled by the Qiskit Runtime service, facilitating iterative use of quantum computers without incurring queuing delays on each iteration. A session is started when the first job within the session is started, and subsequent jobs within the session are prioritized by the scheduler.

You can use the [`qiskit_ibm_runtime.Session`](https://github.com/Qiskit/qiskit-ibm-runtime/blob/main/qiskit_ibm_runtime/session.py) class to start a
session. There are some examples in the sections below.

## Primitives

**Primitives** are base level operations that serve as building blocks for many quantum algorithms and applications. The [primitive interfaces](https://qiskit.org/documentation/apidoc/primitives.html) are defined in Qiskit Terra, and many Qiskit algorithms use the primitives natively. This abstraction allows you to write the same code, using Qiskit algorithms or otherwise, that can run on different quantum hardware or simulators without having to explicitly manage some of the finer details.

There are currently two primitives defined in Qiskit: `Estimator` and `Sampler`. Qiskit Runtime service offers these primitives with additional features, such as built-in error suppression and mitigation.

There are several different options you can specify when calling the primitives. See [`qiskit_ibm_runtime.Options`](https://github.com/Qiskit/qiskit-ibm-runtime/blob/main/qiskit_ibm_runtime/options.py#L103) class for more information.

### Sampler

This is a primitive that takes a list of user circuits as an input and generates an error-mitigated readout of quasi-probability distribution. This provides users a way to better evaluate shot results using error mitigation and enables them to more efficiently evaluate the possibility of multiple relevant data points in the context of destructive interference.

To invoke the `Sampler` primitive within a session:

```python
from qiskit_ibm_runtime import QiskitRuntimeService, Session, Options, Sampler
from qiskit import QuantumCircuit

service = QiskitRuntimeService()
options = Options(optimization_level=1)
options.execution.shots = 1024  # Options can be set using auto-complete.

bell = QuantumCircuit(2)
bell.h(0)
bell.cx(0, 1)
bell.measure_all()

with Session(service=service, backend="ibmq_qasm_simulator") as session:
    sampler = Sampler(session=session, options=options)
    job = sampler.run(circuits=bell)
    print(f"Job ID is {job.job_id()}")
    print(f"Job result is {job.result()}")

    # You can make additional calls to Sampler and/or Estimator.
```

### Estimator

This is a primitive that takes circuits and observables to evaluate expectation values and variances for a given parameter input. This primitive allows users to efficiently calculate and interpret expectation values of quantum operators required for many algorithms.

To invoke the `Estimator` primitive within a session:

```python
from qiskit_ibm_runtime import QiskitRuntimeService, Session, Options, Estimator
from qiskit import QuantumCircuit
from qiskit.circuit.library import RealAmplitudes
from qiskit.quantum_info import SparsePauliOp

service = QiskitRuntimeService()
options = Options(optimization_level=1)
options.execution.shots = 1024  # Options can be set using auto-complete.

psi1 = RealAmplitudes(num_qubits=2, reps=2)
H1 = SparsePauliOp.from_list([("II", 1), ("IZ", 2), ("XI", 3)])
theta1 = [0, 1, 1, 2, 3, 5]

with Session(service=service, backend="ibmq_qasm_simulator") as session:
    estimator = Estimator(session=session, options=options)

    # calculate [ <psi1(theta1)|H1|psi1(theta1)> ]
    job = estimator.run(circuits=[psi1], observables=[H1], parameter_values=[theta1])
    print(f"Job ID is {job.job_id()}")
    print(f"Job result is {job.result()}")

    # You can make additional calls to Sampler and/or Estimator.
```

<<<<<<< HEAD
### Using OpenQASM programs with the primitives

`Sampler` and `Estimator` also accept input circuits as OpenQASM program strings. Both OpenQASM2 and OpenQASM3 programs are supported.

To invoke `Sampler` primitive with an OpenQASM program:

```python
qasm3_program = """
    OPENQASM 3;
    include "stdgates.inc";
    bit[2] c;
    qubit[2] q;
    let qr = q[0:1];
    h qr[0];
    cx qr[0], qr[1];
    c[0] = measure qr[0];
    c[1] = measure qr[1];
"""

with Session(service=service, backend="ibmq_qasm_simulator") as session:
    sampler = Sampler(session=session, options=options)
    job = sampler.run(circuits=qasm3_program)
    print(f"Job ID is {job.job_id()}")
    print(f"Job result is {job.result()}")

    # You can make additional calls to Sampler and/or Estimator.
```

## Accessing Qiskit Runtime Programs

In addition to the primitives, there are other Qiskit Runtime programs that you can call directly. These programs, however, don't have special class wrappers.

### Finding available programs

To list all available programs:

```python
from qiskit_ibm_runtime import QiskitRuntimeService
service = QiskitRuntimeService()
service.pprint_programs()
```

`pprint_programs()` prints the summary metadata of the first 20 programs visible to you. A program's metadata
consists of its ID, name, description, input parameters, return values, interim results, and
other information that helps you to know more about the program. `pprint_programs(detailed=True, limit=None)`
will print all metadata for all programs visible to you.

### Executing a Program

To run a program, specify the program ID, input parameters, as well as any execution options:

```python
from qiskit_ibm_runtime import QiskitRuntimeService

service = QiskitRuntimeService()
program_inputs = {
    'iterations': 1
}
options = {'backend': 'ibmq_qasm_simulator'}
job = service.run(
    program_id="hello-world",
    options=options,
    inputs=program_inputs)
print(f"job ID: {job.job_id()}")
result = job.result()
```

=======
>>>>>>> f36e01e4
## Accessing your IBM Quantum backends

A **backend** is a quantum device or simulator capable of running quantum circuits or pulse schedules.

You can query for the backends you have access to. Attributes and methods of the returned instances
provide information, such as qubit counts, error rates, and statuses, of the backends.

```python
from qiskit_ibm_runtime import QiskitRuntimeService
service = QiskitRuntimeService()

# Display all backends you have access.
print(service.backends())

# Get a specific backend.
backend = service.backend('ibmq_qasm_simulator')

# Print backend coupling map.
print(backend.coupling_map)
```

## Next Steps

Now you're set up and ready to check out some of the [tutorials].

## Contribution Guidelines

If you'd like to contribute to qiskit-ibm-runtime, please take a look at our
[contribution guidelines]. This project adheres to Qiskit's [code of conduct].
By participating, you are expected to uphold to this code.

We use [GitHub issues] for tracking requests and bugs. Please use our [slack]
for discussion and simple questions. To join our Slack community use the
invite link at [Qiskit.org]. For questions that are more suited for a forum we
use the `Qiskit` tag in [Stack Exchange].

## License

[Apache License 2.0].


[IBM Quantum]: https://www.ibm.com/quantum-computing/
[IBM Quantum login page]:  https://quantum-computing.ibm.com/login
[IBM Quantum account page]: https://quantum-computing.ibm.com/account
[contribution guidelines]: https://github.com/Qiskit/qiskit-ibm-runtime/blob/main/CONTRIBUTING.md
[code of conduct]: https://github.com/Qiskit/qiskit-ibm-runtime/blob/main/CODE_OF_CONDUCT.md
[GitHub issues]: https://github.com/Qiskit/qiskit-ibm-runtime/issues
[slack]: https://qiskit.slack.com
[Qiskit.org]: https://qiskit.org
[Stack Exchange]: https://quantumcomputing.stackexchange.com/questions/tagged/qiskit
[many people]: https://github.com/Qiskit/qiskit-ibm-runtime/graphs/contributors
[BibTeX file]: https://github.com/Qiskit/qiskit/blob/master/Qiskit.bib
[Apache License 2.0]: https://github.com/Qiskit/qiskit-ibm-runtime/blob/main/LICENSE.txt
[tutorials]: https://github.com/Qiskit/qiskit-ibm-runtime/tree/main/docs/tutorials<|MERGE_RESOLUTION|>--- conflicted
+++ resolved
@@ -177,7 +177,27 @@
     # You can make additional calls to Sampler and/or Estimator.
 ```
 
-<<<<<<< HEAD
+## Accessing your IBM Quantum backends
+
+A **backend** is a quantum device or simulator capable of running quantum circuits or pulse schedules.
+
+You can query for the backends you have access to. Attributes and methods of the returned instances
+provide information, such as qubit counts, error rates, and statuses, of the backends.
+
+```python
+from qiskit_ibm_runtime import QiskitRuntimeService
+service = QiskitRuntimeService()
+
+# Display all backends you have access.
+print(service.backends())
+
+# Get a specific backend.
+backend = service.backend('ibmq_qasm_simulator')
+
+# Print backend coupling map.
+print(backend.coupling_map)
+```
+
 ### Using OpenQASM programs with the primitives
 
 `Sampler` and `Estimator` also accept input circuits as OpenQASM program strings. Both OpenQASM2 and OpenQASM3 programs are supported.
@@ -204,68 +224,6 @@
     print(f"Job result is {job.result()}")
 
     # You can make additional calls to Sampler and/or Estimator.
-```
-
-## Accessing Qiskit Runtime Programs
-
-In addition to the primitives, there are other Qiskit Runtime programs that you can call directly. These programs, however, don't have special class wrappers.
-
-### Finding available programs
-
-To list all available programs:
-
-```python
-from qiskit_ibm_runtime import QiskitRuntimeService
-service = QiskitRuntimeService()
-service.pprint_programs()
-```
-
-`pprint_programs()` prints the summary metadata of the first 20 programs visible to you. A program's metadata
-consists of its ID, name, description, input parameters, return values, interim results, and
-other information that helps you to know more about the program. `pprint_programs(detailed=True, limit=None)`
-will print all metadata for all programs visible to you.
-
-### Executing a Program
-
-To run a program, specify the program ID, input parameters, as well as any execution options:
-
-```python
-from qiskit_ibm_runtime import QiskitRuntimeService
-
-service = QiskitRuntimeService()
-program_inputs = {
-    'iterations': 1
-}
-options = {'backend': 'ibmq_qasm_simulator'}
-job = service.run(
-    program_id="hello-world",
-    options=options,
-    inputs=program_inputs)
-print(f"job ID: {job.job_id()}")
-result = job.result()
-```
-
-=======
->>>>>>> f36e01e4
-## Accessing your IBM Quantum backends
-
-A **backend** is a quantum device or simulator capable of running quantum circuits or pulse schedules.
-
-You can query for the backends you have access to. Attributes and methods of the returned instances
-provide information, such as qubit counts, error rates, and statuses, of the backends.
-
-```python
-from qiskit_ibm_runtime import QiskitRuntimeService
-service = QiskitRuntimeService()
-
-# Display all backends you have access.
-print(service.backends())
-
-# Get a specific backend.
-backend = service.backend('ibmq_qasm_simulator')
-
-# Print backend coupling map.
-print(backend.coupling_map)
 ```
 
 ## Next Steps
