--- conflicted
+++ resolved
@@ -109,11 +109,7 @@
    "source": [
     "## Problem specification\n",
     "\n",
-<<<<<<< HEAD
-    "Here we define the problem instance for our VQE algorithm.  Although the problem in question can come from a variety of domains, the form for execution through Runtime is the same.  Qiskit provides a convenience class for expressing Hamiltonians in Pauli form, and a collection of widely used ansatz circuits in the `qiskit.circuit.library`.\n",
-=======
-    "Here we define the problem instance for our VQE algorithm. Although the problem in question can come from a variety of domains, the form for execution via Runtime is the same. Qiskit provides a convenience class for expressing Hamiltonians in Pauli form, and a collection of widely used ansatz circuits in the `qiskit.circuit.library`.\n",
->>>>>>> a35481a6
+    "Here we define the problem instance for our VQE algorithm. Although the problem in question can come from a variety of domains, the form for execution through Runtime is the same. Qiskit provides a convenience class for expressing Hamiltonians in Pauli form, and a collection of widely used ansatz circuits in the `qiskit.circuit.library`.\n",
     "\n",
     "Here, our example Hamiltonian is derived from a quantum chemistry problem\n"
    ]
@@ -242,11 +238,7 @@
    "id": "d93dd16f",
    "metadata": {},
    "source": [
-<<<<<<< HEAD
-    "We are now free to use a classical optimizer of our choice to minimize our cost function.  Here we use the [COBYLA routine from SciPy through the `minimize` function](https://docs.scipy.org/doc/scipy/reference/generated/scipy.optimize.minimize.html).  Note that, when running on real quantum hardware, the choice of optimizer is important as not all optimizers handle noisy cost function landscapes equally well.\n",
-=======
-    "We are now free to use a classical optimizer of our choice to minimize our cost function. Here we use the [COBYLA routine from SciPy via the `minimize` function](https://docs.scipy.org/doc/scipy/reference/generated/scipy.optimize.minimize.html). Note that, when running on real quantum hardware, the choice of optimizer is important as not all optimizers handle noisy cost function landscapes equally well.\n",
->>>>>>> a35481a6
+    "We are now free to use a classical optimizer of our choice to minimize our cost function. Here we use the [COBYLA routine from SciPy through the `minimize` function](https://docs.scipy.org/doc/scipy/reference/generated/scipy.optimize.minimize.html). Note that, when running on real quantum hardware, the choice of optimizer is important as not all optimizers handle noisy cost function landscapes equally well.\n",
     "\n",
     "To begin the routine, we start by specifying a random initial set of parameters,\n"
    ]
