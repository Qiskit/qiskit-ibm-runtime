# This code is a Qiskit project.
#
# (C) Copyright IBM 2022.
#
# This code is licensed under the Apache License, Version 2.0. You may
# obtain a copy of this license in the LICENSE.txt file in the root directory
# of this source tree or at http://www.apache.org/licenses/LICENSE-2.0.
#
# Any modifications or derivative works of this code must retain this
# copyright notice, and modified files need to carry a notice indicating
# that they have been altered from the originals.

# -- Path setup --------------------------------------------------------------
import os
import sys

sys.path.insert(0, os.path.abspath('.'))

# -- Project information -----------------------------------------------------
project = 'Qiskit Runtime IBM Client'
project_copyright = '2022, Qiskit Development Team'
author = 'Qiskit Development Team'
language = 'en'

# The short X.Y version
version = ''
# The full version, including alpha/beta/rc tags
<<<<<<< HEAD
docs_url_prefix = "ecosystem/ibm-runtime"
release = '0.18.1'
=======
release = '0.19.2'
>>>>>>> 7548cfaa

# -- General configuration ---------------------------------------------------

extensions = [
    'sphinx.ext.napoleon',
    'sphinx.ext.autodoc',
    'sphinx.ext.autosummary',
    # This is used by qiskit/documentation to generate links to github.com.
    "sphinx.ext.viewcode",
    'jupyter_sphinx',
    'sphinx_autodoc_typehints',
    'reno.sphinxext',
    'nbsphinx',
    'sphinxcontrib.katex',
<<<<<<< HEAD
=======
    'matplotlib.sphinxext.plot_directive',
>>>>>>> 7548cfaa
]
templates_path = ['_templates']

nbsphinx_timeout = 300
nbsphinx_execute = "never"
nbsphinx_widgets_path = ''

nbsphinx_prolog = """
{% set docname = env.doc2path(env.docname, base=None) %}
.. only:: html

    .. role:: raw-html(raw)
        :format: html

    .. note::
        This page was generated from `docs/{{ docname }}`__.

        __"""

vers = release.split(".")
link_str = f" https://github.com/Qiskit/qiskit-ibm-runtime/blob/stable/{vers[0]}.{vers[1]}/docs/"
nbsphinx_prolog += link_str + "{{ docname }}"

# -----------------------------------------------------------------------------
# Autosummary
# -----------------------------------------------------------------------------

autosummary_generate = True

autodoc_default_options = {
    'inherited-members': None,
}


# If true, figures, tables and code-blocks are automatically numbered if they
# have a caption.
numfig = True

# A dictionary mapping 'figure', 'table', 'code-block' and 'section' to
# strings that are used for format of figure numbers. As a special character,
# %s will be replaced to figure number.
numfig_format = {
    'table': 'Table %s'
}

# List of patterns, relative to source directory, that match files and
# directories to ignore when looking for source files.
# This pattern also affects html_static_path and html_extra_path.
exclude_patterns = ["**site-packages", "_build", "**.ipynb_checkpoints"]

# The name of the Pygments (syntax highlighting) style to use.
pygments_style = 'colorful'

# A boolean that decides whether module names are prepended to all object names
# (for object types where a “module” of some kind is defined), e.g. for
# py:function directives.
add_module_names = False

# A list of prefixes that are ignored for sorting the Python module index
# (e.g., if this is set to ['foo.'], then foo.bar is shown under B, not F).
# This can be handy if you document a project that consists of a single
# package. Works only for the HTML builder currently.
modindex_common_prefix = ['qiskit.']

# -- Options for HTML output -------------------------------------------------

# Even though alabaster isn't very pretty, we use it
# over the normal qiskit-ecosystem theme because it's
# faster to build and these docs are only necessary
# so the API docs can be integrated into docs.quantum.ibm.com.
html_theme = "alabaster"
html_title = f"{project} {release}"

html_last_updated_fmt = '%Y/%m/%d'
html_sourcelink_suffix = ''
autoclass_content = 'both'<|MERGE_RESOLUTION|>--- conflicted
+++ resolved
@@ -25,12 +25,7 @@
 # The short X.Y version
 version = ''
 # The full version, including alpha/beta/rc tags
-<<<<<<< HEAD
-docs_url_prefix = "ecosystem/ibm-runtime"
-release = '0.18.1'
-=======
 release = '0.19.2'
->>>>>>> 7548cfaa
 
 # -- General configuration ---------------------------------------------------
 
@@ -45,10 +40,7 @@
     'reno.sphinxext',
     'nbsphinx',
     'sphinxcontrib.katex',
-<<<<<<< HEAD
-=======
     'matplotlib.sphinxext.plot_directive',
->>>>>>> 7548cfaa
 ]
 templates_path = ['_templates']
 
