--- conflicted
+++ resolved
@@ -25,11 +25,7 @@
 # The short X.Y version
 version = ''
 # The full version, including alpha/beta/rc tags
-<<<<<<< HEAD
-release = '0.19.2'
-=======
 release = '0.20.1'
->>>>>>> 88da3746
 
 # -- General configuration ---------------------------------------------------
 
