--- conflicted
+++ resolved
@@ -108,10 +108,5 @@
 
 /docs/stubs/
 
-<<<<<<< HEAD
-# PyCharm
-./idea
-=======
 # Pycharm
-.idea
->>>>>>> a6af1429
+.idea