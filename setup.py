# -*- coding: utf-8 -*-

# This code is part of Qiskit.
#
# (C) Copyright IBM 2021, 2023.
#
# This code is licensed under the Apache License, Version 2.0. You may
# obtain a copy of this license in the LICENSE.txt file in the root directory
# of this source tree or at http://www.apache.org/licenses/LICENSE-2.0.
#
# Any modifications or derivative works of this code must retain this
# copyright notice, and modified files need to carry a notice indicating
# that they have been altered from the originals.

"""Setup qiskit_ibm_runtime"""

import os

import setuptools

REQUIREMENTS = [
<<<<<<< HEAD
    "qiskit-terra[qasm3-import]>=0.23.1",
=======
    "qiskit-terra>=0.24.0",
>>>>>>> f36e01e4
    "requests>=2.19",
    "requests-ntlm>=1.1.0",
    "numpy>=1.13",
    "urllib3>=1.21.1",
    "python-dateutil>=2.8.0",
    "websocket-client>=1.5.1",
    "ibm-platform-services>=0.22.6",
    "qiskit-ibm-provider>=0.6.0",
]

# Handle version.
VERSION_PATH = os.path.join(os.path.dirname(__file__), "qiskit_ibm_runtime", "VERSION.txt")
with open(VERSION_PATH, "r") as version_file:
    VERSION = version_file.read().strip()

# Read long description from README.
README_PATH = os.path.join(os.path.abspath(os.path.dirname(__file__)), "README.md")
with open(README_PATH) as readme_file:
    README = readme_file.read()


setuptools.setup(
    name="qiskit-ibm-runtime",
    version=VERSION,
    description="IBM Quantum client for Qiskit Runtime.",
    long_description=README,
    long_description_content_type="text/markdown",
    url="https://github.com/Qiskit/qiskit-ibm-runtime",
    author="Qiskit Development Team",
    author_email="hello@qiskit.org",
    license="Apache 2.0",
    classifiers=[
        "Environment :: Console",
        "License :: OSI Approved :: Apache Software License",
        "Intended Audience :: Developers",
        "Intended Audience :: Science/Research",
        "Operating System :: Microsoft :: Windows",
        "Operating System :: MacOS",
        "Operating System :: POSIX :: Linux",
        "Programming Language :: Python :: 3 :: Only",
        "Programming Language :: Python :: 3.8",
        "Programming Language :: Python :: 3.9",
        "Programming Language :: Python :: 3.10",
        "Programming Language :: Python :: 3.11",
        "Topic :: Scientific/Engineering",
    ],
    keywords="qiskit sdk quantum api runtime ibm",
    packages=setuptools.find_packages(exclude=["test*"]),
    install_requires=REQUIREMENTS,
    include_package_data=True,
    python_requires=">=3.8",
    zip_safe=False,
    project_urls={
        "Bug Tracker": "https://github.com/Qiskit/qiskit-ibm-runtime/issues",
        "Documentation": "https://qiskit.org/documentation/",
        "Source Code": "https://github.com/Qiskit/qiskit-ibm-runtime",
    },
)<|MERGE_RESOLUTION|>--- conflicted
+++ resolved
@@ -19,11 +19,7 @@
 import setuptools
 
 REQUIREMENTS = [
-<<<<<<< HEAD
-    "qiskit-terra[qasm3-import]>=0.23.1",
-=======
-    "qiskit-terra>=0.24.0",
->>>>>>> f36e01e4
+    "qiskit-terra[qasm3-import]>=0.24.0",
     "requests>=2.19",
     "requests-ntlm>=1.1.0",
     "numpy>=1.13",
