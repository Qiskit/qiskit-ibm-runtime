--- conflicted
+++ resolved
@@ -27,12 +27,8 @@
     "python-dateutil>=2.8.0",
     "websocket-client>=1.5.1",
     "ibm-platform-services>=0.22.6",
-<<<<<<< HEAD
-    "qiskit-ibm-provider>=0.7.0",
+    "qiskit-ibm-provider>=0.7.2",
     "pydantic",
-=======
-    "qiskit-ibm-provider>=0.7.2",
->>>>>>> d23fa543
 ]
 
 # Handle version.
