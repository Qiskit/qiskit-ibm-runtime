--- conflicted
+++ resolved
@@ -27,11 +27,7 @@
     "python-dateutil>=2.8.0",
     "websocket-client>=1.5.1",
     "ibm-platform-services>=0.22.6",
-<<<<<<< HEAD
     "pydantic",
-    "qiskit-ibm-provider>=0.8.0",
-=======
->>>>>>> 7548cfaa
 ]
 
 # Handle version.
