--- conflicted
+++ resolved
@@ -27,11 +27,7 @@
     "websocket-client>=1.5.1",
     "ibm-platform-services>=0.22.6",
     "pydantic",
-<<<<<<< HEAD
     "qiskit @ git+https://github.com/Qiskit/qiskit.git",
-    "qiskit-ibm-provider>=0.8.0",
-=======
->>>>>>> 852479b8
 ]
 
 # Handle version.
