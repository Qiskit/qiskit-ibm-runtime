--- conflicted
+++ resolved
@@ -19,10 +19,6 @@
 import setuptools
 
 REQUIREMENTS = [
-<<<<<<< HEAD
-    "qiskit @ git+https://github.com/Qiskit/qiskit.git",
-=======
->>>>>>> 9336157e
     "requests>=2.19",
     "requests-ntlm>=1.1.0",
     "numpy>=1.13",
